import base64
import re
import threading

from binascii import hexlify, unhexlify
from functools import partial

<<<<<<< HEAD
from electrum_ltc.util import bfh, bh2u
from electrum_ltc.bitcoin import (b58_address_to_hash160, xpub_from_pubkey,
                                  public_key_to_p2pkh, EncodeBase58Check,
                                  TYPE_ADDRESS, TYPE_SCRIPT,
                                  TESTNET, ADDRTYPE_P2PKH, ADDRTYPE_P2SH, ADDRTYPE_P2SH_ALT)
from electrum_ltc.i18n import _
from electrum_ltc.plugins import BasePlugin, hook
from electrum_ltc.transaction import deserialize, Transaction
from electrum_ltc.keystore import Hardware_KeyStore, is_xpubkey, parse_xpubkey
=======
from electrum.util import bfh, bh2u
from electrum.bitcoin import (is_segwit_address, b58_address_to_hash160, xpub_from_pubkey,
                              public_key_to_p2pkh, EncodeBase58Check,
                              TYPE_ADDRESS, TYPE_SCRIPT,
                              TESTNET, ADDRTYPE_P2PKH, ADDRTYPE_P2SH)
from electrum.i18n import _
from electrum.plugins import BasePlugin, hook
from electrum.transaction import deserialize, Transaction
from electrum.keystore import Hardware_KeyStore, is_xpubkey, parse_xpubkey
>>>>>>> 4694717d

from ..hw_wallet import HW_PluginBase


# TREZOR initialization methods
TIM_NEW, TIM_RECOVER, TIM_MNEMONIC, TIM_PRIVKEY = range(0, 4)

class TrezorCompatibleKeyStore(Hardware_KeyStore):

    def get_derivation(self):
        return self.derivation

    def is_segwit(self):
        return self.derivation.startswith("m/49'/")

    def get_client(self, force_pair=True):
        return self.plugin.get_client(self, force_pair)

    def decrypt_message(self, sequence, message, password):
        raise RuntimeError(_('Electrum and %s encryption and decryption are currently incompatible') % self.device)
        client = self.get_client()
        address_path = self.get_derivation() + "/%d/%d"%sequence
        address_n = client.expand_path(address_path)
        payload = base64.b64decode(message)
        nonce, message, msg_hmac = payload[:33], payload[33:-8], payload[-8:]
        result = client.decrypt_message(address_n, nonce, message, msg_hmac)
        return result.message

    def sign_message(self, sequence, message, password):
        client = self.get_client()
        address_path = self.get_derivation() + "/%d/%d"%sequence
        address_n = client.expand_path(address_path)
        msg_sig = client.sign_message(self.plugin.get_coin_name(), address_n, message)
        return msg_sig.signature

    def sign_transaction(self, tx, password):
        if tx.is_complete():
            return
        # previous transactions used as inputs
        prev_tx = {}
        # path of the xpubs that are involved
        xpub_path = {}
        for txin in tx.inputs():
            pubkeys, x_pubkeys = tx.get_sorted_pubkeys(txin)
            tx_hash = txin['prevout_hash']
            prev_tx[tx_hash] = txin['prev_tx'] 
            for x_pubkey in x_pubkeys:
                if not is_xpubkey(x_pubkey):
                    continue
                xpub, s = parse_xpubkey(x_pubkey)
                if xpub == self.get_master_public_key():
                    xpub_path[xpub] = self.get_derivation()

        self.plugin.sign_transaction(self, tx, prev_tx, xpub_path)


class TrezorCompatiblePlugin(HW_PluginBase):
    # Derived classes provide:
    #
    #  class-static variables: client_class, firmware_URL, handler_class,
    #     libraries_available, libraries_URL, minimum_firmware,
    #     wallet_class, ckd_public, types, HidTransport

    MAX_LABEL_LEN = 32

    def __init__(self, parent, config, name):
        HW_PluginBase.__init__(self, parent, config, name)
        self.main_thread = threading.current_thread()
        # FIXME: move to base class when Ledger is fixed
        if self.libraries_available:
            self.device_manager().register_devices(self.DEVICE_IDS)

    def _try_hid(self, device):
        self.print_error("Trying to connect over USB...")
        if device.interface_number == 1:
            pair = [None, device.path]
        else:
            pair = [device.path, None]

        try:
            return self.hid_transport(pair)
        except BaseException as e:
            # see fdb810ba622dc7dbe1259cbafb5b28e19d2ab114
            # raise
            self.print_error("cannot connect at", device.path, str(e))
            return None
 
    def _try_bridge(self, device):
        self.print_error("Trying to connect over Trezor Bridge...")
        try:
            return self.bridge_transport({'path': hexlify(device.path)})
        except BaseException as e:
            self.print_error("cannot connect to bridge", str(e))
            return None

    def create_client(self, device, handler):
        # disable bridge because it seems to never returns if keepkey is plugged
        #transport = self._try_bridge(device) or self._try_hid(device)
        transport = self._try_hid(device)
        if not transport:
            self.print_error("cannot connect to device")
            return

        self.print_error("connected to device at", device.path)

        client = self.client_class(transport, handler, self)

        # Try a ping for device sanity
        try:
            client.ping('t')
        except BaseException as e:
            self.print_error("ping failed", str(e))
            return None

        if not client.atleast_version(*self.minimum_firmware):
            msg = (_('Outdated %s firmware for device labelled %s. Please '
                     'download the updated firmware from %s') %
                   (self.device, client.label(), self.firmware_URL))
            self.print_error(msg)
            handler.show_error(msg)
            return None

        return client

    def get_client(self, keystore, force_pair=True):
        # All client interaction should not be in the main GUI thread
        assert self.main_thread != threading.current_thread()
        devmgr = self.device_manager()
        handler = keystore.handler
        with devmgr.hid_lock:
            client = devmgr.client_for_keystore(self, handler, keystore, force_pair)
        # returns the client for a given keystore. can use xpub
        if client:
            client.used()
        return client

    def get_coin_name(self):
        return "Testnet" if TESTNET else "Litecoin"

    def initialize_device(self, device_id, wizard, handler):
        # Initialization method
        msg = _("Choose how you want to initialize your %s.\n\n"
                "The first two methods are secure as no secret information "
                "is entered into your computer.\n\n"
                "For the last two methods you input secrets on your keyboard "
                "and upload them to your %s, and so you should "
                "only do those on a computer you know to be trustworthy "
                "and free of malware."
        ) % (self.device, self.device)
        choices = [
            # Must be short as QT doesn't word-wrap radio button text
            (TIM_NEW, _("Let the device generate a completely new seed randomly")),
            (TIM_RECOVER, _("Recover from a seed you have previously written down")),
            (TIM_MNEMONIC, _("Upload a BIP39 mnemonic to generate the seed")),
            (TIM_PRIVKEY, _("Upload a master private key"))
        ]
        def f(method):
            import threading
            settings = self.request_trezor_init_settings(wizard, method, self.device)
            t = threading.Thread(target = self._initialize_device, args=(settings, method, device_id, wizard, handler))
            t.setDaemon(True)
            t.start()
            wizard.loop.exec_()
        wizard.choice_dialog(title=_('Initialize Device'), message=msg, choices=choices, run_next=f)

    def _initialize_device(self, settings, method, device_id, wizard, handler):
        item, label, pin_protection, passphrase_protection = settings

        if method == TIM_RECOVER and self.device == 'TREZOR':
            # Warn user about firmware lameness
            handler.show_error(_(
                "You will be asked to enter 24 words regardless of your "
                "seed's actual length.  If you enter a word incorrectly or "
                "misspell it, you cannot change it or go back - you will need "
                "to start again from the beginning.\n\nSo please enter "
                "the words carefully!"))

        language = 'english'
        devmgr = self.device_manager()
        client = devmgr.client_by_id(device_id)

        if method == TIM_NEW:
            strength = 64 * (item + 2)  # 128, 192 or 256
            u2f_counter = 0
            skip_backup = False
            client.reset_device(True, strength, passphrase_protection,
                                pin_protection, label, language,
                                u2f_counter, skip_backup)
        elif method == TIM_RECOVER:
            word_count = 6 * (item + 2)  # 12, 18 or 24
            client.step = 0
            client.recovery_device(word_count, passphrase_protection,
                                       pin_protection, label, language)
        elif method == TIM_MNEMONIC:
            pin = pin_protection  # It's the pin, not a boolean
            client.load_device_by_mnemonic(str(item), pin,
                                           passphrase_protection,
                                           label, language)
        else:
            pin = pin_protection  # It's the pin, not a boolean
            client.load_device_by_xprv(item, pin, passphrase_protection,
                                       label, language)
        wizard.loop.exit(0)

    def setup_device(self, device_info, wizard):
        '''Called when creating a new wallet.  Select the device to use.  If
        the device is uninitialized, go through the intialization
        process.'''
        devmgr = self.device_manager()
        device_id = device_info.device.id_
        client = devmgr.client_by_id(device_id)
        # fixme: we should use: client.handler = wizard
        client.handler = self.create_handler(wizard)
        if not device_info.initialized:
            self.initialize_device(device_id, wizard, client.handler)
        client.get_xpub('m')
        client.used()

    def get_xpub(self, device_id, derivation, wizard):
        devmgr = self.device_manager()
        client = devmgr.client_by_id(device_id)
        client.handler = wizard
        xpub = client.get_xpub(derivation)
        client.used()
        return xpub

    def sign_transaction(self, keystore, tx, prev_tx, xpub_path):
        self.prev_tx = prev_tx
        self.xpub_path = xpub_path
        client = self.get_client(keystore)
        inputs = self.tx_inputs(tx, True, keystore.is_segwit())
        outputs = self.tx_outputs(keystore.get_derivation(), tx, keystore.is_segwit())
        signed_tx = client.sign_tx(self.get_coin_name(), inputs, outputs, lock_time=tx.locktime)[1]
        raw = bh2u(signed_tx)
        tx.update_signatures(raw)

    def show_address(self, wallet, address):
        client = self.get_client(wallet.keystore)
        if not client.atleast_version(1, 3):
            keystore.handler.show_error(_("Your device firmware is too old"))
            return
        change, index = wallet.get_address_index(address)
        derivation = wallet.keystore.derivation
        address_path = "%s/%d/%d"%(derivation, change, index)
        address_n = client.expand_path(address_path)
        segwit = wallet.keystore.is_segwit()
        script_type = self.types.SPENDP2SHWITNESS if segwit else self.types.SPENDADDRESS
        client.get_address(self.get_coin_name(), address_n, True, script_type=script_type)

    def tx_inputs(self, tx, for_sig=False, segwit=False):
        inputs = []
        for txin in tx.inputs():
            txinputtype = self.types.TxInputType()
            if txin['type'] == 'coinbase':
                prev_hash = "\0"*32
                prev_index = 0xffffffff  # signed int -1
            else:
                if for_sig:
                    x_pubkeys = txin['x_pubkeys']
                    if len(x_pubkeys) == 1:
                        x_pubkey = x_pubkeys[0]
                        xpub, s = parse_xpubkey(x_pubkey)
                        xpub_n = self.client_class.expand_path(self.xpub_path[xpub])
                        txinputtype.address_n.extend(xpub_n + s)
                        txinputtype.script_type = self.types.SPENDP2SHWITNESS if segwit else self.types.SPENDADDRESS
                    else:
                        def f(x_pubkey):
                            if is_xpubkey(x_pubkey):
                                xpub, s = parse_xpubkey(x_pubkey)
                            else:
                                xpub = xpub_from_pubkey(0, bfh(x_pubkey))
                                s = []
                            node = self.ckd_public.deserialize(xpub)
                            return self.types.HDNodePathType(node=node, address_n=s)
                        pubkeys = map(f, x_pubkeys)
                        multisig = self.types.MultisigRedeemScriptType(
                            pubkeys=pubkeys,
                            signatures=map(lambda x: bfh(x)[:-1] if x else b'', txin.get('signatures')),
                            m=txin.get('num_sig'),
                        )
                        script_type = self.types.SPENDP2SHWITNESS if segwit else self.types.SPENDMULTISIG
                        txinputtype = self.types.TxInputType(
                            script_type=script_type,
                            multisig=multisig
                        )
                        # find which key is mine
                        for x_pubkey in x_pubkeys:
                            if is_xpubkey(x_pubkey):
                                xpub, s = parse_xpubkey(x_pubkey)
                                if xpub in self.xpub_path:
                                    xpub_n = self.client_class.expand_path(self.xpub_path[xpub])
                                    txinputtype.address_n.extend(xpub_n + s)
                                    break

                prev_hash = unhexlify(txin['prevout_hash'])
                prev_index = txin['prevout_n']

            if 'value' in txin:
                txinputtype.amount = txin['value']
            txinputtype.prev_hash = prev_hash
            txinputtype.prev_index = prev_index

            if 'scriptSig' in txin:
                script_sig = bfh(txin['scriptSig'])
                txinputtype.script_sig = script_sig

            txinputtype.sequence = txin.get('sequence', 0xffffffff - 1)

            inputs.append(txinputtype)

        return inputs

    def tx_outputs(self, derivation, tx, segwit=False):
        outputs = []
        has_change = False

        for _type, address, amount in tx.outputs():
            info = tx.output_info.get(address)
            if info is not None and not has_change:
                has_change = True # no more than one change address
                addrtype, hash_160 = b58_address_to_hash160(address)
                index, xpubs, m = info
                if len(xpubs) == 1:
                    script_type = self.types.PAYTOP2SHWITNESS if segwit else self.types.PAYTOADDRESS
                    address_n = self.client_class.expand_path(derivation + "/%d/%d"%index)
                    txoutputtype = self.types.TxOutputType(
                        amount = amount,
                        script_type = script_type,
                        address_n = address_n,
                    )
                else:
                    script_type = self.types.PAYTOP2SHWITNESS if segwit else self.types.PAYTOMULTISIG
                    address_n = self.client_class.expand_path("/%d/%d"%index)
                    nodes = map(self.ckd_public.deserialize, xpubs)
                    pubkeys = [ self.types.HDNodePathType(node=node, address_n=address_n) for node in nodes]
                    multisig = self.types.MultisigRedeemScriptType(
                        pubkeys = pubkeys,
                        signatures = [b''] * len(pubkeys),
                        m = m)
                    txoutputtype = self.types.TxOutputType(
                        multisig = multisig,
                        amount = amount,
                        address_n = self.client_class.expand_path(derivation + "/%d/%d"%index),
                        script_type = script_type)
            else:
                txoutputtype = self.types.TxOutputType()
                txoutputtype.amount = amount
                if _type == TYPE_SCRIPT:
                    txoutputtype.script_type = self.types.PAYTOOPRETURN
                    txoutputtype.op_return_data = address[2:]
                elif _type == TYPE_ADDRESS:
<<<<<<< HEAD
                    addrtype, hash_160 = b58_address_to_hash160(address)
                    if addrtype == ADDRTYPE_P2PKH:
                        txoutputtype.script_type = self.types.PAYTOADDRESS
                    elif addrtype in [ADDRTYPE_P2SH, ADDRTYPE_P2SH_ALT]:
                        txoutputtype.script_type = self.types.PAYTOSCRIPTHASH
=======
                    if is_segwit_address(address):
                        txoutputtype.script_type = self.types.PAYTOWITNESS
>>>>>>> 4694717d
                    else:
                        addrtype, hash_160 = b58_address_to_hash160(address)
                        if addrtype == ADDRTYPE_P2PKH:
                            txoutputtype.script_type = self.types.PAYTOADDRESS
                        elif addrtype == ADDRTYPE_P2SH:
                            txoutputtype.script_type = self.types.PAYTOSCRIPTHASH
                        else:
                            raise BaseException('addrtype')
                    txoutputtype.address = address

            outputs.append(txoutputtype)

        return outputs

    def electrum_tx_to_txtype(self, tx):
        t = self.types.TransactionType()
        d = deserialize(tx.raw)
        t.version = d['version']
        t.lock_time = d['lockTime']
        inputs = self.tx_inputs(tx)
        t.inputs.extend(inputs)
        for vout in d['outputs']:
            o = t.bin_outputs.add()
            o.amount = vout['value']
            o.script_pubkey = bfh(vout['scriptPubKey'])
        return t

    # This function is called from the trezor libraries (via tx_api)
    def get_tx(self, tx_hash):
        tx = self.prev_tx[tx_hash]
        return self.electrum_tx_to_txtype(tx)<|MERGE_RESOLUTION|>--- conflicted
+++ resolved
@@ -5,9 +5,8 @@
 from binascii import hexlify, unhexlify
 from functools import partial
 
-<<<<<<< HEAD
 from electrum_ltc.util import bfh, bh2u
-from electrum_ltc.bitcoin import (b58_address_to_hash160, xpub_from_pubkey,
+from electrum_ltc.bitcoin import (is_segwit_address, b58_address_to_hash160, xpub_from_pubkey,
                                   public_key_to_p2pkh, EncodeBase58Check,
                                   TYPE_ADDRESS, TYPE_SCRIPT,
                                   TESTNET, ADDRTYPE_P2PKH, ADDRTYPE_P2SH, ADDRTYPE_P2SH_ALT)
@@ -15,17 +14,6 @@
 from electrum_ltc.plugins import BasePlugin, hook
 from electrum_ltc.transaction import deserialize, Transaction
 from electrum_ltc.keystore import Hardware_KeyStore, is_xpubkey, parse_xpubkey
-=======
-from electrum.util import bfh, bh2u
-from electrum.bitcoin import (is_segwit_address, b58_address_to_hash160, xpub_from_pubkey,
-                              public_key_to_p2pkh, EncodeBase58Check,
-                              TYPE_ADDRESS, TYPE_SCRIPT,
-                              TESTNET, ADDRTYPE_P2PKH, ADDRTYPE_P2SH)
-from electrum.i18n import _
-from electrum.plugins import BasePlugin, hook
-from electrum.transaction import deserialize, Transaction
-from electrum.keystore import Hardware_KeyStore, is_xpubkey, parse_xpubkey
->>>>>>> 4694717d
 
 from ..hw_wallet import HW_PluginBase
 
@@ -377,21 +365,13 @@
                     txoutputtype.script_type = self.types.PAYTOOPRETURN
                     txoutputtype.op_return_data = address[2:]
                 elif _type == TYPE_ADDRESS:
-<<<<<<< HEAD
-                    addrtype, hash_160 = b58_address_to_hash160(address)
-                    if addrtype == ADDRTYPE_P2PKH:
-                        txoutputtype.script_type = self.types.PAYTOADDRESS
-                    elif addrtype in [ADDRTYPE_P2SH, ADDRTYPE_P2SH_ALT]:
-                        txoutputtype.script_type = self.types.PAYTOSCRIPTHASH
-=======
                     if is_segwit_address(address):
                         txoutputtype.script_type = self.types.PAYTOWITNESS
->>>>>>> 4694717d
                     else:
                         addrtype, hash_160 = b58_address_to_hash160(address)
                         if addrtype == ADDRTYPE_P2PKH:
                             txoutputtype.script_type = self.types.PAYTOADDRESS
-                        elif addrtype == ADDRTYPE_P2SH:
+                        elif addrtype in [ADDRTYPE_P2SH, ADDRTYPE_P2SH_ALT]:
                             txoutputtype.script_type = self.types.PAYTOSCRIPTHASH
                         else:
                             raise BaseException('addrtype')
