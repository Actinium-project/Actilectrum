--- conflicted
+++ resolved
@@ -80,12 +80,7 @@
         except Exception as e:
             self.give_error(e)
         try:
-<<<<<<< HEAD
-            msg_sig = self.get_client().sign_message('Litecoin', address_n,
-                                                     message)
-=======
-            msg_sig = client.sign_message('Bitcoin', address_n, message)
->>>>>>> dbf154d5
+            msg_sig = client.sign_message('Litecoin', address_n, message)
         except Exception as e:
             self.give_error(e)
         finally:
@@ -120,37 +115,6 @@
 
         self.plugin.sign_transaction(self, tx, prev_tx, xpub_path)
 
-<<<<<<< HEAD
-    def is_proper_device(self):
-        self.get_client().ping('t')
-
-        if not self.checked_device:
-            address = self.addresses(False)[0]
-            address_id = self.address_id(address)
-            n = self.get_client().expand_path(address_id)
-            device_address = self.get_client().get_address('Litecoin', n)
-            self.checked_device = True
-            self.proper_device = (device_address == address)
-
-        return self.proper_device
-
-    def check_proper_device(self):
-        if not self.is_proper_device():
-            self.give_error(_('Wrong device or password'))
-
-    def sanity_check(self):
-        try:
-            self.get_client().ping('t')
-        except BaseException as e:
-            return _("%s device not detected.  Continuing in watching-only "
-                     "mode.") % self.device + "\n\n" + str(e)
-
-        if self.addresses() and not self.is_proper_device():
-            return _("This wallet does not match your %s device") % self.device
-
-        return None
-=======
->>>>>>> dbf154d5
 
 class TrezorCompatiblePlugin(BasePlugin):
     # Derived classes provide:
