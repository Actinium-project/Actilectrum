--- conflicted
+++ resolved
@@ -1,6 +1,5 @@
 from binascii import hexlify, unhexlify
 
-<<<<<<< HEAD
 from electrum_ltc.util import bfh, bh2u
 from electrum_ltc.bitcoin import (b58_address_to_hash160, xpub_from_pubkey,
                                   TYPE_ADDRESS, TYPE_SCRIPT,
@@ -8,21 +7,9 @@
 from electrum_ltc import constants
 from electrum_ltc.i18n import _
 from electrum_ltc.plugins import BasePlugin
-from electrum_ltc.transaction import deserialize
+from electrum_ltc.transaction import deserialize, Transaction
 from electrum_ltc.keystore import Hardware_KeyStore, is_xpubkey, parse_xpubkey
 from electrum_ltc.base_wizard import ScriptTypeNotSupported
-=======
-from electrum.util import bfh, bh2u
-from electrum.bitcoin import (b58_address_to_hash160, xpub_from_pubkey,
-                              TYPE_ADDRESS, TYPE_SCRIPT,
-                              is_segwit_address)
-from electrum import constants
-from electrum.i18n import _
-from electrum.plugins import BasePlugin
-from electrum.transaction import deserialize, Transaction
-from electrum.keystore import Hardware_KeyStore, is_xpubkey, parse_xpubkey
-from electrum.base_wizard import ScriptTypeNotSupported
->>>>>>> cf88e239
 
 from ..hw_wallet import HW_PluginBase
 
