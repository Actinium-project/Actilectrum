#!/usr/bin/env python
#
# Electrum - Lightweight Bitcoin Client
# Copyright (C) 2015 Thomas Voegtlin
#
# Permission is hereby granted, free of charge, to any person
# obtaining a copy of this software and associated documentation files
# (the "Software"), to deal in the Software without restriction,
# including without limitation the rights to use, copy, modify, merge,
# publish, distribute, sublicense, and/or sell copies of the Software,
# and to permit persons to whom the Software is furnished to do so,
# subject to the following conditions:
#
# The above copyright notice and this permission notice shall be
# included in all copies or substantial portions of the Software.
#
# THE SOFTWARE IS PROVIDED "AS IS", WITHOUT WARRANTY OF ANY KIND,
# EXPRESS OR IMPLIED, INCLUDING BUT NOT LIMITED TO THE WARRANTIES OF
# MERCHANTABILITY, FITNESS FOR A PARTICULAR PURPOSE AND
# NONINFRINGEMENT. IN NO EVENT SHALL THE AUTHORS OR COPYRIGHT HOLDERS
# BE LIABLE FOR ANY CLAIM, DAMAGES OR OTHER LIABILITY, WHETHER IN AN
# ACTION OF CONTRACT, TORT OR OTHERWISE, ARISING FROM, OUT OF OR IN
# CONNECTION WITH THE SOFTWARE OR THE USE OR OTHER DEALINGS IN THE
# SOFTWARE.

import time
import threading
import base64
from functools import partial

import smtplib
import imaplib
import email
from email.mime.multipart import MIMEMultipart
from email.mime.base import MIMEBase
from email.encoders import encode_base64

from PyQt4.QtGui import *
from PyQt4.QtCore import *
import PyQt4.QtCore as QtCore
import PyQt4.QtGui as QtGui

from electrum_ltc.plugins import BasePlugin, hook
from electrum_ltc.paymentrequest import PaymentRequest
from electrum_ltc.i18n import _
from electrum_ltc_gui.qt.util import EnterButton, Buttons, CloseButton
from electrum_ltc_gui.qt.util import OkButton, WindowModalDialog


class Processor(threading.Thread):
    polling_interval = 5*60

    def __init__(self, imap_server, username, password, callback):
        threading.Thread.__init__(self)
        self.daemon = True
        self.username = username
        self.password = password
        self.imap_server = imap_server
        self.on_receive = callback

    def poll(self):
        try:
            self.M.select()
        except:
            return
        typ, data = self.M.search(None, 'ALL')
        for num in data[0].split():
            typ, msg_data = self.M.fetch(num, '(RFC822)')
            msg = email.message_from_string(msg_data[0][1])
            p = msg.get_payload()
            if not msg.is_multipart():
                p = [p]
                continue
            for item in p:
                if item.get_content_type() == "application/litecoin-paymentrequest":
                    pr_str = item.get_payload()
                    pr_str = base64.b64decode(pr_str)
                    self.on_receive(pr_str)

    def run(self):
        self.M = imaplib.IMAP4_SSL(self.imap_server)
        self.M.login(self.username, self.password)
        while True:
            self.poll()
            time.sleep(self.polling_interval)
        self.M.close()
        self.M.logout()

    def send(self, recipient, message, payment_request):
        msg = MIMEMultipart()
        msg['Subject'] = message
        msg['To'] = recipient
        msg['From'] = self.username
        part = MIMEBase('application', "litecoin-paymentrequest")
        part.set_payload(payment_request)
<<<<<<< HEAD
        Encoders.encode_base64(part)
        part.add_header('Content-Disposition', 'attachment; filename="payreq.ltc"')
=======
        encode_base64(part)
        part.add_header('Content-Disposition', 'attachment; filename="payreq.btc"')
>>>>>>> fbe27fce
        msg.attach(part)
        s = smtplib.SMTP_SSL(self.imap_server, timeout=2)
        s.login(self.username, self.password)
        s.sendmail(self.username, [recipient], msg.as_string())
        s.quit()


class Plugin(BasePlugin):

    def fullname(self):
        return 'Email'

    def description(self):
        return _("Send and receive payment requests via email")

    def is_available(self):
        return True

    def __init__(self, parent, config, name):
        BasePlugin.__init__(self, parent, config, name)
        self.imap_server = self.config.get('email_server', '')
        self.username = self.config.get('email_username', '')
        self.password = self.config.get('email_password', '')
        if self.imap_server and self.username and self.password:
            self.processor = Processor(self.imap_server, self.username, self.password, self.on_receive)
            self.processor.start()
        self.obj = QObject()
        self.obj.connect(self.obj, SIGNAL('email:new_invoice'), self.new_invoice)

    def on_receive(self, pr_str):
        self.print_error('received payment request')
        self.pr = PaymentRequest(pr_str)
        self.obj.emit(SIGNAL('email:new_invoice'))

    def new_invoice(self):
        self.parent.invoices.add(self.pr)
        #window.update_invoices_list()

    @hook
    def receive_list_menu(self, menu, addr):
        window = menu.parentWidget()
        menu.addAction(_("Send via e-mail"), lambda: self.send(window, addr))

    def send(self, window, addr):
        from electrum_ltc import paymentrequest
        r = window.wallet.receive_requests.get(addr)
        message = r.get('memo', '')
        if r.get('signature'):
            pr = paymentrequest.serialize_request(r)
        else:
            pr = paymentrequest.make_request(self.config, r)
        if not pr:
            return
        recipient, ok = QtGui.QInputDialog.getText(window, 'Send request', 'Email invoice to:')
        if not ok:
            return
        recipient = str(recipient)
        payload = pr.SerializeToString()
        self.print_error('sending mail to', recipient)
        try:
            self.processor.send(recipient, message, payload)
        except BaseException as e:
            window.show_message(str(e))
            return

        window.show_message(_('Request sent.'))


    def requires_settings(self):
        return True

    def settings_widget(self, window):
        return EnterButton(_('Settings'), partial(self.settings_dialog, window))

    def settings_dialog(self, window):
        d = WindowModalDialog(window, _("Email settings"))
        d.setMinimumSize(500, 200)

        vbox = QVBoxLayout(d)
        vbox.addWidget(QLabel(_('Server hosting your email acount')))
        grid = QGridLayout()
        vbox.addLayout(grid)
        grid.addWidget(QLabel('Server (IMAP)'), 0, 0)
        server_e = QLineEdit()
        server_e.setText(self.imap_server)
        grid.addWidget(server_e, 0, 1)

        grid.addWidget(QLabel('Username'), 1, 0)
        username_e = QLineEdit()
        username_e.setText(self.username)
        grid.addWidget(username_e, 1, 1)

        grid.addWidget(QLabel('Password'), 2, 0)
        password_e = QLineEdit()
        password_e.setText(self.password)
        grid.addWidget(password_e, 2, 1)

        vbox.addStretch()
        vbox.addLayout(Buttons(CloseButton(d), OkButton(d)))

        if not d.exec_():
            return

        server = str(server_e.text())
        self.config.set_key('email_server', server)

        username = str(username_e.text())
        self.config.set_key('email_username', username)

        password = str(password_e.text())
        self.config.set_key('email_password', password)<|MERGE_RESOLUTION|>--- conflicted
+++ resolved
@@ -93,13 +93,8 @@
         msg['From'] = self.username
         part = MIMEBase('application', "litecoin-paymentrequest")
         part.set_payload(payment_request)
-<<<<<<< HEAD
-        Encoders.encode_base64(part)
+        encode_base64(part)
         part.add_header('Content-Disposition', 'attachment; filename="payreq.ltc"')
-=======
-        encode_base64(part)
-        part.add_header('Content-Disposition', 'attachment; filename="payreq.btc"')
->>>>>>> fbe27fce
         msg.attach(part)
         s = smtplib.SMTP_SSL(self.imap_server, timeout=2)
         s.login(self.username, self.password)
