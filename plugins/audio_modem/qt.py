<<<<<<< HEAD
from electrum_ltc.plugins import BasePlugin, hook
from electrum_ltc_gui.qt.util import WaitingDialog, EnterButton
from electrum_ltc.util import print_msg, print_error
from electrum_ltc.i18n import _
=======
from functools import partial
import zlib
import json
from io import BytesIO
import sys
import platform

from electrum.plugins import BasePlugin, hook
from electrum_gui.qt.util import WaitingDialog, EnterButton, WindowModalDialog
from electrum.util import print_msg, print_error
from electrum.i18n import _
>>>>>>> fb8f9e55

from PyQt4.QtGui import *
from PyQt4.QtCore import *

try:
    import amodem.audio
    import amodem.main
    import amodem.config
    print_error('Audio MODEM is available.')
    amodem.log.addHandler(amodem.logging.StreamHandler(sys.stderr))
    amodem.log.setLevel(amodem.logging.INFO)
except ImportError:
    amodem = None
    print_error('Audio MODEM is not found.')


class Plugin(BasePlugin):

    def __init__(self, parent, config, name):
        BasePlugin.__init__(self, parent, config, name)
        if self.is_available():
            self.modem_config = amodem.config.slowest()
            self.library_name = {
                'Linux': 'libportaudio.so'
            }[platform.system()]

    def is_available(self):
        return amodem is not None

    def requires_settings(self):
        return True

    def settings_widget(self, window):
        return EnterButton(_('Settings'), partial(self.settings_dialog, window))

    def settings_dialog(self, window):
        d = WindowModalDialog(window, _("Audio Modem Settings"))

        layout = QGridLayout(d)
        layout.addWidget(QLabel(_('Bit rate [kbps]: ')), 0, 0)

        bitrates = list(sorted(amodem.config.bitrates.keys()))

        def _index_changed(index):
            bitrate = bitrates[index]
            self.modem_config = amodem.config.bitrates[bitrate]

        combo = QComboBox()
        combo.addItems(map(str, bitrates))
        combo.currentIndexChanged.connect(_index_changed)
        layout.addWidget(combo, 0, 1)

        ok_button = QPushButton(_("OK"))
        ok_button.clicked.connect(d.accept)
        layout.addWidget(ok_button, 1, 1)

        return bool(d.exec_())

    @hook
    def transaction_dialog(self, dialog):
        b = QPushButton()
        b.setIcon(QIcon(":icons/speaker.png"))

        def handler():
            blob = json.dumps(dialog.tx.as_dict())
            self._send(parent=dialog, blob=blob)
        b.clicked.connect(handler)
        dialog.sharing_buttons.insert(-1, b)

    @hook
    def scan_text_edit(self, parent):
        parent.addButton(':icons/microphone.png', partial(self._recv, parent),
                         _("Read from microphone"))

    @hook
    def show_text_edit(self, parent):
        def handler():
            blob = str(parent.toPlainText())
            self._send(parent=parent, blob=blob)
        parent.addButton(':icons/speaker.png', handler, _("Send to speaker"))

    def _audio_interface(self):
        interface = amodem.audio.Interface(config=self.modem_config)
        return interface.load(self.library_name)

    def _send(self, parent, blob):
        def sender_thread():
            with self._audio_interface() as interface:
                src = BytesIO(blob)
                dst = interface.player()
                amodem.main.send(config=self.modem_config, src=src, dst=dst)

        print_msg('Sending:', repr(blob))
        blob = zlib.compress(blob)

        kbps = self.modem_config.modem_bps / 1e3
        msg = 'Sending to Audio MODEM ({0:.1f} kbps)...'.format(kbps)
        WaitingDialog(parent, msg, sender_thread)

    def _recv(self, parent):
        def receiver_thread():
            with self._audio_interface() as interface:
                src = interface.recorder()
                dst = BytesIO()
                amodem.main.recv(config=self.modem_config, src=src, dst=dst)
                return dst.getvalue()

        def on_success(blob):
            if blob:
                blob = zlib.decompress(blob)
                print_msg('Received:', repr(blob))
                parent.setText(blob)

        kbps = self.modem_config.modem_bps / 1e3
        msg = 'Receiving from Audio MODEM ({0:.1f} kbps)...'.format(kbps)
        WaitingDialog(parent, msg, receiver_thread, on_success=on_success)<|MERGE_RESOLUTION|>--- conflicted
+++ resolved
@@ -1,9 +1,3 @@
-<<<<<<< HEAD
-from electrum_ltc.plugins import BasePlugin, hook
-from electrum_ltc_gui.qt.util import WaitingDialog, EnterButton
-from electrum_ltc.util import print_msg, print_error
-from electrum_ltc.i18n import _
-=======
 from functools import partial
 import zlib
 import json
@@ -11,11 +5,10 @@
 import sys
 import platform
 
-from electrum.plugins import BasePlugin, hook
-from electrum_gui.qt.util import WaitingDialog, EnterButton, WindowModalDialog
-from electrum.util import print_msg, print_error
-from electrum.i18n import _
->>>>>>> fb8f9e55
+from electrum_ltc.plugins import BasePlugin, hook
+from electrum_ltc_gui.qt.util import WaitingDialog, EnterButton, WindowModalDialog
+from electrum_ltc.util import print_msg, print_error
+from electrum_ltc.i18n import _
 
 from PyQt4.QtGui import *
 from PyQt4.QtCore import *
