<<<<<<< HEAD
from electrum_ltc.util import print_msg
=======
from electrum.plugins import hook
>>>>>>> c1cf065c
from .ledger import LedgerPlugin
from ..hw_wallet import CmdLineHandler

class Plugin(LedgerPlugin):
    handler = CmdLineHandler()
    @hook
    def init_keystore(self, keystore):
        if not isinstance(keystore, self.keystore_class):
            return
        keystore.handler = self.handler<|MERGE_RESOLUTION|>--- conflicted
+++ resolved
@@ -1,8 +1,4 @@
-<<<<<<< HEAD
-from electrum_ltc.util import print_msg
-=======
-from electrum.plugins import hook
->>>>>>> c1cf065c
+from electrum_ltc.plugins import hook
 from .ledger import LedgerPlugin
 from ..hw_wallet import CmdLineHandler
 
