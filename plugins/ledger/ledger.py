--- conflicted
+++ resolved
@@ -188,13 +188,8 @@
             try:
                 self.perform_hw1_preflight()
             except BTChipException as e:
-<<<<<<< HEAD
-                if (e.sw == 0x6d00):
-                    raise BaseException("Device not in Litecoin mode")
-=======
                 if (e.sw == 0x6d00 or e.sw == 0x6f00):
-                    raise BaseException(_("Device not in Bitcoin mode")) from e
->>>>>>> 22061b45
+                    raise BaseException(_("Device not in Litecoin mode")) from e
                 raise e
             self.preflightDone = True
 
