--- conflicted
+++ resolved
@@ -4,15 +4,9 @@
                       QVBoxLayout, QLabel, SIGNAL)
 import PyQt4.QtCore as QtCore
 
-<<<<<<< HEAD
 from electrum_ltc.i18n import _
 from electrum_ltc.plugins import hook
-from .ledger import LedgerPlugin, BTChipWallet
-=======
-from electrum.i18n import _
-from electrum.plugins import hook
 from .ledger import LedgerPlugin, Ledger_KeyStore
->>>>>>> dc919e91
 from ..hw_wallet.qt import QtHandlerBase
 
 class Plugin(LedgerPlugin):
