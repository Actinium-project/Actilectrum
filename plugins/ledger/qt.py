--- conflicted
+++ resolved
@@ -3,21 +3,11 @@
 from PyQt4.Qt import (QDialog, QInputDialog, QLineEdit,
                       QVBoxLayout, QLabel, SIGNAL)
 import PyQt4.QtCore as QtCore
-<<<<<<< HEAD
-from electrum_ltc_gui.qt.main_window import StatusBarButton
 
 from electrum_ltc.i18n import _
-from electrum_ltc.plugins import hook
-from .ledger import LedgerPlugin, Ledger_KeyStore
-from ..hw_wallet.qt import QtHandlerBase
-from electrum_ltc_gui.qt.util import *
-=======
-
-from electrum.i18n import _
 from .ledger import LedgerPlugin
 from ..hw_wallet.qt import QtHandlerBase, QtPluginBase
-from electrum_gui.qt.util import *
->>>>>>> 323188b9
+from electrum_ltc_gui.qt.util import *
 
 
 class Plugin(LedgerPlugin, QtPluginBase):
