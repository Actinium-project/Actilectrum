--- conflicted
+++ resolved
@@ -142,25 +142,7 @@
         ltc_prices = json['prices']['LTC']
         return dict([(r, Decimal(ltc_prices[r])) for r in ltc_prices])
 
-<<<<<<< HEAD
 class HitBTC(ExchangeBase):
-=======
-    def historical_rates(self, ccy):
-        start = self.history_starts()[ccy]
-        end = datetime.today().strftime('%Y-%m-%d')
-        # Note ?currency and ?index don't work as documented.  Sigh.
-        query = ('/v1/bpi/historical/close.json?start=%s&end=%s'
-                 % (start, end))
-        json = self.get_json('api.coindesk.com', query)
-        return json['bpi']
-        
-class Coinsecure(ExchangeBase):
-    def get_rates(self, ccy):
-        json = self.get_json('api.coinsecure.in', '/v0/noauth/lasttrade')
-        return {'INR': Decimal(json['result'][0]['lasttrade'][0][bid][0][rate] / 100.0 )}
-        
-class itBit(ExchangeBase):
->>>>>>> 9b2885e6
     def get_rates(self, ccy):
         ccys = ['EUR', 'USD']
         json = self.get_json('api.hitbtc.com', '/api/1/public/LTC%s/ticker' % ccy)
