--- conflicted
+++ resolved
@@ -235,20 +235,12 @@
         client = self.get_client()
         inputs = self.tx_inputs(tx, True)
         outputs = self.tx_outputs(tx)
-<<<<<<< HEAD
-        #try:
-        signed_tx = client.sign_tx('Litecoin', inputs, outputs)[1]
-        #except Exception, e:
-        #    give_error(e)
-        #finally:
-=======
         try:
-            signed_tx = client.sign_tx('Bitcoin', inputs, outputs)[1]
+            signed_tx = client.sign_tx('Litecoin', inputs, outputs)[1]
         except Exception, e:
             self.handler.stop()
             give_error(e)
         
->>>>>>> 9e71ef2d
         self.handler.stop()
 
         raw = signed_tx.encode('hex')
