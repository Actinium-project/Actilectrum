from PyQt4.QtGui import *
from PyQt4.QtCore import *

from datetime import datetime
import inspect
import requests
import sys
from threading import Thread
import time
import traceback
import csv
from decimal import Decimal
from functools import partial

from electrum_ltc.bitcoin import COIN
from electrum_ltc.plugins import BasePlugin, hook
from electrum_ltc.i18n import _
from electrum_ltc.util import PrintError, ThreadJob, timestamp_to_datetime
from electrum_ltc.util import format_satoshis
from electrum_ltc_gui.qt.util import *
from electrum_ltc_gui.qt.amountedit import AmountEdit

# See https://en.wikipedia.org/wiki/ISO_4217
CCY_PRECISIONS = {'BHD': 3, 'BIF': 0, 'BYR': 0, 'CLF': 4, 'CLP': 0,
                  'CVE': 0, 'DJF': 0, 'GNF': 0, 'IQD': 3, 'ISK': 0,
                  'JOD': 3, 'JPY': 0, 'KMF': 0, 'KRW': 0, 'KWD': 3,
                  'LYD': 3, 'MGA': 1, 'MRO': 1, 'OMR': 3, 'PYG': 0,
                  'RWF': 0, 'TND': 3, 'UGX': 0, 'UYI': 0, 'VND': 0,
                  'VUV': 0, 'XAF': 0, 'XAG': 2, 'XAU': 4, 'XOF': 0,
                  'XPF': 0}

class ExchangeBase(PrintError):
    def __init__(self, sig):
        self.history = {}
        self.quotes = {}
        self.sig = sig

    def protocol(self):
        return "https"

    def get_json(self, site, get_string):
        url = "".join([self.protocol(), '://', site, get_string])
        response = requests.request('GET', url,
                                    headers={'User-Agent' : 'Electrum'})
        return response.json()

    def get_csv(self, site, get_string):
        url = "".join([self.protocol(), '://', site, get_string])
        response = requests.request('GET', url,
                                    headers={'User-Agent' : 'Electrum'})
        reader = csv.DictReader(response.content.split('\n'))
        return list(reader)

    def name(self):
        return self.__class__.__name__

    def update_safe(self, ccy):
        try:
            self.print_error("getting fx quotes for", ccy)
            self.quotes = self.get_rates(ccy)
            self.print_error("received fx quotes")
            self.sig.emit(SIGNAL('fx_quotes'))
        except Exception, e:
            self.print_error("failed fx quotes:", e)

    def update(self, ccy):
        t = Thread(target=self.update_safe, args=(ccy,))
        t.setDaemon(True)
        t.start()

    def get_historical_rates_safe(self, ccy):
        try:
            self.print_error("requesting fx history for", ccy)
            self.history[ccy] = self.historical_rates(ccy)
            self.print_error("received fx history for", ccy)
            self.sig.emit(SIGNAL("fx_history"))
        except Exception, e:
            self.print_error("failed fx history:", e)

    def get_historical_rates(self, ccy):
        result = self.history.get(ccy)
        if not result and ccy in self.history_ccys():
            t = Thread(target=self.get_historical_rates_safe, args=(ccy,))
            t.setDaemon(True)
            t.start()
        return result

    def history_ccys(self):
        return []

    def historical_rate(self, ccy, d_t):
        return self.history.get(ccy, {}).get(d_t.strftime('%Y-%m-%d'))


<<<<<<< HEAD
class Bit2C(ExchangeBase):
    def get_rates(self, ccy):
        json = self.get_json('www.bit2c.co.il', '/Exchanges/LTCNIS/Ticker.json')
        return {'NIS': Decimal(json['ll'])}
=======
class BitcoinAverage(ExchangeBase):
    def get_rates(self, ccy):
        json = self.get_json('api.bitcoinaverage.com', '/ticker/global/all')
        return dict([(r, Decimal(json[r]['last']))
                     for r in json if r != 'timestamp'])
>>>>>>> 67bc6da7

    def history_ccys(self):
        return ['AUD', 'BRL', 'CAD', 'CHF', 'CNY', 'EUR', 'GBP', 'IDR', 'ILS',
                'MXN', 'NOK', 'NZD', 'PLN', 'RON', 'RUB', 'SEK', 'SGD', 'USD',
                'ZAR']

    def historical_rates(self, ccy):
        history = self.get_csv('api.bitcoinaverage.com',
                               "/history/%s/per_day_all_time_history.csv" % ccy)
        return dict([(h['datetime'][:10], h['average'])
                     for h in history])

class BitcoinVenezuela(ExchangeBase):
    def get_rates(self, ccy):
        json = self.get_json('api.bitcoinvenezuela.com', '/')
        return dict([(r, Decimal(json['LTC'][r]))
                     for r in json['LTC']])

    def protocol(self):
        return "http"

    def history_ccys(self):
        return ['ARS', 'EUR', 'USD', 'VEF']

    def historical_rates(self, ccy):
        json = self.get_json('api.bitcoinvenezuela.com',
                             '/historical/index.php?coin=LTC')
        return json[ccy +'_LTC']

<<<<<<< HEAD
class Bitfinex(ExchangeBase):
=======
class BitStamp(ExchangeBase):
    def get_rates(self, ccy):
        json = self.get_json('www.bitstamp.net', '/api/ticker/')
        return {'USD': Decimal(json['last'])}

class BlockchainInfo(ExchangeBase):
>>>>>>> 67bc6da7
    def get_rates(self, ccy):
        json = self.get_json('api.bitfinex.com', '/v1/pubticker/ltcusd')
        return {'USD': Decimal(json['last_price'])}

class BTCChina(ExchangeBase):
    def get_rates(self, ccy):
        json = self.get_json('data.btcchina.com', '/data/ticker?market=ltccny')
        return {'CNY': Decimal(json['ticker']['last'])}

class BTCe(ExchangeBase):
    def get_rates(self, ccy):
        ccys = ['EUR', 'RUR', 'USD']
        ccy_str = '-'.join(['ltc_%s' % c.lower() for c in ccys])
        json = self.get_json('btc-e.com', '/api/3/ticker/%s' % ccy_str)
        result = dict.fromkeys(ccys)
        for ccy in ccys:
            result[ccy] = Decimal(json['ltc_%s' % ccy.lower()]['last'])
        return result

class CaVirtEx(ExchangeBase):
    def get_rates(self, ccy):
        json = self.get_json('www.cavirtex.com', '/api2/ticker.json?currencypair=LTCCAD')
        return {'CAD': Decimal(json['ticker']['LTCCAD']['last'])}

class GoCoin(ExchangeBase):
    def get_rates(self, ccy):
        json = self.get_json('x.g0cn.com', '/prices')
        ltc_prices = json['prices']['LTC']
        return dict([(r, Decimal(ltc_prices[r])) for r in ltc_prices])

class HitBTC(ExchangeBase):
    def get_rates(self, ccy):
        ccys = ['EUR', 'USD']
        json = self.get_json('api.hitbtc.com', '/api/1/public/LTC%s/ticker' % ccy)
        result = dict.fromkeys(ccys)
        if ccy in ccys:
            result[ccy] = Decimal(json['last'])
        return result

class Kraken(ExchangeBase):
    def get_rates(self, ccy):
        dicts = self.get_json('api.kraken.com', '/0/public/AssetPairs')
        pairs = [k for k in dicts['result'] if k.startswith('XLTCZ')]
        json = self.get_json('api.kraken.com',
                             '/0/public/Ticker?pair=%s' % ','.join(pairs))
        ccys = [p[5:] for p in pairs]
        result = dict.fromkeys(ccys)
        result[ccy] = Decimal(json['result']['XLTCZ'+ccy]['c'][0])
        return result

    def history_ccys(self):
        return ['EUR', 'USD']

    def historical_rates(self, ccy):
        query = '/0/public/OHLC?pair=LTC%s&interval=1440' % ccy
        json = self.get_json('api.kraken.com', query)
        history = json['result']['XLTCZ'+ccy]
        return dict([(time.strftime('%Y-%m-%d', time.localtime(t[0])), t[4])
                                    for t in history])

class OKCoin(ExchangeBase):
    def get_rates(self, ccy):
        json = self.get_json('www.okcoin.cn', '/api/ticker.do?symbol=ltc_cny')
        return {'CNY': Decimal(json['ticker']['last'])}


class Plugin(BasePlugin, ThreadJob):

    def __init__(self, parent, config, name):
        BasePlugin.__init__(self, parent, config, name)
        # Signal object first
        self.sig = QObject()
        self.sig.connect(self.sig, SIGNAL('fx_quotes'), self.on_fx_quotes)
        self.sig.connect(self.sig, SIGNAL('fx_history'), self.on_fx_history)
        self.ccy = self.config_ccy()
        self.history_used_spot = False
        self.ccy_combo = None
        self.hist_checkbox = None
        self.windows = dict()

        is_exchange = lambda obj: (inspect.isclass(obj)
                                   and issubclass(obj, ExchangeBase)
                                   and obj != ExchangeBase)
        self.exchanges = dict(inspect.getmembers(sys.modules[__name__],
                                                 is_exchange))
        self.set_exchange(self.config_exchange())

    def ccy_amount_str(self, amount, commas):
        prec = CCY_PRECISIONS.get(self.ccy, 2)
        fmt_str = "{:%s.%df}" % ("," if commas else "", max(0, prec))
        return fmt_str.format(round(amount, prec))

    def thread_jobs(self):
        return [self]

    def run(self):
        # This runs from the network thread which catches exceptions
        if self.windows and self.timeout <= time.time():
            self.timeout = time.time() + 150
            self.exchange.update(self.ccy)

    def config_ccy(self):
        '''Use when dynamic fetching is needed'''
        return self.config.get("currency", "EUR")

    def config_exchange(self):
        return self.config.get('use_exchange', 'BTCe')

    def config_history(self):
        return self.config.get('history_rates', 'unchecked') != 'unchecked'

    def show_history(self):
        return self.config_history() and self.exchange.history_ccys()

    def set_exchange(self, name):
        class_ = self.exchanges.get(name) or self.exchanges.values()[0]
        name = class_.__name__
        self.print_error("using exchange", name)
        if self.config_exchange() != name:
            self.config.set_key('use_exchange', name, True)
        self.exchange = class_(self.sig)
        # A new exchange means new fx quotes, initially empty.  Force
        # a quote refresh
        self.timeout = 0
        self.get_historical_rates()
        self.on_fx_quotes()

    def update_status_bars(self):
        '''Update status bar fiat balance in all windows'''
        for window in self.windows:
            window.update_status()

    def on_new_window(self, window):
        # Additional send and receive edit boxes
        send_e = AmountEdit(self.config_ccy)
        window.send_grid.addWidget(send_e, 4, 2, Qt.AlignLeft)
        window.amount_e.frozen.connect(
            lambda: send_e.setFrozen(window.amount_e.isReadOnly()))
        receive_e = AmountEdit(self.config_ccy)
        window.receive_grid.addWidget(receive_e, 2, 2, Qt.AlignLeft)

        self.windows[window] = {'edits': (send_e, receive_e),
                                'last_edited': {}}
        self.connect_fields(window, window.amount_e, send_e, window.fee_e)
        self.connect_fields(window, window.receive_amount_e, receive_e, None)
        window.history_list.refresh_headers()
        window.update_status()

    def connect_fields(self, window, btc_e, fiat_e, fee_e):
        last_edited = self.windows[window]['last_edited']

        def edit_changed(edit):
            edit.setStyleSheet(BLACK_FG)
            last_edited[(fiat_e, btc_e)] = edit
            amount = edit.get_amount()
            rate = self.exchange_rate()
            if rate is None or amount is None:
                if edit is fiat_e:
                    btc_e.setText("")
                    if fee_e:
                        fee_e.setText("")
                else:
                    fiat_e.setText("")
            else:
                if edit is fiat_e:
                    btc_e.setAmount(int(amount / Decimal(rate) * COIN))
                    if fee_e: window.update_fee()
                    btc_e.setStyleSheet(BLUE_FG)
                else:
                    fiat_e.setText(self.ccy_amount_str(
                        amount * Decimal(rate) / COIN, False))
                    fiat_e.setStyleSheet(BLUE_FG)

        fiat_e.textEdited.connect(partial(edit_changed, fiat_e))
        btc_e.textEdited.connect(partial(edit_changed, btc_e))
        last_edited[(fiat_e, btc_e)] = btc_e

    @hook
    def do_clear(self, window):
        self.windows[window]['edits'][0].setText('')

    def on_close_window(self, window):
        self.windows.pop(window)

    def close(self):
        # Get rid of hooks before updating status bars.
        BasePlugin.close(self)
        self.update_status_bars()
        self.refresh_headers()
        for window, data in self.windows.items():
            for edit in data['edits']:
                edit.hide()
            window.update_status()

    def refresh_headers(self):
        for window in self.windows:
            window.history_list.refresh_headers()

    def on_fx_history(self):
        '''Called when historical fx quotes are updated'''
        for window in self.windows:
            window.history_list.update()

    def on_fx_quotes(self):
        '''Called when fresh spot fx quotes come in'''
        self.update_status_bars()
        self.populate_ccy_combo()
        # Refresh edits with the new rate
        for window, data in self.windows.items():
            for edit in data['last_edited'].values():
                edit.textEdited.emit(edit.text())
        # History tab needs updating if it used spot
        if self.history_used_spot:
            self.on_fx_history()

    def on_ccy_combo_change(self):
        '''Called when the chosen currency changes'''
        ccy = str(self.ccy_combo.currentText())
        if ccy and ccy != self.ccy:
            self.ccy = ccy
            self.config.set_key('currency', ccy, True)
            self.update_status_bars()
            self.get_historical_rates() # Because self.ccy changes
            self.hist_checkbox_update()

    def hist_checkbox_update(self):
        if self.hist_checkbox:
            self.hist_checkbox.setEnabled(self.ccy in self.exchange.history_ccys())
            self.hist_checkbox.setChecked(self.config_history())

    def populate_ccy_combo(self):
        # There should be at most one instance of the settings dialog
        combo = self.ccy_combo
        # NOTE: bool(combo) is False if it is empty.  Nuts.
        if combo is not None:
            combo.blockSignals(True)
            combo.clear()
            combo.addItems(sorted(self.exchange.quotes.keys()))
            combo.blockSignals(False)
            combo.setCurrentIndex(combo.findText(self.ccy))

    def exchange_rate(self):
        '''Returns None, or the exchange rate as a Decimal'''
        rate = self.exchange.quotes.get(self.ccy)
        if rate:
            return Decimal(rate)

    @hook
    def format_amount_and_units(self, btc_balance):
        rate = self.exchange_rate()
        return '' if rate is None else " (%s %s)" % (self.value_str(btc_balance, rate), self.ccy)

    @hook
    def get_fiat_status_text(self, btc_balance, result):
        # return status as:   (1.23 USD)    1 BTC~123.45 USD
        rate = self.exchange_rate()
        if rate is None:
            text = _("  (No FX rate available)")
        else:
            text =  "1 LTC~%s %s" % (self.value_str(COIN, rate), self.ccy)
        result['text'] = text

    def get_historical_rates(self):
        if self.show_history():
            self.exchange.get_historical_rates(self.ccy)

    def requires_settings(self):
        return True

    def value_str(self, satoshis, rate):
        if satoshis is None:  # Can happen with incomplete history
            return _("Unknown")
        if rate:
            value = Decimal(satoshis) / COIN * Decimal(rate)
            return "%s" % (self.ccy_amount_str(value, True))
        return _("No data")

    @hook
    def historical_value_str(self, satoshis, d_t):
        rate = self.exchange.historical_rate(self.ccy, d_t)
        # Frequently there is no rate for today, until tomorrow :)
        # Use spot quotes in that case
        if rate is None and (datetime.today().date() - d_t.date()).days <= 2:
            rate = self.exchange.quotes.get(self.ccy)
            self.history_used_spot = True
        return self.value_str(satoshis, rate)

    @hook
    def history_tab_headers(self, headers):
        if self.show_history():
            headers.extend(['%s '%self.ccy + _('Amount'), '%s '%self.ccy + _('Balance')])

    @hook
    def history_tab_update_begin(self):
        self.history_used_spot = False

    @hook
    def history_tab_update(self, tx, entry):
        if not self.show_history():
            return
        tx_hash, conf, value, timestamp, balance = tx
        if conf <= 0:
            date = datetime.today()
        else:
            date = timestamp_to_datetime(timestamp)
        for amount in [value, balance]:
            text = self.historical_value_str(amount, date)
            entry.append(text)

    def settings_widget(self, window):
        return EnterButton(_('Settings'), self.settings_dialog)

    def settings_dialog(self):
        d = QDialog()
        d.setWindowTitle("Settings")
        layout = QGridLayout(d)
        layout.addWidget(QLabel(_('Exchange rate API: ')), 0, 0)
        layout.addWidget(QLabel(_('Currency: ')), 1, 0)
        layout.addWidget(QLabel(_('History Rates: ')), 2, 0)

        # Currency list
        self.ccy_combo = QComboBox()
        self.ccy_combo.currentIndexChanged.connect(self.on_ccy_combo_change)
        self.populate_ccy_combo()

        def on_change_ex(idx):
            exchange = str(combo_ex.currentText())
            if exchange != self.exchange.name():
                self.set_exchange(exchange)
                self.hist_checkbox_update()

        def on_change_hist(checked):
            if checked:
                self.config.set_key('history_rates', 'checked')
                self.get_historical_rates()
            else:
                self.config.set_key('history_rates', 'unchecked')
            self.refresh_headers()

        def ok_clicked():
            self.timeout = 0
            self.ccy_combo = None
            d.accept()

        combo_ex = QComboBox()
        combo_ex.addItems(sorted(self.exchanges.keys()))
        combo_ex.setCurrentIndex(combo_ex.findText(self.config_exchange()))
        combo_ex.currentIndexChanged.connect(on_change_ex)

        self.hist_checkbox = QCheckBox()
        self.hist_checkbox.stateChanged.connect(on_change_hist)
        self.hist_checkbox_update()

        ok_button = QPushButton(_("OK"))
        ok_button.clicked.connect(lambda: ok_clicked())

        layout.addWidget(self.ccy_combo,1,1)
        layout.addWidget(combo_ex,0,1)
        layout.addWidget(self.hist_checkbox,2,1)
        layout.addWidget(ok_button,3,1)

        return d.exec_()<|MERGE_RESOLUTION|>--- conflicted
+++ resolved
@@ -92,29 +92,10 @@
         return self.history.get(ccy, {}).get(d_t.strftime('%Y-%m-%d'))
 
 
-<<<<<<< HEAD
 class Bit2C(ExchangeBase):
     def get_rates(self, ccy):
         json = self.get_json('www.bit2c.co.il', '/Exchanges/LTCNIS/Ticker.json')
         return {'NIS': Decimal(json['ll'])}
-=======
-class BitcoinAverage(ExchangeBase):
-    def get_rates(self, ccy):
-        json = self.get_json('api.bitcoinaverage.com', '/ticker/global/all')
-        return dict([(r, Decimal(json[r]['last']))
-                     for r in json if r != 'timestamp'])
->>>>>>> 67bc6da7
-
-    def history_ccys(self):
-        return ['AUD', 'BRL', 'CAD', 'CHF', 'CNY', 'EUR', 'GBP', 'IDR', 'ILS',
-                'MXN', 'NOK', 'NZD', 'PLN', 'RON', 'RUB', 'SEK', 'SGD', 'USD',
-                'ZAR']
-
-    def historical_rates(self, ccy):
-        history = self.get_csv('api.bitcoinaverage.com',
-                               "/history/%s/per_day_all_time_history.csv" % ccy)
-        return dict([(h['datetime'][:10], h['average'])
-                     for h in history])
 
 class BitcoinVenezuela(ExchangeBase):
     def get_rates(self, ccy):
@@ -133,16 +114,7 @@
                              '/historical/index.php?coin=LTC')
         return json[ccy +'_LTC']
 
-<<<<<<< HEAD
 class Bitfinex(ExchangeBase):
-=======
-class BitStamp(ExchangeBase):
-    def get_rates(self, ccy):
-        json = self.get_json('www.bitstamp.net', '/api/ticker/')
-        return {'USD': Decimal(json['last'])}
-
-class BlockchainInfo(ExchangeBase):
->>>>>>> 67bc6da7
     def get_rates(self, ccy):
         json = self.get_json('api.bitfinex.com', '/v1/pubticker/ltcusd')
         return {'USD': Decimal(json['last_price'])}
