--- conflicted
+++ resolved
@@ -29,7 +29,6 @@
 from PyQt4.QtGui import *
 from PyQt4.QtCore import *
 
-<<<<<<< HEAD
 import electrum_ltc as electrum
 from electrum_ltc import bitcoin
 from electrum_ltc.bitcoin import *
@@ -39,26 +38,10 @@
 from electrum_ltc.i18n import _
 from electrum_ltc.plugins import BasePlugin, run_hook, hook
 
-from electrum_ltc_gui.qt.util import text_dialog, EnterButton, WaitingDialog
+from electrum_ltc_gui.qt.util import *
 from electrum_ltc_gui.qt.qrcodewidget import QRCodeWidget
-from electrum_ltc_gui.qt import ok_cancel_buttons, ok_cancel_buttons2, close_button
 from electrum_ltc_gui.qt.amountedit import AmountEdit
 from electrum_ltc_gui.qt.main_window import StatusBarButton
-=======
-import electrum
-from electrum import bitcoin
-from electrum.bitcoin import *
-from electrum.mnemonic import Mnemonic
-from electrum import version
-from electrum.wallet import Wallet_2of3
-from electrum.i18n import _
-from electrum.plugins import BasePlugin, run_hook, hook
-
-from electrum_gui.qt.util import *
-from electrum_gui.qt.qrcodewidget import QRCodeWidget
-from electrum_gui.qt.amountedit import AmountEdit
-from electrum_gui.qt.main_window import StatusBarButton
->>>>>>> a5a7a34c
 
 from decimal import Decimal
 
