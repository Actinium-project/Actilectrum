#!/usr/bin/env bash

# Parameterize
PYTHON_VERSION=3.7.3
BUILDDIR=/tmp/actilectrum-build
PACKAGE=Actilectrum
GIT_REPO=https://github.com/Actinium-project/Actilectrum
LIBSECP_VERSION="b408c6a8b287003d1ade5709e6f7bc3c7f1d5be7"

. $(dirname "$0")/base.sh

CONTRIB_OSX="$(dirname "$(realpath "$0")")"
CONTRIB="$CONTRIB_OSX/.."
ROOT_FOLDER="$CONTRIB/.."

src_dir=$(dirname "$0")
cd $src_dir/../..

export PYTHONHASHSEED=22
VERSION=`git describe --tags --dirty --always`

which brew > /dev/null 2>&1 || fail "Please install brew from https://brew.sh/ to continue"
which xcodebuild > /dev/null 2>&1 || fail "Please install Xcode and xcode command line tools to continue"

# Code Signing: See https://developer.apple.com/library/archive/documentation/Security/Conceptual/CodeSigningGuide/Procedures/Procedures.html
APP_SIGN=""
if [ -n "$1" ]; then
    # Test the identity is valid for signing by doing this hack. There is no other way to do this.
    cp -f /bin/ls ./CODESIGN_TEST
    codesign -s "$1" --dryrun -f ./CODESIGN_TEST > /dev/null 2>&1
    res=$?
    rm -f ./CODESIGN_TEST
    if ((res)); then
        fail "Code signing identity \"$1\" appears to be invalid."
    fi
    unset res
    APP_SIGN="$1"
    info "Code signing enabled using identity \"$APP_SIGN\""
else
    warn "Code signing DISABLED. Specify a valid macOS Developer identity installed on the system as the first argument to this script to enable signing."
fi

info "Installing Python $PYTHON_VERSION"
export PATH="~/.pyenv/bin:~/.pyenv/shims:~/Library/Python/3.7/bin:$PATH"
if [ -d "~/.pyenv" ]; then
 pyenv update
else
 curl -L https://raw.githubusercontent.com/pyenv/pyenv-installer/master/bin/pyenv-installer | bash > /dev/null 2>&1
fi
PYTHON_CONFIGURE_OPTS="--enable-framework" pyenv install -s $PYTHON_VERSION && \
pyenv global $PYTHON_VERSION || \
fail "Unable to use Python $PYTHON_VERSION"


info "install dependencies specific to binaries"
brew install openssl
export CFLAGS="-I$(brew --prefix openssl)/include $CFLAGS"
export LDFLAGS="-L$(brew --prefix openssl)/lib $LDFLAGS"
# note that this also installs pinned versions of both pip and setuptools
python3 -m pip install -Ir ./contrib/deterministic-build/requirements-binaries.txt --user \
    || fail "Could not install pyinstaller"


info "Installing pyinstaller"
python3 -m pip install -I --user pyinstaller==3.5 || fail "Could not install pyinstaller"

info "Using these versions for building $PACKAGE:"
sw_vers
python3 --version
echo -n "Pyinstaller "
pyinstaller --version

rm -rf ./dist

git submodule update --init

rm  -rf $BUILDDIR > /dev/null 2>&1
mkdir $BUILDDIR

<<<<<<< HEAD
cp -R ./contrib/deterministic-build/actilectrum-locale/locale/ ./actilectrum/locale/
=======
info "generating locale"
(
    if ! which msgfmt > /dev/null 2>&1; then
        brew install gettext
        brew link --force gettext
    fi
    cd "$CONTRIB"/deterministic-build/electrum-ltc-locale
    for i in ./locale/*; do
        dir="$ROOT_FOLDER"/electrum_ltc/$i/LC_MESSAGES
        mkdir -p $dir
        msgfmt --output-file=$dir/electrum.mo $i/electrum.po || true
    done
) || fail "failed generating locale"
>>>>>>> afeaf1db


info "Downloading libusb..."
curl https://homebrew.bintray.com/bottles/libusb-1.0.22.el_capitan.bottle.tar.gz | \
tar xz --directory $BUILDDIR
cp $BUILDDIR/libusb/1.0.22/lib/libusb-1.0.dylib contrib/osx
echo "82c368dfd4da017ceb32b12ca885576f325503428a4966cc09302cbd62702493  contrib/osx/libusb-1.0.dylib" | \
    shasum -a 256 -c || fail "libusb checksum mismatched"

info "Building libsecp256k1"
brew install autoconf automake libtool
git clone https://github.com/bitcoin-core/secp256k1 $BUILDDIR/secp256k1
pushd $BUILDDIR/secp256k1
git reset --hard $LIBSECP_VERSION
git clean -f -x -q
./autogen.sh
./configure --enable-module-recovery --enable-experimental --enable-module-ecdh --disable-jni
make -j4
popd
cp $BUILDDIR/secp256k1/.libs/libsecp256k1.0.dylib contrib/osx

info "Building CalinsQRReader..."
d=contrib/osx/CalinsQRReader
pushd $d
rm -fr build
# prefer building using xcode ourselves. otherwise fallback to prebuilt binary
xcodebuild || cp -r prebuilt_qr build || fail "Could not build CalinsQRReader"
popd
DoCodeSignMaybe "CalinsQRReader.app" "${d}/build/Release/CalinsQRReader.app" "$APP_SIGN" # If APP_SIGN is empty will be a noop


info "Installing requirements..."
python3 -m pip install -Ir ./contrib/deterministic-build/requirements.txt --user || \
fail "Could not install requirements"

info "Installing hardware wallet requirements..."
python3 -m pip install -Ir ./contrib/deterministic-build/requirements-hw.txt --user || \
fail "Could not install hardware wallet requirements"

info "Building $PACKAGE..."
python3 -m pip install --user . > /dev/null || fail "Could not build $PACKAGE"

info "Faking timestamps..."
for d in ~/Library/Python/ ~/.pyenv .; do
  pushd $d
  find . -exec touch -t '200101220000' {} +
  popd
done

info "Building binary"
APP_SIGN="$APP_SIGN" pyinstaller --noconfirm --ascii --clean --name $VERSION contrib/osx/osx.spec || fail "Could not build binary"

info "Adding actinium URI types to Info.plist"
plutil -insert 'CFBundleURLTypes' \
	-xml '<array><dict> <key>CFBundleURLName</key> <string>actinium</string> <key>CFBundleURLSchemes</key> <array><string>actinium</string></array> </dict></array>' \
	-- dist/$PACKAGE.app/Contents/Info.plist \
	|| fail "Could not add keys to Info.plist. Make sure the program 'plutil' exists and is installed."

DoCodeSignMaybe "app bundle" "dist/${PACKAGE}.app" "$APP_SIGN" # If APP_SIGN is empty will be a noop

info "Creating .DMG"
hdiutil create -fs HFS+ -volname $PACKAGE -srcfolder dist/$PACKAGE.app dist/actilectrum-$VERSION.dmg || fail "Could not create .DMG"

DoCodeSignMaybe ".DMG" "dist/actilectrum-${VERSION}.dmg" "$APP_SIGN" # If APP_SIGN is empty will be a noop

if [ -z "$APP_SIGN" ]; then
    warn "App was built successfully but was not code signed. Users may get security warnings from macOS."
    warn "Specify a valid code signing identity as the first argument to this script to enable code signing."
fi<|MERGE_RESOLUTION|>--- conflicted
+++ resolved
@@ -77,23 +77,19 @@
 rm  -rf $BUILDDIR > /dev/null 2>&1
 mkdir $BUILDDIR
 
-<<<<<<< HEAD
-cp -R ./contrib/deterministic-build/actilectrum-locale/locale/ ./actilectrum/locale/
-=======
 info "generating locale"
 (
     if ! which msgfmt > /dev/null 2>&1; then
         brew install gettext
         brew link --force gettext
     fi
-    cd "$CONTRIB"/deterministic-build/electrum-ltc-locale
+    cd "$CONTRIB"/deterministic-build/actilectrum-locale
     for i in ./locale/*; do
-        dir="$ROOT_FOLDER"/electrum_ltc/$i/LC_MESSAGES
+        dir="$ROOT_FOLDER"/actilectrum/$i/LC_MESSAGES
         mkdir -p $dir
-        msgfmt --output-file=$dir/electrum.mo $i/electrum.po || true
+        msgfmt --output-file=$dir/actilectrum.mo $i/actilectrum.po || true
     done
 ) || fail "failed generating locale"
->>>>>>> afeaf1db
 
 
 info "Downloading libusb..."
