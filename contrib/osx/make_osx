--- conflicted
+++ resolved
@@ -105,7 +105,7 @@
 info "Preparing for building libsecp256k1"
 brew install autoconf automake libtool
 "$CONTRIB"/make_libsecp256k1.sh || fail "Could not build libsecp"
-cp "$ROOT_FOLDER"/electrum_ltc/libsecp256k1.0.dylib contrib/osx
+cp "$ROOT_FOLDER"/actilectrum/libsecp256k1.0.dylib contrib/osx
 
 info "Building CalinsQRReader..."
 d=contrib/osx/CalinsQRReader
@@ -121,15 +121,9 @@
 python3 -m pip install --no-dependencies -Ir ./contrib/deterministic-build/requirements.txt --user || \
 fail "Could not install requirements"
 
-<<<<<<< HEAD
-#info "Installing hardware wallet requirements..."
-#python3 -m pip install -Ir ./contrib/deterministic-build/requirements-hw.txt --user || \
-#fail "Could not install hardware wallet requirements"
-=======
 info "Installing hardware wallet requirements..."
 python3 -m pip install --no-dependencies -Ir ./contrib/deterministic-build/requirements-hw.txt --user || \
 fail "Could not install hardware wallet requirements"
->>>>>>> 738fc9a8ea542faec20344f5fb5bed51625da5e7
 
 info "Building $PACKAGE..."
 python3 -m pip install --no-dependencies --user . > /dev/null || fail "Could not build $PACKAGE"
