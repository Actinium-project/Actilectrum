# -*- mode: python -*-

from PyInstaller.utils.hooks import collect_data_files, collect_submodules, collect_dynamic_libs

import sys, os

PACKAGE='Actilectrum'
PYPKG='actilectrum'
MAIN_SCRIPT='run_actilectrum'
ICONS_FILE=PYPKG + '/gui/icons/actilectrum.icns'
APP_SIGN = os.environ.get('APP_SIGN', '')

def fail(*msg):
    RED='\033[0;31m'
    NC='\033[0m' # No Color
    print("\r🗯 {}ERROR:{}".format(RED, NC), *msg)
    sys.exit(1)

def codesign(identity, binary):
    d = os.path.dirname(binary)
    saved_dir=None
    if d:
        # switch to directory of the binary so codesign verbose messages don't include long path
        saved_dir = os.path.abspath(os.path.curdir)
        os.chdir(d)
        binary = os.path.basename(binary)
    os.system("codesign -v -f -s '{}' '{}'".format(identity, binary))==0 or fail("Could not code sign " + binary)
    if saved_dir:
        os.chdir(saved_dir)

def monkey_patch_pyinstaller_for_codesigning(identity):
    # Monkey-patch PyInstaller so that we app-sign all binaries *after* they are modified by PyInstaller
    # If we app-sign before that point, the signature will be invalid because PyInstaller modifies
    # @loader_path in the Mach-O loader table.
    try:
        import PyInstaller.depend.dylib
        _saved_func = PyInstaller.depend.dylib.mac_set_relative_dylib_deps
    except (ImportError, NameError, AttributeError):
        # Hmm. Likely wrong PyInstaller version.
        fail("Could not monkey-patch PyInstaller for code signing. Please ensure that you are using PyInstaller 3.4.")
    _signed = set()
    def my_func(fn, distname):
        _saved_func(fn, distname)
        if  (fn, distname) not in _signed:
            codesign(identity, fn)
            _signed.add((fn,distname)) # remember we signed it so we don't sign again
    PyInstaller.depend.dylib.mac_set_relative_dylib_deps = my_func


for i, x in enumerate(sys.argv):
    if x == '--name':
        VERSION = sys.argv[i+1]
        break
else:
    raise Exception('no version')

electrum = os.path.abspath(".") + "/"
block_cipher = None

# see https://github.com/pyinstaller/pyinstaller/issues/2005
hiddenimports = []
hiddenimports += collect_submodules('trezorlib')
hiddenimports += collect_submodules('safetlib')
hiddenimports += collect_submodules('btchip')
hiddenimports += collect_submodules('keepkeylib')
hiddenimports += collect_submodules('websocket')
hiddenimports += collect_submodules('ckcc')
hiddenimports += ['PyQt5.QtPrintSupport']  # needed by Revealer

<<<<<<< HEAD
# safetlib imports PyQt5.Qt.  We use a local updated copy of pinmatrix.py until they
# release a new version that includes https://github.com/archos-safe-t/python-safet/commit/b1eab3dba4c04fdfc1fcf17b66662c28c5f2380e
hiddenimports.remove('safetlib.qt.pinmatrix')

=======
>>>>>>> 0ef4545b
datas = [
    (electrum + PYPKG + '/*.json', PYPKG),
    (electrum + PYPKG + '/wordlist/english.txt', PYPKG + '/wordlist'),
    (electrum + PYPKG + '/locale', PYPKG + '/locale'),
    (electrum + PYPKG + '/plugins', PYPKG + '/plugins'),
    (electrum + PYPKG + '/gui/icons', PYPKG + '/gui/icons'),
]
datas += collect_data_files('trezorlib')
datas += collect_data_files('safetlib')
datas += collect_data_files('btchip')
datas += collect_data_files('keepkeylib')
datas += collect_data_files('ckcc')
datas += collect_data_files('jsonrpcserver')
datas += collect_data_files('jsonrpcclient')

# Add the QR Scanner helper app
datas += [(electrum + "contrib/osx/CalinsQRReader/build/Release/CalinsQRReader.app", "./contrib/osx/CalinsQRReader/build/Release/CalinsQRReader.app")]

# Add libusb so Trezor and Safe-T mini will work
binaries = [(electrum + "contrib/osx/libusb-1.0.dylib", ".")]
binaries += [(electrum + "contrib/osx/libsecp256k1.0.dylib", ".")]

# Workaround for "Retro Look":
binaries += [b for b in collect_dynamic_libs('PyQt5') if 'macstyle' in b[0]]

# We don't put these files in to actually include them in the script but to make the Analysis method scan them for imports
a = Analysis([electrum+ MAIN_SCRIPT,
              electrum+'actilectrum/gui/qt/main_window.py',
              electrum+'actilectrum/gui/text.py',
              electrum+'actilectrum/util.py',
              electrum+'actilectrum/wallet.py',
              electrum+'actilectrum/simple_config.py',
              electrum+'actilectrum/bitcoin.py',
              electrum+'actilectrum/blockchain.py',
              electrum+'actilectrum/dnssec.py',
              electrum+'actilectrum/commands.py',
              electrum+'actilectrum/plugins/cosigner_pool/qt.py',
              electrum+'actilectrum/plugins/email_requests/qt.py',
              electrum+'actilectrum/plugins/trezor/qt.py',
              electrum+'actilectrum/plugins/safe_t/client.py',
              electrum+'actilectrum/plugins/safe_t/qt.py',
              electrum+'actilectrum/plugins/keepkey/qt.py',
              electrum+'actilectrum/plugins/ledger/qt.py',
              electrum+'actilectrum/plugins/coldcard/qt.py',
              ],
             binaries=binaries,
             datas=datas,
             hiddenimports=hiddenimports,
             hookspath=[])

# http://stackoverflow.com/questions/19055089/pyinstaller-onefile-warning-pyconfig-h-when-importing-scipy-or-scipy-signal
for d in a.datas:
    if 'pyconfig' in d[0]:
        a.datas.remove(d)
        break

# Strip out parts of Qt that we never use. Reduces binary size by tens of MBs. see #4815
qt_bins2remove=('qtweb', 'qt3d', 'qtgame', 'qtdesigner', 'qtquick', 'qtlocation', 'qttest', 'qtxml')
print("Removing Qt binaries:", *qt_bins2remove)
for x in a.binaries.copy():
    for r in qt_bins2remove:
        if x[0].lower().startswith(r):
            a.binaries.remove(x)
            print('----> Removed x =', x)

# If code signing, monkey-patch in a code signing step to pyinstaller. See: https://github.com/spesmilo/actilectrum/issues/4994
if APP_SIGN:
    monkey_patch_pyinstaller_for_codesigning(APP_SIGN)

pyz = PYZ(a.pure, a.zipped_data, cipher=block_cipher)

exe = EXE(pyz,
          a.scripts,
          a.binaries,
          a.datas,
          name=PACKAGE,
          debug=False,
          strip=False,
          upx=True,
          icon=electrum+ICONS_FILE,
          console=False)

app = BUNDLE(exe,
             version = VERSION,
             name=PACKAGE + '.app',
             icon=electrum+ICONS_FILE,
             bundle_identifier=None,
             info_plist={
                'NSHighResolutionCapable': 'True',
                'NSSupportsAutomaticGraphicsSwitching': 'True'
             }
)<|MERGE_RESOLUTION|>--- conflicted
+++ resolved
@@ -67,13 +67,6 @@
 hiddenimports += collect_submodules('ckcc')
 hiddenimports += ['PyQt5.QtPrintSupport']  # needed by Revealer
 
-<<<<<<< HEAD
-# safetlib imports PyQt5.Qt.  We use a local updated copy of pinmatrix.py until they
-# release a new version that includes https://github.com/archos-safe-t/python-safet/commit/b1eab3dba4c04fdfc1fcf17b66662c28c5f2380e
-hiddenimports.remove('safetlib.qt.pinmatrix')
-
-=======
->>>>>>> 0ef4545b
 datas = [
     (electrum + PYPKG + '/*.json', PYPKG),
     (electrum + PYPKG + '/wordlist/english.txt', PYPKG + '/wordlist'),
