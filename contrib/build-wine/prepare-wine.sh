--- conflicted
+++ resolved
@@ -86,13 +86,7 @@
 
 wine 'wineboot'
 
-<<<<<<< HEAD
-mkdir -p /tmp/electrum-ltc-build
-
 cd /tmp/electrum-ltc-build
-=======
-cd /tmp/electrum-build
->>>>>>> 97c29592
 
 # Install Python
 # note: you might need "sudo apt-get install dirmngr" for the following
