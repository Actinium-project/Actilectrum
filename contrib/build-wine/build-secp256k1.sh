--- conflicted
+++ resolved
@@ -31,9 +31,6 @@
 }
 
 
-<<<<<<< HEAD
-cd /tmp/actilectrum-build
-=======
 cd "$CACHEDIR"
 
 if [ -f "secp256k1/libsecp256k1.dll" ]; then
@@ -41,7 +38,6 @@
     exit 0
 fi
 
->>>>>>> afeaf1db
 
 if [ ! -d secp256k1 ]; then
     git clone https://github.com/bitcoin-core/secp256k1.git
