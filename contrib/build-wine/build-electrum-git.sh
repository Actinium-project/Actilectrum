--- conflicted
+++ resolved
@@ -19,28 +19,13 @@
 mkdir -p tmp
 cd tmp
 
-<<<<<<< HEAD
-for repo in electrum-ltc electrum-ltc-locale electrum-ltc-icons; do
-    if [ -d $repo ]; then
-	cd $repo
-	git pull
-	git checkout master
-	cd ..
-    else
-	URL=https://github.com/pooler/$repo.git
-	git clone -b master $URL $repo
-    fi
-done
-
-pushd electrum-ltc-locale
-=======
-if [ -d ./electrum ]; then
-  rm ./electrum -rf
+if [ -d ./electrum-ltc ]; then
+  rm ./electrum-ltc -rf
 fi
 
-git clone https://github.com/spesmilo/electrum -b master
+git clone https://github.com/pooler/electrum-ltc -b master
 
-pushd electrum
+pushd electrum-ltc
 if [ ! -z "$1" ]; then
     git checkout $1
 fi
@@ -49,8 +34,7 @@
 git submodule init
 git submodule update
 
-pushd ./contrib/deterministic-build/electrum-locale
->>>>>>> a81e96bc
+pushd ./contrib/deterministic-build/electrum-ltc-locale
 for i in ./locale/*; do
     dir=$i/LC_MESSAGES
     mkdir -p $dir
@@ -58,32 +42,16 @@
 done
 popd
 
-<<<<<<< HEAD
-pushd electrum-ltc
-if [ ! -z "$1" ]; then
-    git checkout $1
-fi
-
-=======
->>>>>>> a81e96bc
 VERSION=`git describe --tags --dirty`
 echo "Last commit: $VERSION"
 find -exec touch -d '2000-11-11T11:11:11+00:00' {} +
 popd
 
-<<<<<<< HEAD
 rm -rf $WINEPREFIX/drive_c/electrum-ltc
 cp -r electrum-ltc $WINEPREFIX/drive_c/electrum-ltc
 cp electrum-ltc/LICENCE .
-cp -r electrum-ltc-locale/locale $WINEPREFIX/drive_c/electrum-ltc/lib/
-cp electrum-ltc-icons/icons_rc.py $WINEPREFIX/drive_c/electrum-ltc/gui/qt/
-=======
-rm -rf $WINEPREFIX/drive_c/electrum
-cp -r electrum $WINEPREFIX/drive_c/electrum
-cp electrum/LICENCE .
-cp -r ./electrum/contrib/deterministic-build/electrum-locale/locale $WINEPREFIX/drive_c/electrum/lib/
-cp ./electrum/contrib/deterministic-build/electrum-icons/icons_rc.py $WINEPREFIX/drive_c/electrum/gui/qt/
->>>>>>> a81e96bc
+cp -r ./electrum-ltc/contrib/deterministic-build/electrum-ltc-locale/locale $WINEPREFIX/drive_c/electrum-ltc/lib/
+cp ./electrum-ltc/contrib/deterministic-build/electrum-ltc-icons/icons_rc.py $WINEPREFIX/drive_c/electrum-ltc/gui/qt/
 
 # Install frozen dependencies
 $PYTHON -m pip install -r ../../deterministic-build/requirements.txt
