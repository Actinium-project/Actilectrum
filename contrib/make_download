--- conflicted
+++ resolved
@@ -23,22 +23,13 @@
 string = string.replace("##VERSION_APK##", APK_VERSION)
 
 files = {
-<<<<<<< HEAD
     'tgz': "Electrum-LTC-%s.tar.gz" % version,
+    'appimage': "electrum-ltc-%s-x86_64.AppImage" % version,
     'zip': "Electrum-LTC-%s.zip" % version,
     'mac': "electrum-ltc-%s.dmg" % version_mac,
     'win': "electrum-ltc-%s.exe" % version_win,
     'win_setup': "electrum-ltc-%s-setup.exe" % version_win,
     'win_portable': "electrum-ltc-%s-portable.exe" % version_win,
-=======
-    'tgz': "Electrum-%s.tar.gz" % version,
-    'appimage': "electrum-%s-x86_64.AppImage" % version,
-    'zip': "Electrum-%s.zip" % version,
-    'mac': "electrum-%s.dmg" % version_mac,
-    'win': "electrum-%s.exe" % version_win,
-    'win_setup': "electrum-%s-setup.exe" % version_win,
-    'win_portable': "electrum-%s-portable.exe" % version_win,
->>>>>>> f60d1e7c
 }
 
 for k, n in files.items():
