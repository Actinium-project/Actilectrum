#!/usr/bin/python
import sys
import re
import hashlib
import os

from versions import version, version_win, version_mac
from versions import download_template, download_page

with open(download_template) as f:
    string = f.read()

string = string.replace("##VERSION##", version)
string = string.replace("##VERSION_WIN##", version_win)
string = string.replace("##VERSION_MAC##", version_mac)

files = {
    'tgz': "Electrum-LTC-%s.tar.gz" % version,
    'zip': "Electrum-LTC-%s.zip" % version,
    'mac': "electrum-ltc-%s.dmg" % version_mac,
    'win': "electrum-ltc-%s.exe" % version_win,
    'win_setup': "electrum-ltc-%s-setup.exe" % version_win,
    'win_portable': "electrum-ltc-%s-portable.exe" % version_win,
}

for k, n in files.items():
<<<<<<< HEAD
    path = "binaries/%s"%n
    link = "https://download.electrum-ltc.org/%s"%n
=======
    path = "dist/%s"%n
    link = "https://download.electrum.org/%s/%s"%(version,n)
>>>>>>> 079cb311
    if not os.path.exists(path):
        os.system("wget -q %s -O %s" % (link, path))
    if not os.path.getsize(path):
        os.unlink(path)
        string = re.sub("<div id=\"%s\">(.*?)</div>"%k, '', string, flags=re.DOTALL + re.MULTILINE)
        continue
    sigpath = path + '.asc'
    siglink = link + '.asc'
    if not os.path.exists(sigpath):
        os.system("wget -q %s -O %s" % (siglink, sigpath))
    if not os.path.getsize(sigpath):
        os.unlink(sigpath)
        string = re.sub("<div id=\"%s\">(.*?)</div>"%k, '', string, flags=re.DOTALL + re.MULTILINE)
        continue
    if os.system("gpg --verify %s"%sigpath) != 0:
        raise BaseException(sigpath)
    string = string.replace("##link_%s##"%k, link)


with open(download_page,'w') as f:
    f.write(string)


# android

from versions import android_template, android_page
with open(android_template) as f:
    string = f.read()

e4a_zipname = "el4a-%s.zip"%version
string = string.replace("##VERSION##", version)
string = string.replace("##ZIPNAME##", e4a_zipname)

with open(android_page,'w') as f:
    f.write(string)<|MERGE_RESOLUTION|>--- conflicted
+++ resolved
@@ -24,13 +24,8 @@
 }
 
 for k, n in files.items():
-<<<<<<< HEAD
-    path = "binaries/%s"%n
+    path = "dist/%s"%n
     link = "https://download.electrum-ltc.org/%s"%n
-=======
-    path = "dist/%s"%n
-    link = "https://download.electrum.org/%s/%s"%(version,n)
->>>>>>> 079cb311
     if not os.path.exists(path):
         os.system("wget -q %s -O %s" % (link, path))
     if not os.path.getsize(path):
