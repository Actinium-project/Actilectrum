sudo: false
language: python
python:
    - 3.5
    - 3.6
addons:
  apt:
    sources:
      - sourceline: 'ppa:tah83/secp256k1'
    packages:
      - libsecp256k1-0
install:
  - pip install -r contrib/requirements/requirements-travis.txt
cache:
  - pip: true
  - directories:
    - /tmp/electrum-ltc-build
script:
    - tox
after_success:
    - if [ "$TRAVIS_BRANCH" = "master" ]; then pip install pycurl requests && contrib/make_locale; fi
    - coveralls
jobs:
  include:
    - stage: binary builds
      sudo: true
      env:
        - TARGET_OS=Windows
      python: 3.6
      install:
        - sudo dpkg --add-architecture i386
        - wget -nc https://dl.winehq.org/wine-builds/Release.key
        - sudo apt-key add Release.key
        - sudo apt-add-repository https://dl.winehq.org/wine-builds/ubuntu/
        - sudo apt-get update -qq
<<<<<<< HEAD
        - sudo apt-get install -qq winehq-stable dirmngr gnupg2 p7zip-full
      before_script: ls -lah /tmp/electrum-ltc-build
=======
        - sudo apt-get install -qq winehq-stable dirmngr gnupg2 p7zip-full mingw-w64
      before_script: ls -lah /tmp/electrum-build
>>>>>>> 770f4382
      script: ./contrib/build-wine/build.sh
      after_success: true
    - os: osx
      language: c
      env:
        - TARGET_OS=macOS
      python: false
      install:
        - git fetch --all --tags
        - git fetch origin --unshallow
      script: ./contrib/build-osx/make_osx
      after_script: ls -lah dist && md5 dist/*
      after_success: true<|MERGE_RESOLUTION|>--- conflicted
+++ resolved
@@ -33,13 +33,8 @@
         - sudo apt-key add Release.key
         - sudo apt-add-repository https://dl.winehq.org/wine-builds/ubuntu/
         - sudo apt-get update -qq
-<<<<<<< HEAD
-        - sudo apt-get install -qq winehq-stable dirmngr gnupg2 p7zip-full
+        - sudo apt-get install -qq winehq-stable dirmngr gnupg2 p7zip-full mingw-w64
       before_script: ls -lah /tmp/electrum-ltc-build
-=======
-        - sudo apt-get install -qq winehq-stable dirmngr gnupg2 p7zip-full mingw-w64
-      before_script: ls -lah /tmp/electrum-build
->>>>>>> 770f4382
       script: ./contrib/build-wine/build.sh
       after_success: true
     - os: osx
