--- conflicted
+++ resolved
@@ -77,15 +77,9 @@
         self.assertEquals(tx.deserialize(), expected)
         self.assertEquals(tx.deserialize(), None)
 
-<<<<<<< HEAD
-        self.assertEquals(tx.as_dict(), {'hex': unsigned_blob, 'complete': False})
+        self.assertEquals(tx.as_dict(), {'hex': unsigned_blob, 'complete': False, 'final': True})
         self.assertEquals(tx.get_outputs(), [('LNREont24PYd5kkxTKoxVNhbugLowNb7H8', 1000000)])
         self.assertEquals(tx.get_output_addresses(), ['LNREont24PYd5kkxTKoxVNhbugLowNb7H8'])
-=======
-        self.assertEquals(tx.as_dict(), {'hex': unsigned_blob, 'complete': False, 'final': True})
-        self.assertEquals(tx.get_outputs(), [('14CHYaaByjJZpx4oHBpfDMdqhTyXnZ3kVs', 1000000)])
-        self.assertEquals(tx.get_output_addresses(), ['14CHYaaByjJZpx4oHBpfDMdqhTyXnZ3kVs'])
->>>>>>> 6373a76a
 
         self.assertTrue(tx.has_address('LNREont24PYd5kkxTKoxVNhbugLowNb7H8'))
         self.assertTrue(tx.has_address('LNH44gMp6kNHu4Npo5JDNY6FPjewvMKDnz'))
