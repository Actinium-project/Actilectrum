import unittest

class Test_Account(unittest.TestCase):

    def test_bip32_account(self):
<<<<<<< HEAD
        v = {
            'change': [
                '02d2967089cbcecf308f133cdec7e97eeeb53a1d8d76fc3656eaa55dac67b7694c',
                '023a667b846434d35fa76d5fe452c11a74504f5d6d551ad7fb9fe837041c3ef1de',
                '036df6df47ad3dae0594ff6f470daa4bded564d8d7ad9420ce077fa3ded949ffa9',
                '0211f0dce7457dc5f0a5ae4222552fea08f5fc587bff2fd2b9744c1cb5dc3a673e',
                '0239706f85ef5564ca95e9328cbc652bfc4295a1a6940d6b589f857332c2c8b29c',
                '030cf3e44121e753884d21daac49d3e47edc5fce1a2ad2f3c6ef296e349ca5d54b'
            ],
            'receiving': [
                '02f0eaac8dde84cf80ebdb3b136cb29d8c7954c869c6c8fdf9d72a82323a72a30e',
                '02a6f4acc94dc4496a78fad745897fec3b334b182a376ac7abe40975b9333ef67c',
                '03a47015d474ecc80fa20160d5b1bdb7696d020c6c220adeff51e616445aff1564',
                '030c7a3c94425e11dba07bb7bd147451f1b412b4b6659e467f2047383daf330e83',
                '026cc8f26926a4c86d12bb456f4d231c56b1fb3f4bd9f86f5e94f9cead5c28f09d',
                '0358ad542c97f2908458cd5d064e538b57d9ce9af35461e514388da16fba74344f',
                '029dae6d94528de02c51d1f61c48c1e5cd36399735a1de10e1beddd561f0938bca',
                '0354c030301461884e7728e12374b98bb85a82f199676f0c222be7fa8b157a72c8',
                '03d9c693eb4e9ce9b9d8ffebec8ac0c4dbcaf928f39fb838474143f171734e5789',
                '03765cfe701e03dcb9be91d4b40fb6b0717a53000aabdbdea275290bddb627921e',
                '0224104233a86b5f6381e12f2aea3121bc817029526440cdfcf83d6f5d7b7c11fb',
                '03aa93f028c330e00b5b95c790672beab4d654b06b73b5d06b8eb1a1373ada76de',
                '0223d0ffeebd7d081c7d62206f1b57a02323712d90e4b1e4444647e9946b6dedfe',
                '032b1bfc1a500eed050c7ba946827d048d4bef7230a327916d33edf68eff43cf37',
                '039bebf87a2dba3e2e842f7e56c131c843cacc1e4ca827d479cc87aba8ac74e38d',
                '028de15894751cbe5916ebd38c1c22129983560a5b1cc95b6e215661ae0bb193e4',
                '02ecb390d1a92af7193dce256b18af2b65def1398069eed58291d9d467421a54ff',
                '029538f295c5ab4225f15ac5e35299eb56cb84ee13e28371ac50409a140f8834f2',
                '029482ac8185bda04d771c008ca6979d8cb786d4f47398752826908e46c9cc33ab',
                '02624a80408fc39db86848bb6995bdc52ccc9591cff4633a4536a60f270d502cd4'
            ],
            'xpub': 'xpub661MyMwAqRbcF8M4CH68NvHEc6TUNaVhXwmGrsagNjrCja49H9L4ziJGe8YmaSBPbY4ZmQPQeW5CK6fiwx2EH6VxQab3zwDzZVWVApDSVNh'
        }
        a = account.BIP32_Account(v)
        self.assertEquals(a.dump(), v)
        self.assertEquals(a.get_master_pubkeys(), [v['xpub']])
        self.assertEquals(a.first_address(),
                          ('LZ7G5ufKuK77j8THmgtNV2j38bAjZhwX4i', v['receiving'][0]))

        xprv = 'xprv9s21ZrQH143K2eGb6FZ81nLW44cyy7mrAiqg4VB4pQKDrmizjc1pSuynnpeiaMPdZxvrfvdBi5oqFi9hmsV7MrsVquKkruQ7TJPCfVuPSdw'
        storage = dict(
            master_public_keys={0: a.xpub},
            master_private_keys={0: xprv},
            wallet_type='standard'
        )
        w = wallet.BIP32_Wallet(storage)
        self.assertEquals(a.get_private_key(sequence=[0, 0], wallet=w, password=None),
                          ['T4jSh1JDbmSniDoM4ZWJcQK7KENbsJhbVAgqou49WQDbT2UbkzT2'])

        for for_change in [0, 1]:
            for n in range(6):
                label = ['receiving', 'change'][for_change]
                expected = v[label][n]
                self.assertEquals(expected, a.derive_pubkey_from_xpub(a.xpub, for_change, n))
                self.assertEquals(expected, a.get_pubkey_from_xpub(a.xpub, for_change, n))
                self.assertEquals(expected, a.derive_pubkeys(for_change, n))

                pubkey, = a.get_xpubkeys(for_change, n)
                xpub, seq = a.parse_xpubkey(pubkey)
                self.assertEquals(xpub, a.xpub)
                self.assertEquals(seq, [for_change, n])

    def test_old_account(self):
        v = {
            'change': [
                '04def41cbdc23003c5636fb3aafdbce23062a06bffeca3d02ea613a9516b1f884397a6718bc6eb45e1e58ee1bb16e13108b94061680b7930479bee7b45fbaec9b7',
                '046570a52ad1d313821b22175b869171a118c7f8d032c6d4d8614a2672807b6a092cf9702dd457aa6dd1ee4cd66ff0593280d407e4dc2c7c8f8a78551390b6bb5c',
                '04ee98d63800824486a1cf5b4376f2f574d86e0a3009a6448105703453f3368e8e1d8d090aaecdd626a45cc49876709a3bbb6dc96a4311b3cac03e225df5f63dfc',
                '049251a067684656c18c2e009d8ecdf735515599d2ae838cf94646ed89a370e818d6653f5e1d2e3fb1c64f45875e717ba95ea3239d3f30854c9aeaefa33d5e2dc8',
                '04c89a24f4ffc71f622e46ce35096c1bd31078b96805742edf94e6011a72e6cad5de3b9bef92cb37fbf7ca0680073aa1270feb274562212829199494330c588651',
                '04b68706478edad4fb4bdac4fc3ddeacf337182ae291462b4f63b765bbb0eef12e96008a8682c3e6ee4e66380c9e80fd7ec4ca5423ebc179fd581281ad4c7bac47',
                '0454bb2aee65d7aa78ee9c5ce5e6a4eee0f9c986114fafc59431cfaf51e503095c362afc011079aa6f9c123bce828c1fa8a19de06dcd0eb09725fc2350d2e30409'
            ],
            'receiving': [
                '040900f07c15d3fa441979e71d7ccdcca1afc30a28de07a0525a3d7655dc49cca0f844fb0903b3cccc4604107a9de6a0571c4a39996a9e4bd6ab596138ecae54f5',
                '0478aa6e296340d15563b1af073df57319ff4ffc09b16ff1b0f7c00e7b41410fb1353f59f5b9ce72853a53cb5a31416ed747352ccb9d55557f5e740121d2b1354d',
                '0493021f661df7e2af42d2a6d8ee18b4566e17072040e649c4a272de3692cbad388b679b96b5c4216146868baf4a31d9aa0c07ba375cc3b166fcd3a1e7151705a0',
                '0496ba9dc1028e109d01ca82b57fc1efec7dcdca74b2afabad45cdfecc84cc72c658d9404f7c4b36e67960d91b50e1e19da4e2ceb9348995aea74fecd22172ae96',
                '04534a39b2418bbde9b6841e7ba7ee863cc392276d393425c5019f3eb3f68f0a3a47509ccea9837e6718e512917791e456ba1600bc953d54c84b8826a568315a53'
            ],
            'mpk': '4e13b0f311a55b8a5db9a32e959da9f011b131019d4cebe6141b9e2c93edcbfc0954c358b062a9f94111548e50bde5847a3096b8b7872dcffadb0e9579b9017b'
        }

        seed = '00000000000000000000000000000000'
        self.assertEquals(account.OldAccount.mpk_from_seed(seed), v['mpk'])

        a = account.OldAccount(v)
        self.assertEquals(a.get_master_pubkeys(), [v['mpk']])
        self.assertEquals(a.get_address(for_change=0, n=0), 'LZWpioBXJqiReDdMBLvo1oPFBDJy4uhh8u')
        self.assertEquals(a.get_address(for_change=0, n=2), 'Lb2qN9ua34KCHKN6Wkedcyqong2AUrVeV6')
        self.assertEquals(a.get_address(for_change=1, n=0), 'LQevzaXCKcBa1inw6xtEEUDbaaT9qGWyQS')
        self.assertEquals(a.get_address(for_change=1, n=3), 'LfKhYk6prNiS8cEUjpygVWtdeyitgwfwjw')

        self.assertTrue(a.check_seed(seed))
        with self.assertRaises(account.InvalidPassword):
            a.check_seed('1' * len(seed))

        storage = {
            'seed': '00000000000000000000000000000000',
            'wallet_type': 'old'
        }
        w = wallet.OldWallet(storage)
        privkey = a.get_private_key(sequence=[0, 0], wallet=w, password=None)
        self.assertEquals(privkey, ['6w1bb4eC6BGZH6umcq9bfTTJiZK3SmscaYHw2G7aLD15bSBPJfJ'])

        for for_change in [0, 1]:
            for n in range(5):
                label = ['receiving', 'change'][for_change]
                pubkey = a.derive_pubkeys(for_change, n)
                self.assertEquals(pubkey, v[label][n])

                pubkey, = a.get_xpubkeys(for_change, n)
                mpk, seq = a.parse_xpubkey(pubkey)
                self.assertEquals(mpk, v['mpk'])
                self.assertEquals(seq, [for_change, n])
=======
        self.assertTrue(True)

    def test_old_account(self):
        self.assertTrue(True)
>>>>>>> 73f30e03
<|MERGE_RESOLUTION|>--- conflicted
+++ resolved
@@ -3,125 +3,7 @@
 class Test_Account(unittest.TestCase):
 
     def test_bip32_account(self):
-<<<<<<< HEAD
-        v = {
-            'change': [
-                '02d2967089cbcecf308f133cdec7e97eeeb53a1d8d76fc3656eaa55dac67b7694c',
-                '023a667b846434d35fa76d5fe452c11a74504f5d6d551ad7fb9fe837041c3ef1de',
-                '036df6df47ad3dae0594ff6f470daa4bded564d8d7ad9420ce077fa3ded949ffa9',
-                '0211f0dce7457dc5f0a5ae4222552fea08f5fc587bff2fd2b9744c1cb5dc3a673e',
-                '0239706f85ef5564ca95e9328cbc652bfc4295a1a6940d6b589f857332c2c8b29c',
-                '030cf3e44121e753884d21daac49d3e47edc5fce1a2ad2f3c6ef296e349ca5d54b'
-            ],
-            'receiving': [
-                '02f0eaac8dde84cf80ebdb3b136cb29d8c7954c869c6c8fdf9d72a82323a72a30e',
-                '02a6f4acc94dc4496a78fad745897fec3b334b182a376ac7abe40975b9333ef67c',
-                '03a47015d474ecc80fa20160d5b1bdb7696d020c6c220adeff51e616445aff1564',
-                '030c7a3c94425e11dba07bb7bd147451f1b412b4b6659e467f2047383daf330e83',
-                '026cc8f26926a4c86d12bb456f4d231c56b1fb3f4bd9f86f5e94f9cead5c28f09d',
-                '0358ad542c97f2908458cd5d064e538b57d9ce9af35461e514388da16fba74344f',
-                '029dae6d94528de02c51d1f61c48c1e5cd36399735a1de10e1beddd561f0938bca',
-                '0354c030301461884e7728e12374b98bb85a82f199676f0c222be7fa8b157a72c8',
-                '03d9c693eb4e9ce9b9d8ffebec8ac0c4dbcaf928f39fb838474143f171734e5789',
-                '03765cfe701e03dcb9be91d4b40fb6b0717a53000aabdbdea275290bddb627921e',
-                '0224104233a86b5f6381e12f2aea3121bc817029526440cdfcf83d6f5d7b7c11fb',
-                '03aa93f028c330e00b5b95c790672beab4d654b06b73b5d06b8eb1a1373ada76de',
-                '0223d0ffeebd7d081c7d62206f1b57a02323712d90e4b1e4444647e9946b6dedfe',
-                '032b1bfc1a500eed050c7ba946827d048d4bef7230a327916d33edf68eff43cf37',
-                '039bebf87a2dba3e2e842f7e56c131c843cacc1e4ca827d479cc87aba8ac74e38d',
-                '028de15894751cbe5916ebd38c1c22129983560a5b1cc95b6e215661ae0bb193e4',
-                '02ecb390d1a92af7193dce256b18af2b65def1398069eed58291d9d467421a54ff',
-                '029538f295c5ab4225f15ac5e35299eb56cb84ee13e28371ac50409a140f8834f2',
-                '029482ac8185bda04d771c008ca6979d8cb786d4f47398752826908e46c9cc33ab',
-                '02624a80408fc39db86848bb6995bdc52ccc9591cff4633a4536a60f270d502cd4'
-            ],
-            'xpub': 'xpub661MyMwAqRbcF8M4CH68NvHEc6TUNaVhXwmGrsagNjrCja49H9L4ziJGe8YmaSBPbY4ZmQPQeW5CK6fiwx2EH6VxQab3zwDzZVWVApDSVNh'
-        }
-        a = account.BIP32_Account(v)
-        self.assertEquals(a.dump(), v)
-        self.assertEquals(a.get_master_pubkeys(), [v['xpub']])
-        self.assertEquals(a.first_address(),
-                          ('LZ7G5ufKuK77j8THmgtNV2j38bAjZhwX4i', v['receiving'][0]))
-
-        xprv = 'xprv9s21ZrQH143K2eGb6FZ81nLW44cyy7mrAiqg4VB4pQKDrmizjc1pSuynnpeiaMPdZxvrfvdBi5oqFi9hmsV7MrsVquKkruQ7TJPCfVuPSdw'
-        storage = dict(
-            master_public_keys={0: a.xpub},
-            master_private_keys={0: xprv},
-            wallet_type='standard'
-        )
-        w = wallet.BIP32_Wallet(storage)
-        self.assertEquals(a.get_private_key(sequence=[0, 0], wallet=w, password=None),
-                          ['T4jSh1JDbmSniDoM4ZWJcQK7KENbsJhbVAgqou49WQDbT2UbkzT2'])
-
-        for for_change in [0, 1]:
-            for n in range(6):
-                label = ['receiving', 'change'][for_change]
-                expected = v[label][n]
-                self.assertEquals(expected, a.derive_pubkey_from_xpub(a.xpub, for_change, n))
-                self.assertEquals(expected, a.get_pubkey_from_xpub(a.xpub, for_change, n))
-                self.assertEquals(expected, a.derive_pubkeys(for_change, n))
-
-                pubkey, = a.get_xpubkeys(for_change, n)
-                xpub, seq = a.parse_xpubkey(pubkey)
-                self.assertEquals(xpub, a.xpub)
-                self.assertEquals(seq, [for_change, n])
-
-    def test_old_account(self):
-        v = {
-            'change': [
-                '04def41cbdc23003c5636fb3aafdbce23062a06bffeca3d02ea613a9516b1f884397a6718bc6eb45e1e58ee1bb16e13108b94061680b7930479bee7b45fbaec9b7',
-                '046570a52ad1d313821b22175b869171a118c7f8d032c6d4d8614a2672807b6a092cf9702dd457aa6dd1ee4cd66ff0593280d407e4dc2c7c8f8a78551390b6bb5c',
-                '04ee98d63800824486a1cf5b4376f2f574d86e0a3009a6448105703453f3368e8e1d8d090aaecdd626a45cc49876709a3bbb6dc96a4311b3cac03e225df5f63dfc',
-                '049251a067684656c18c2e009d8ecdf735515599d2ae838cf94646ed89a370e818d6653f5e1d2e3fb1c64f45875e717ba95ea3239d3f30854c9aeaefa33d5e2dc8',
-                '04c89a24f4ffc71f622e46ce35096c1bd31078b96805742edf94e6011a72e6cad5de3b9bef92cb37fbf7ca0680073aa1270feb274562212829199494330c588651',
-                '04b68706478edad4fb4bdac4fc3ddeacf337182ae291462b4f63b765bbb0eef12e96008a8682c3e6ee4e66380c9e80fd7ec4ca5423ebc179fd581281ad4c7bac47',
-                '0454bb2aee65d7aa78ee9c5ce5e6a4eee0f9c986114fafc59431cfaf51e503095c362afc011079aa6f9c123bce828c1fa8a19de06dcd0eb09725fc2350d2e30409'
-            ],
-            'receiving': [
-                '040900f07c15d3fa441979e71d7ccdcca1afc30a28de07a0525a3d7655dc49cca0f844fb0903b3cccc4604107a9de6a0571c4a39996a9e4bd6ab596138ecae54f5',
-                '0478aa6e296340d15563b1af073df57319ff4ffc09b16ff1b0f7c00e7b41410fb1353f59f5b9ce72853a53cb5a31416ed747352ccb9d55557f5e740121d2b1354d',
-                '0493021f661df7e2af42d2a6d8ee18b4566e17072040e649c4a272de3692cbad388b679b96b5c4216146868baf4a31d9aa0c07ba375cc3b166fcd3a1e7151705a0',
-                '0496ba9dc1028e109d01ca82b57fc1efec7dcdca74b2afabad45cdfecc84cc72c658d9404f7c4b36e67960d91b50e1e19da4e2ceb9348995aea74fecd22172ae96',
-                '04534a39b2418bbde9b6841e7ba7ee863cc392276d393425c5019f3eb3f68f0a3a47509ccea9837e6718e512917791e456ba1600bc953d54c84b8826a568315a53'
-            ],
-            'mpk': '4e13b0f311a55b8a5db9a32e959da9f011b131019d4cebe6141b9e2c93edcbfc0954c358b062a9f94111548e50bde5847a3096b8b7872dcffadb0e9579b9017b'
-        }
-
-        seed = '00000000000000000000000000000000'
-        self.assertEquals(account.OldAccount.mpk_from_seed(seed), v['mpk'])
-
-        a = account.OldAccount(v)
-        self.assertEquals(a.get_master_pubkeys(), [v['mpk']])
-        self.assertEquals(a.get_address(for_change=0, n=0), 'LZWpioBXJqiReDdMBLvo1oPFBDJy4uhh8u')
-        self.assertEquals(a.get_address(for_change=0, n=2), 'Lb2qN9ua34KCHKN6Wkedcyqong2AUrVeV6')
-        self.assertEquals(a.get_address(for_change=1, n=0), 'LQevzaXCKcBa1inw6xtEEUDbaaT9qGWyQS')
-        self.assertEquals(a.get_address(for_change=1, n=3), 'LfKhYk6prNiS8cEUjpygVWtdeyitgwfwjw')
-
-        self.assertTrue(a.check_seed(seed))
-        with self.assertRaises(account.InvalidPassword):
-            a.check_seed('1' * len(seed))
-
-        storage = {
-            'seed': '00000000000000000000000000000000',
-            'wallet_type': 'old'
-        }
-        w = wallet.OldWallet(storage)
-        privkey = a.get_private_key(sequence=[0, 0], wallet=w, password=None)
-        self.assertEquals(privkey, ['6w1bb4eC6BGZH6umcq9bfTTJiZK3SmscaYHw2G7aLD15bSBPJfJ'])
-
-        for for_change in [0, 1]:
-            for n in range(5):
-                label = ['receiving', 'change'][for_change]
-                pubkey = a.derive_pubkeys(for_change, n)
-                self.assertEquals(pubkey, v[label][n])
-
-                pubkey, = a.get_xpubkeys(for_change, n)
-                mpk, seq = a.parse_xpubkey(pubkey)
-                self.assertEquals(mpk, v['mpk'])
-                self.assertEquals(seq, [for_change, n])
-=======
         self.assertTrue(True)
 
     def test_old_account(self):
-        self.assertTrue(True)
->>>>>>> 73f30e03
+        self.assertTrue(True)