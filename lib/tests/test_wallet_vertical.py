import unittest
from unittest import mock
import shutil
import tempfile

import lib
from lib import storage, bitcoin, keystore, constants
from lib.transaction import Transaction
from lib.simple_config import SimpleConfig
from lib.wallet import TX_HEIGHT_UNCONFIRMED, TX_HEIGHT_UNCONF_PARENT

from . import TestCaseForTestnet


class WalletIntegrityHelper:

    gap_limit = 1  # make tests run faster

    @classmethod
    def check_seeded_keystore_sanity(cls, test_obj, ks):
        test_obj.assertTrue(ks.is_deterministic())
        test_obj.assertFalse(ks.is_watching_only())
        test_obj.assertFalse(ks.can_import())
        test_obj.assertTrue(ks.has_seed())

    @classmethod
    def check_xpub_keystore_sanity(cls, test_obj, ks):
        test_obj.assertTrue(ks.is_deterministic())
        test_obj.assertTrue(ks.is_watching_only())
        test_obj.assertFalse(ks.can_import())
        test_obj.assertFalse(ks.has_seed())

    @classmethod
    def create_standard_wallet(cls, ks, gap_limit=None):
        store = storage.WalletStorage('if_this_exists_mocking_failed_648151893')
        store.put('keystore', ks.dump())
        store.put('gap_limit', gap_limit or cls.gap_limit)
        w = lib.wallet.Standard_Wallet(store)
        w.synchronize()
        return w

    @classmethod
    def create_multisig_wallet(cls, ks1, ks2, ks3=None, gap_limit=None):
        """Creates a 2-of-2 or 2-of-3 multisig wallet."""
        store = storage.WalletStorage('if_this_exists_mocking_failed_648151893')
        store.put('x%d/' % 1, ks1.dump())
        store.put('x%d/' % 2, ks2.dump())
        if ks3 is None:
            multisig_type = "%dof%d" % (2, 2)
        else:
            multisig_type = "%dof%d" % (2, 3)
            store.put('x%d/' % 3, ks3.dump())
        store.put('wallet_type', multisig_type)
        store.put('gap_limit', gap_limit or cls.gap_limit)
        w = lib.wallet.Multisig_Wallet(store)
        w.synchronize()
        return w


# TODO passphrase/seed_extension
class TestWalletKeystoreAddressIntegrityForMainnet(unittest.TestCase):

    @mock.patch.object(storage.WalletStorage, '_write')
    def test_electrum_seed_standard(self, mock_write):
        seed_words = 'cycle rocket west magnet parrot shuffle foot correct salt library feed song'
        self.assertEqual(bitcoin.seed_type(seed_words), 'standard')

        ks = keystore.from_seed(seed_words, '', False)

        WalletIntegrityHelper.check_seeded_keystore_sanity(self, ks)
        self.assertTrue(isinstance(ks, keystore.BIP32_KeyStore))

        self.assertEqual(ks.xprv, 'xprv9s21ZrQH143K32jECVM729vWgGq4mUDJCk1ozqAStTphzQtCTuoFmFafNoG1g55iCnBTXUzz3zWnDb5CVLGiFvmaZjuazHDL8a81cPQ8KL6')
        self.assertEqual(ks.xpub, 'xpub661MyMwAqRbcFWohJWt7PHsFEJfZAvw9ZxwQoDa4SoMgsDDM1T7WK3u9E4edkC4ugRnZ8E4xDZRpk8Rnts3Nbt97dPwT52CwBdDWroaZf8U')

        w = WalletIntegrityHelper.create_standard_wallet(ks)
        self.assertEqual(w.txin_type, 'p2pkh')

        self.assertEqual(w.get_receiving_addresses()[0], 'LgbiA75qdajKtdsfEXQQGwfonAQZEEEbjS')
        self.assertEqual(w.get_change_addresses()[0], 'LdfcFkfXExba64HeRK1c9icSJMr6tMKyfv')

    @mock.patch.object(storage.WalletStorage, '_write')
    def test_electrum_seed_segwit(self, mock_write):
        seed_words = 'bitter grass shiver impose acquire brush forget axis eager alone wine silver'
        self.assertEqual(bitcoin.seed_type(seed_words), 'segwit')

        ks = keystore.from_seed(seed_words, '', False)

        WalletIntegrityHelper.check_seeded_keystore_sanity(self, ks)
        self.assertTrue(isinstance(ks, keystore.BIP32_KeyStore))

        self.assertEqual(ks.xprv, 'zprvAZswDvNeJeha8qZ8g7efN3FXYVJLaEUsE9TW6qXDEbVe74AZ75c2sZFZXPNFzxnhChDQ89oC8C5AjWwHmH1HeRKE1c4kKBQAmjUDdKDUZw2')
        self.assertEqual(ks.xpub, 'zpub6nsHdRuY92FsMKdbn9BfjBCG6X8pyhCibNP6uDvpnw2cyrVhecvHRMa3Ne8kdJZxjxgwnpbHLkcR4bfnhHy6auHPJyDTQ3kianeuVLdkCYQ')

        w = WalletIntegrityHelper.create_standard_wallet(ks)
        self.assertEqual(w.txin_type, 'p2wpkh')

        self.assertEqual(w.get_receiving_addresses()[0], 'ltc1q3g5tmkmlvxryhh843v4dz026avatc0zz8xd49e')
        self.assertEqual(w.get_change_addresses()[0], 'ltc1qdy94n2q5qcp0kg7v9yzwe6wvfkhnvyzjazfzj3')

    @mock.patch.object(storage.WalletStorage, '_write')
    def test_electrum_seed_old(self, mock_write):
        seed_words = 'powerful random nobody notice nothing important anyway look away hidden message over'
        self.assertEqual(bitcoin.seed_type(seed_words), 'old')

        ks = keystore.from_seed(seed_words, '', False)

        WalletIntegrityHelper.check_seeded_keystore_sanity(self, ks)
        self.assertTrue(isinstance(ks, keystore.Old_KeyStore))

        self.assertEqual(ks.mpk, 'e9d4b7866dd1e91c862aebf62a49548c7dbf7bcc6e4b7b8c9da820c7737968df9c09d5a3e271dc814a29981f81b3faaf2737b551ef5dcc6189cf0f8252c442b3')

        w = WalletIntegrityHelper.create_standard_wallet(ks)
        self.assertEqual(w.txin_type, 'p2pkh')

        self.assertEqual(w.get_receiving_addresses()[0], 'LZXBVPSYn3bfFfibvUm9K8h4BddGhUE4Fe')
        self.assertEqual(w.get_change_addresses()[0], 'LdeTQ2avMuXcwvpJfMpPwFPgz5F3Fnbsdu')

    @mock.patch.object(storage.WalletStorage, '_write')
    def test_bip39_seed_bip44_standard(self, mock_write):
        seed_words = 'treat dwarf wealth gasp brass outside high rent blood crowd make initial'
        self.assertEqual(keystore.bip39_is_checksum_valid(seed_words), (True, True))

        ks = keystore.from_bip39_seed(seed_words, '', "m/44'/0'/0'")

        self.assertTrue(isinstance(ks, keystore.BIP32_KeyStore))

        self.assertEqual(ks.xprv, 'xprv9zGLcNEb3cHUKizLVBz6RYeE9bEZAVPjH2pD1DEzCnPcsemWc3d3xTao8sfhfUmDLMq6e3RcEMEvJG1Et8dvfL8DV4h7mwm9J6AJsW9WXQD')
        self.assertEqual(ks.xpub, 'xpub6DFh1smUsyqmYD4obDX6ngaxhd53Zx7aeFjoobebm7vbkT6f9awJWFuGzBT9FQJEWFBL7UyhMXtYzRcwDuVbcxtv9Ce2W9eMm4KXLdvdbjv')

        w = WalletIntegrityHelper.create_standard_wallet(ks)
        self.assertEqual(w.txin_type, 'p2pkh')

        self.assertEqual(w.get_receiving_addresses()[0], 'LQx4V43sdoTgiRt3TkBncbSBBMijtP3jg3')
        self.assertEqual(w.get_change_addresses()[0], 'LaV2rhxLkq48nJoTWLp19f4pcnZLtJeLoB')

    @mock.patch.object(storage.WalletStorage, '_write')
    def test_bip39_seed_bip49_p2sh_segwit(self, mock_write):
        seed_words = 'treat dwarf wealth gasp brass outside high rent blood crowd make initial'
        self.assertEqual(keystore.bip39_is_checksum_valid(seed_words), (True, True))

        ks = keystore.from_bip39_seed(seed_words, '', "m/49'/0'/0'")

        self.assertTrue(isinstance(ks, keystore.BIP32_KeyStore))

        self.assertEqual(ks.xprv, 'yprvAJEYHeNEPcyBoQYM7sGCxDiNCTX65u4ANgZuSGTrKN5YCC9MP84SBayrgaMyZV7zvkHrr3HVPTK853s2SPk4EttPazBZBmz6QfDkXeE8Zr7')
        self.assertEqual(ks.xpub, 'ypub6XDth9u8DzXV1tcpDtoDKMf6kVMaVMn1juVWEesTshcX4zUVvfNgjPJLXrD9N7AdTLnbHFL64KmBn3SNaTe69iZYbYCqLCCNPZKbLz9niQ4')

        w = WalletIntegrityHelper.create_standard_wallet(ks)
        self.assertEqual(w.txin_type, 'p2wpkh-p2sh')

        self.assertEqual(w.get_receiving_addresses()[0], 'MC1qiM3LvsbB3WdgFf9q3tzK9fmLrX1SQs')
        self.assertEqual(w.get_change_addresses()[0], 'MRnKmWLg8T5jPEj8TktCyfWv4FPqyFBS3V')

    @mock.patch.object(storage.WalletStorage, '_write')
    def test_bip39_seed_bip84_native_segwit(self, mock_write):
        # test case from bip84
        seed_words = 'abandon abandon abandon abandon abandon abandon abandon abandon abandon abandon abandon about'
        self.assertEqual(keystore.bip39_is_checksum_valid(seed_words), (True, True))

        ks = keystore.from_bip39_seed(seed_words, '', "m/84'/0'/0'")

        self.assertTrue(isinstance(ks, keystore.BIP32_KeyStore))

        self.assertEqual(ks.xprv, 'zprvAdG4iTXWBoARxkkzNpNh8r6Qag3irQB8PzEMkAFeTRXxHpbF9z4QgEvBRmfvqWvGp42t42nvgGpNgYSJA9iefm1yYNZKEm7z6qUWCroSQnE')
        self.assertEqual(ks.xpub, 'zpub6rFR7y4Q2AijBEqTUquhVz398htDFrtymD9xYYfG1m4wAcvPhXNfE3EfH1r1ADqtfSdVCToUG868RvUUkgDKf31mGDtKsAYz2oz2AGutZYs')

        w = WalletIntegrityHelper.create_standard_wallet(ks)
        self.assertEqual(w.txin_type, 'p2wpkh')

        self.assertEqual(w.get_receiving_addresses()[0], 'ltc1qcr8te4kr609gcawutmrza0j4xv80jy8z4nqduv')
        self.assertEqual(w.get_change_addresses()[0], 'ltc1q8c6fshw2dlwun7ekn9qwf37cu2rn755u9ym7p0')

    @mock.patch.object(storage.WalletStorage, '_write')
    def test_electrum_multisig_seed_standard(self, mock_write):
        seed_words = 'blast uniform dragon fiscal ensure vast young utility dinosaur abandon rookie sure'
        self.assertEqual(bitcoin.seed_type(seed_words), 'standard')

        ks1 = keystore.from_seed(seed_words, '', True)
        WalletIntegrityHelper.check_seeded_keystore_sanity(self, ks1)
        self.assertTrue(isinstance(ks1, keystore.BIP32_KeyStore))
        self.assertEqual(ks1.xprv, 'xprv9s21ZrQH143K3t9vo23J3hajRbzvkRLJ6Y1zFrUFAfU3t8oooMPfb7f87cn5KntgqZs5nipZkCiBFo5ZtaSD2eDo7j7CMuFV8Zu6GYLTpY6')
        self.assertEqual(ks1.xpub, 'xpub661MyMwAqRbcGNEPu3aJQqXTydqR9t49Tkwb4Esrj112kw8xLthv8uybxvaki4Ygt9xiwZUQGeFTG7T2TUzR3eA4Zp3aq5RXsABHFBUrq4c')

        # electrum seed: ghost into match ivory badge robot record tackle radar elbow traffic loud
        ks2 = keystore.from_xpub('xpub661MyMwAqRbcGfCPEkkyo5WmcrhTq8mi3xuBS7VEZ3LYvsgY1cCFDbenT33bdD12axvrmXhuX3xkAbKci3yZY9ZEk8vhLic7KNhLjqdh5ec')
        WalletIntegrityHelper.check_xpub_keystore_sanity(self, ks2)
        self.assertTrue(isinstance(ks2, keystore.BIP32_KeyStore))

        w = WalletIntegrityHelper.create_multisig_wallet(ks1, ks2)
        self.assertEqual(w.txin_type, 'p2sh')

        self.assertEqual(w.get_receiving_addresses()[0], 'M8wrMJA8deEQuJXhXYa6nrJPBi7yiLnCN5')
        self.assertEqual(w.get_change_addresses()[0], 'MCjfF7hpoc3mbD1DBEqqJv1scPJJDhtoMG')

    @mock.patch.object(storage.WalletStorage, '_write')
    def test_electrum_multisig_seed_segwit(self, mock_write):
        seed_words = 'snow nest raise royal more walk demise rotate smooth spirit canyon gun'
        self.assertEqual(bitcoin.seed_type(seed_words), 'segwit')

        ks1 = keystore.from_seed(seed_words, '', True)
        WalletIntegrityHelper.check_seeded_keystore_sanity(self, ks1)
        self.assertTrue(isinstance(ks1, keystore.BIP32_KeyStore))
        self.assertEqual(ks1.xprv, 'ZprvAjxLRqPiDfPDxXrm8JvcoCGRAW6xUtktucG6AMtdzaEbTEJN8qcECvujfhtDU3jLJ9g3Dr3Gz5m1ypfMs8iSUh62gWyHZ73bYLRWyeHf6y4')
        self.assertEqual(ks1.xpub, 'Zpub6xwgqLvc42wXB1wEELTdALD9iXwStMUkGqBgxkJFYumaL2dWgNvUkjEDWyDFZD3fZuDWDzd1KQJ4NwVHS7hs6H6QkpNYSShfNiUZsgMdtNg')

        # electrum seed: hedgehog sunset update estate number jungle amount piano friend donate upper wool
        ks2 = keystore.from_xpub('Zpub6y4oYeETXAbzLNg45wcFDGwEG3vpgsyMJybiAfi2pJtNF3i3fJVxK2BeZJaw7VeKZm192QHvXP3uHDNpNmNDbQft9FiMzkKUhNXQafUMYUY')
        WalletIntegrityHelper.check_xpub_keystore_sanity(self, ks2)
        self.assertTrue(isinstance(ks2, keystore.BIP32_KeyStore))

        w = WalletIntegrityHelper.create_multisig_wallet(ks1, ks2)
        self.assertEqual(w.txin_type, 'p2wsh')

        self.assertEqual(w.get_receiving_addresses()[0], 'ltc1qvzezdcv6vs5h45ugkavp896e0nde5c5lg5h0fwe2xyfhnpkxq6gqa9a79a')
        self.assertEqual(w.get_change_addresses()[0], 'ltc1qxqf840dqswcmu7a8v82fj6ej0msx08flvuy6kngr7axstjcaq6usxndfdg')

    @mock.patch.object(storage.WalletStorage, '_write')
    def test_bip39_multisig_seed_bip45_standard(self, mock_write):
        seed_words = 'treat dwarf wealth gasp brass outside high rent blood crowd make initial'
        self.assertEqual(keystore.bip39_is_checksum_valid(seed_words), (True, True))

        ks1 = keystore.from_bip39_seed(seed_words, '', "m/45'/0")
        self.assertTrue(isinstance(ks1, keystore.BIP32_KeyStore))
        self.assertEqual(ks1.xprv, 'xprv9vyEFyXf7pYVv4eDU3hhuCEAHPHNGuxX73nwtYdpbLcqwJCPwFKknAK8pHWuHHBirCzAPDZ7UJHrYdhLfn1NkGp9rk3rVz2aEqrT93qKRD9')
        self.assertEqual(ks1.xpub, 'xpub69xafV4YxC6o8Yiga5EiGLAtqR7rgNgNUGiYgw3S9g9pp6XYUne1KxdcfYtxwmA3eBrzMFuYcNQKfqsXCygCo4GxQFHfywxpUbKNfYvGJka')

        # bip39 seed: tray machine cook badge night page project uncover ritual toward person enact
        # der: m/45'/0
        ks2 = keystore.from_xpub('xpub6B26nSWddbWv7J3qQn9FbwPPQktSBdPQfLfHhRK4375QoZq8fvM8rQey1koGSTxC5xVoMzNMaBETMUmCqmXzjc8HyAbN7LqrvE4ovGRwNGg')
        WalletIntegrityHelper.check_xpub_keystore_sanity(self, ks2)
        self.assertTrue(isinstance(ks2, keystore.BIP32_KeyStore))

        w = WalletIntegrityHelper.create_multisig_wallet(ks1, ks2)
        self.assertEqual(w.txin_type, 'p2sh')

        self.assertEqual(w.get_receiving_addresses()[0], 'MQbbhvCgqcowyoHsoEdZkvMENhhvktToCi')
        self.assertEqual(w.get_change_addresses()[0], 'MMV7XoNeRLdTcwqYBq9e6fDtG9E9uHciwz')

    @mock.patch.object(storage.WalletStorage, '_write')
    def test_bip39_multisig_seed_p2sh_segwit(self, mock_write):
        # bip39 seed: pulse mixture jazz invite dune enrich minor weapon mosquito flight fly vapor
        # der: m/49'/0'/0'
        # NOTE: there is currently no bip43 standard derivation path for p2wsh-p2sh
        ks1 = keystore.from_xprv('YprvAUXFReVvDjrPerocC3FxVH748sJUTvYjkAhtKop5VnnzVzMEHr1CHrYQKZwfJn1As3X4LYMav6upxd5nDiLb6SCjRZrBH76EFvyQAG4cn79')
        self.assertTrue(isinstance(ks1, keystore.BIP32_KeyStore))
        self.assertEqual(ks1.xpub, 'Ypub6hWbqA2p47QgsLt5J4nxrR3ngu8xsPGb7PdV8CDh48KyNngNqPKSqertAqYhQ4umELu1UsZUCYfj9XPA6AdSMZWDZQobwF7EJ8uNrECaZg1')

        # bip39 seed: slab mixture skin evoke harsh tattoo rare crew sphere extend balcony frost
        # der: m/49'/0'/0'
        ks2 = keystore.from_xpub('Ypub6iNDhL4WWq5kFZcdFqHHwX4YTH4rYGp8xbndpRrY7WNZFFRfogSrL7wRTajmVHgR46AT1cqUG1mrcRd7h1WXwBsgX2QvT3zFbBCDiSDLkau')
        WalletIntegrityHelper.check_xpub_keystore_sanity(self, ks2)
        self.assertTrue(isinstance(ks2, keystore.BIP32_KeyStore))

        w = WalletIntegrityHelper.create_multisig_wallet(ks1, ks2)
        self.assertEqual(w.txin_type, 'p2wsh-p2sh')

        self.assertEqual(w.get_receiving_addresses()[0], 'MBYnVwVNdKM5EK7uzBCSAMU5iJa3ATHxCK')
        self.assertEqual(w.get_change_addresses()[0], 'MFdrC72fZDa7aTMo5gi7XSyeeiA3P9VtUM')


class TestWalletKeystoreAddressIntegrityForTestnet(TestCaseForTestnet):

    @mock.patch.object(storage.WalletStorage, '_write')
    def test_bip39_multisig_seed_p2sh_segwit_testnet(self, mock_write):
        # bip39 seed: finish seminar arrange erosion sunny coil insane together pretty lunch lunch rose
        # der: m/49'/1'/0'
        # NOTE: there is currently no bip43 standard derivation path for p2wsh-p2sh
        ks1 = keystore.from_xprv('Uprv9BEixD3As2LK5h6G2SNT3cTqbZpsWYPceKTSuVAm1yuSybxSvQz2MV1o8cHTtctQmj4HAenb3eh5YJv4YRZjv35i8fofVnNbs4Dd2B4i5je')
        self.assertTrue(isinstance(ks1, keystore.BIP32_KeyStore))
        self.assertEqual(ks1.xpub, 'Upub5QE5Mia4hPtcJBAj8TuTQkQa9bfMv17U1YP3hsaNaKSRrQHbTxJGuHLGyv3MbKZixuPyjfXGUdbTjE4KwyFcX8YD7PX5ybTDbP11UT8UpZR')

        # bip39 seed: square page wood spy oil story rebel give milk screen slide shuffle
        # der: m/49'/1'/0'
        ks2 = keystore.from_xpub('Upub5QRzUGRJuWJe5MxGzwgQAeyJjzcdGTXkkq77w6EfBkCyf5iWppSaZ4caY2MgWcU9LP4a4uE5apUFN4wLoENoe9tpu26mrUxeGsH84dN3JFh')
        WalletIntegrityHelper.check_xpub_keystore_sanity(self, ks2)
        self.assertTrue(isinstance(ks2, keystore.BIP32_KeyStore))

        w = WalletIntegrityHelper.create_multisig_wallet(ks1, ks2)
        self.assertEqual(w.txin_type, 'p2wsh-p2sh')

<<<<<<< HEAD
        self.assertEqual(w.get_receiving_addresses()[0], 'QUERagKWpsSWvprWNivNrVfAEjPbK3GA2c')
        self.assertEqual(w.get_change_addresses()[0], 'QjAv49kqZeSEhpo12vgZFzrB6S8RMCegug')
=======
        self.assertEqual(w.get_receiving_addresses()[0], '2MzsfTfTGomPRne6TkctMmoDj6LwmVkDrMt')
        self.assertEqual(w.get_change_addresses()[0], '2NFp9w8tbYYP9Ze2xQpeYBJQjx3gbXymHX7')


class TestWalletSending(TestCaseForTestnet):

    @classmethod
    def setUpClass(cls):
        super().setUpClass()
        cls.electrum_path = tempfile.mkdtemp()
        cls.config = SimpleConfig({'electrum_path': cls.electrum_path})

    @classmethod
    def tearDownClass(cls):
        super().tearDownClass()
        shutil.rmtree(cls.electrum_path)

    def create_standard_wallet_from_seed(self, seed_words):
        ks = keystore.from_seed(seed_words, '', False)
        return WalletIntegrityHelper.create_standard_wallet(ks, gap_limit=2)

    @mock.patch.object(storage.WalletStorage, '_write')
    def test_sending_between_p2wpkh_and_compressed_p2pkh(self, mock_write):
        wallet1 = self.create_standard_wallet_from_seed('bitter grass shiver impose acquire brush forget axis eager alone wine silver')
        wallet2 = self.create_standard_wallet_from_seed('cycle rocket west magnet parrot shuffle foot correct salt library feed song')

        # bootstrap wallet1
        funding_tx = Transaction('01000000014576dacce264c24d81887642b726f5d64aa7825b21b350c7b75a57f337da6845010000006b483045022100a3f8b6155c71a98ad9986edd6161b20d24fad99b6463c23b463856c0ee54826d02200f606017fd987696ebbe5200daedde922eee264325a184d5bbda965ba5160821012102e5c473c051dae31043c335266d0ef89c1daab2f34d885cc7706b267f3269c609ffffffff0240420f00000000001600148a28bddb7f61864bdcf58b2ad13d5aeb3abc3c42a2ddb90e000000001976a914c384950342cb6f8df55175b48586838b03130fad88ac00000000')
        funding_txid = funding_tx.txid()
        funding_output_value = 1000000
        self.assertEqual('add2535aedcbb5ba79cc2260868bb9e57f328738ca192937f2c92e0e94c19203', funding_txid)
        wallet1.receive_tx_callback(funding_txid, funding_tx, TX_HEIGHT_UNCONFIRMED)

        # wallet1 -> wallet2
        outputs = [(bitcoin.TYPE_ADDRESS, wallet2.get_receiving_address(), 250000)]
        tx = wallet1.mktx(outputs=outputs, password=None, config=self.config, fee=5000)

        self.assertTrue(tx.is_complete())
        self.assertTrue(tx.is_segwit())
        self.assertEqual(1, len(tx.inputs()))
        tx_copy = Transaction(tx.serialize())
        self.assertEqual(wallet1.is_mine(tx.inputs()[0]['address']), wallet1.is_mine(tx_copy.inputs()[0]['address']))
        self.assertTrue(wallet1.is_mine(tx.inputs()[0]['address']))
        self.assertEqual(wallet1.txin_type, tx_copy.inputs()[0]['type'])
        self.assertEqual(tx.wtxid(), tx_copy.wtxid())
        self.assertEqual('3c06ae4d9be8226a472b3e7f7c127c7e3016f525d658d26106b80b4c7e3228e2', tx_copy.txid())

        wallet1.receive_tx_callback(tx.txid(), tx, TX_HEIGHT_UNCONFIRMED)  # TX_HEIGHT_UNCONF_PARENT but nvm
        wallet2.receive_tx_callback(tx.txid(), tx, TX_HEIGHT_UNCONFIRMED)

        # wallet2 -> wallet1
        outputs = [(bitcoin.TYPE_ADDRESS, wallet1.get_receiving_address(), 100000)]
        tx = wallet2.mktx(outputs=outputs, password=None, config=self.config, fee=5000)

        self.assertTrue(tx.is_complete())
        self.assertFalse(tx.is_segwit())
        self.assertEqual(1, len(tx.inputs()))
        tx_copy = Transaction(tx.serialize())
        self.assertEqual(wallet2.is_mine(tx.inputs()[0]['address']), wallet2.is_mine(tx_copy.inputs()[0]['address']))
        self.assertTrue(wallet2.is_mine(tx.inputs()[0]['address']))
        self.assertEqual(wallet2.txin_type, tx_copy.inputs()[0]['type'])
        self.assertEqual(tx.wtxid(), tx_copy.wtxid())
        self.assertEqual('5f25707571eb776bdf14142f9966bf2a681906e0a79501edbb99a972c2ceb972', tx_copy.txid())

        wallet1.receive_tx_callback(tx.txid(), tx, TX_HEIGHT_UNCONFIRMED)
        wallet2.receive_tx_callback(tx.txid(), tx, TX_HEIGHT_UNCONFIRMED)

        # wallet level checks
        self.assertEqual((0, funding_output_value - 250000 - 5000 + 100000, 0), wallet1.get_balance())
        self.assertEqual((0, 250000 - 5000 - 100000, 0), wallet2.get_balance())

    @mock.patch.object(storage.WalletStorage, '_write')
    def test_sending_between_p2sh_2of3_and_uncompressed_p2pkh(self, mock_write):
        wallet1a = WalletIntegrityHelper.create_multisig_wallet(
            keystore.from_seed('blast uniform dragon fiscal ensure vast young utility dinosaur abandon rookie sure', '', True),
            keystore.from_xpub('tpubD6NzVbkrYhZ4YTPEgwk4zzr8wyo7pXGmbbVUnfYNtx6SgAMF5q3LN3Kch58P9hxGNsTmP7Dn49nnrmpE6upoRb1Xojg12FGLuLHkVpVtS44'),
            keystore.from_xpub('tpubD6NzVbkrYhZ4XJzYkhsCbDCcZRmDAKSD7bXi9mdCni7acVt45fxbTVZyU6jRGh29ULKTjoapkfFsSJvQHitcVKbQgzgkkYsAmaovcro7Mhf'),
            gap_limit=2
        )
        wallet1b = WalletIntegrityHelper.create_multisig_wallet(
            keystore.from_seed('cycle rocket west magnet parrot shuffle foot correct salt library feed song', '', True),
            keystore.from_xpub('tpubD6NzVbkrYhZ4YTPEgwk4zzr8wyo7pXGmbbVUnfYNtx6SgAMF5q3LN3Kch58P9hxGNsTmP7Dn49nnrmpE6upoRb1Xojg12FGLuLHkVpVtS44'),
            keystore.from_xpub('tpubD6NzVbkrYhZ4YARFMEZPckrqJkw59GZD1PXtQnw14ukvWDofR7Z1HMeSCxfYEZVvg4VdZ8zGok5VxHwdrLqew5cMdQntWc5mT7mh1CSgrnX'),
            gap_limit=2
        )
        # ^ third seed: ghost into match ivory badge robot record tackle radar elbow traffic loud
        wallet2 = self.create_standard_wallet_from_seed('powerful random nobody notice nothing important anyway look away hidden message over')

        # bootstrap wallet1
        funding_tx = Transaction('010000000001014121f99dc02f0364d2dab3d08905ff4c36fc76c55437fd90b769c35cc18618280100000000fdffffff02d4c22d00000000001600143fd1bc5d32245850c8cb5be5b09c73ccbb9a0f75001bb7000000000017a91480c2353f6a7bc3c71e99e062655b19adb3dd2e4887024830450221008781c78df0c9d4b5ea057333195d5d76bc29494d773f14fa80e27d2f288b2c360220762531614799b6f0fb8d539b18cb5232ab4253dd4385435157b28a44ff63810d0121033de77d21926e09efd04047ae2d39dbd3fb9db446e8b7ed53e0f70f9c9478f735dac11300')
        funding_txid = funding_tx.txid()
        funding_output_value = 12000000
        self.assertEqual('b25cd55687c9e528c2cfd546054f35fb6741f7cf32d600f07dfecdf2e1d42071', funding_txid)
        wallet1a.receive_tx_callback(funding_txid, funding_tx, TX_HEIGHT_UNCONFIRMED)

        # wallet1 -> wallet2
        outputs = [(bitcoin.TYPE_ADDRESS, wallet2.get_receiving_address(), 370000)]
        tx = wallet1a.mktx(outputs=outputs, password=None, config=self.config, fee=5000)
        tx = Transaction(tx.serialize())  # simulates moving partial txn between cosigners
        self.assertFalse(tx.is_complete())
        wallet1b.sign_transaction(tx, password=None)

        self.assertTrue(tx.is_complete())
        self.assertFalse(tx.is_segwit())
        self.assertEqual(1, len(tx.inputs()))
        tx_copy = Transaction(tx.serialize())
        self.assertEqual(wallet1a.is_mine(tx.inputs()[0]['address']), wallet1a.is_mine(tx_copy.inputs()[0]['address']))
        self.assertTrue(wallet1a.is_mine(tx.inputs()[0]['address']))
        self.assertEqual(wallet1a.txin_type, tx_copy.inputs()[0]['type'])
        self.assertEqual(tx.wtxid(), tx_copy.wtxid())
        self.assertEqual('26f3bdd0402e1cff19126244ebe3d32722cef0db507c7229ca8754f5e06ef25d', tx_copy.txid())

        wallet1a.receive_tx_callback(tx.txid(), tx, TX_HEIGHT_UNCONFIRMED)
        wallet2.receive_tx_callback(tx.txid(), tx, TX_HEIGHT_UNCONFIRMED)

        # wallet2 -> wallet1
        outputs = [(bitcoin.TYPE_ADDRESS, wallet1a.get_receiving_address(), 100000)]
        tx = wallet2.mktx(outputs=outputs, password=None, config=self.config, fee=5000)

        self.assertTrue(tx.is_complete())
        self.assertFalse(tx.is_segwit())
        self.assertEqual(1, len(tx.inputs()))
        tx_copy = Transaction(tx.serialize())
        self.assertEqual(wallet2.is_mine(tx.inputs()[0]['address']), wallet2.is_mine(tx_copy.inputs()[0]['address']))
        self.assertTrue(wallet2.is_mine(tx.inputs()[0]['address']))
        self.assertEqual(wallet2.txin_type, tx_copy.inputs()[0]['type'])
        self.assertEqual(tx.wtxid(), tx_copy.wtxid())
        self.assertEqual('c573b3f8464a4ed40dfc79d0889a780f44e917beef7a75883b2427c2987f3e95', tx_copy.txid())

        wallet1a.receive_tx_callback(tx.txid(), tx, TX_HEIGHT_UNCONFIRMED)
        wallet2.receive_tx_callback(tx.txid(), tx, TX_HEIGHT_UNCONFIRMED)

        # wallet level checks
        self.assertEqual((0, funding_output_value - 370000 - 5000 + 100000, 0), wallet1a.get_balance())
        self.assertEqual((0, 370000 - 5000 - 100000, 0), wallet2.get_balance())

    @mock.patch.object(storage.WalletStorage, '_write')
    def test_sending_between_p2wsh_2of3_and_p2wsh_p2sh_2of2(self, mock_write):
        wallet1a = WalletIntegrityHelper.create_multisig_wallet(
            keystore.from_seed('bitter grass shiver impose acquire brush forget axis eager alone wine silver', '', True),
            keystore.from_xpub('Vpub5fcdcgEwTJmbmqAktuK8Kyq92fMf7sWkcP6oqAii2tG47dNbfkGEGUbfS9NuZaRywLkHE6EmUksrqo32ZL3ouLN1HTar6oRiHpDzKMAF1tf'),
            keystore.from_xpub('Vpub5fjkKyYnvSS4wBuakWTkNvZDaBM2vQ1MeXWq368VJHNr2eT8efqhpmZ6UUkb7s2dwCXv2Vuggjdhk4vZVyiAQTwUftvff73XcUGq2NQmWra'),
            gap_limit=2
        )
        wallet1b = WalletIntegrityHelper.create_multisig_wallet(
            keystore.from_seed('snow nest raise royal more walk demise rotate smooth spirit canyon gun', '', True),
            keystore.from_xpub('Vpub5fjkKyYnvSS4wBuakWTkNvZDaBM2vQ1MeXWq368VJHNr2eT8efqhpmZ6UUkb7s2dwCXv2Vuggjdhk4vZVyiAQTwUftvff73XcUGq2NQmWra'),
            keystore.from_xpub('Vpub5gSKXzxK7FeKQedu2q1z9oJWxqvX72AArW3HSWpEhc8othDH8xMDu28gr7gf17sp492BuJod8Tn7anjvJrKpETwqnQqX7CS8fcYyUtedEMk'),
            gap_limit=2
        )
        # ^ third seed: hedgehog sunset update estate number jungle amount piano friend donate upper wool
        wallet2a = WalletIntegrityHelper.create_multisig_wallet(
            # bip39: finish seminar arrange erosion sunny coil insane together pretty lunch lunch rose, der: m/1234'/1'/0', p2wsh-p2sh multisig
            keystore.from_xprv('Uprv9CvELvByqm8k2dpecJVjgLMX1z5DufEjY4fBC5YvdGF5WjGCa7GVJJ2fYni1tyuF7Hw83E6W2ZBjAhaFLZv2ri3rEsubkCd5avg4EHKoDBN'),
            keystore.from_xpub('Upub5Qb8ik4Cnu8g97KLXKgVXHqY6tH8emQvqtBncjSKsyfTZuorPtTZgX7ovKKZHuuVGBVd1MTTBkWez1XXt2weN1sWBz6SfgRPQYEkNgz81QF'),
            gap_limit=2
        )
        wallet2b = WalletIntegrityHelper.create_multisig_wallet(
            # bip39: square page wood spy oil story rebel give milk screen slide shuffle, der: m/1234'/1'/0', p2wsh-p2sh multisig
            keystore.from_xprv('Uprv9BbnKEXJxXaNvdEsRJ9VA9toYrSeFJh5UfGBpM2iKe8Uh7UhrM9K8ioL53s8gvCoGfirHHaqpABDAE7VUNw8LNU1DMJKVoWyeNKu9XcDC19'),
            keystore.from_xpub('Upub5RuakRisg8h3F7u7iL2k3UJFa1uiK7xauHamzTxYBbn4PXbM7eajr6M9Q2VCr6cVGhfhqWQqxnABvtSATuVM1xzxk4nA189jJwzaMn1QX7V'),
            gap_limit=2
        )

        # bootstrap wallet1
        funding_tx = Transaction('01000000000101a41aae475d026c9255200082c7fad26dc47771275b0afba238dccda98a597bd20000000000fdffffff02400d0300000000002200203c43ac80d6e3015cf378bf6bac0c22456723d6050bef324ec641e7762440c63c9dcd410000000000160014824626055515f3ed1d2cfc9152d2e70685c71e8f02483045022100b9f39fad57d07ce1e18251424034f21f10f20e59931041b5167ae343ce973cf602200fefb727fa0ffd25b353f1bcdae2395898fe407b692c62f5885afbf52fa06f5701210301a28f68511ace43114b674371257bb599fd2c686c4b19544870b1799c954b40e9c11300')
        funding_txid = funding_tx.txid()
        funding_output_value = 200000
        self.assertEqual('d2bd6c9d332db8e2c50aa521cd50f963fba214645aab2f7556e061a412103e21', funding_txid)
        wallet1a.receive_tx_callback(funding_txid, funding_tx, TX_HEIGHT_UNCONFIRMED)

        # wallet1 -> wallet2
        outputs = [(bitcoin.TYPE_ADDRESS, wallet2a.get_receiving_address(), 165000)]
        tx = wallet1a.mktx(outputs=outputs, password=None, config=self.config, fee=5000)
        tx = Transaction(tx.serialize())  # simulates moving partial txn between cosigners
        self.assertFalse(tx.is_complete())
        wallet1b.sign_transaction(tx, password=None)

        self.assertTrue(tx.is_complete())
        self.assertTrue(tx.is_segwit())
        self.assertEqual(1, len(tx.inputs()))
        tx_copy = Transaction(tx.serialize())
        self.assertEqual(wallet1a.is_mine(tx.inputs()[0]['address']), wallet1a.is_mine(tx_copy.inputs()[0]['address']))
        self.assertTrue(wallet1a.is_mine(tx.inputs()[0]['address']))
        self.assertEqual(wallet1a.txin_type, tx_copy.inputs()[0]['type'])
        self.assertEqual(tx.wtxid(), tx_copy.wtxid())
        self.assertEqual('6e9c3cd8788bdb970a124ea06136d52bc01cec4f9b1e217627d5e90ebe77d049', tx_copy.txid())

        wallet1a.receive_tx_callback(tx.txid(), tx, TX_HEIGHT_UNCONFIRMED)
        wallet2a.receive_tx_callback(tx.txid(), tx, TX_HEIGHT_UNCONFIRMED)

        # wallet2 -> wallet1
        outputs = [(bitcoin.TYPE_ADDRESS, wallet1a.get_receiving_address(), 100000)]
        tx = wallet2a.mktx(outputs=outputs, password=None, config=self.config, fee=5000)
        tx = Transaction(tx.serialize())  # simulates moving partial txn between cosigners
        self.assertFalse(tx.is_complete())
        wallet2b.sign_transaction(tx, password=None)

        self.assertTrue(tx.is_complete())
        self.assertTrue(tx.is_segwit())
        self.assertEqual(1, len(tx.inputs()))
        tx_copy = Transaction(tx.serialize())
        self.assertEqual(wallet2a.is_mine(tx.inputs()[0]['address']), wallet2a.is_mine(tx_copy.inputs()[0]['address']))
        self.assertTrue(wallet2a.is_mine(tx.inputs()[0]['address']))
        self.assertEqual(wallet2a.txin_type, tx_copy.inputs()[0]['type'])
        self.assertEqual(tx.wtxid(), tx_copy.wtxid())
        self.assertEqual('84b0dcb43022385f7a10e2710e5625a2be3cd6e390387b6100b55500d5eea8f6', tx_copy.txid())

        wallet1a.receive_tx_callback(tx.txid(), tx, TX_HEIGHT_UNCONFIRMED)
        wallet2a.receive_tx_callback(tx.txid(), tx, TX_HEIGHT_UNCONFIRMED)

        # wallet level checks
        self.assertEqual((0, funding_output_value - 165000 - 5000 + 100000, 0), wallet1a.get_balance())
        self.assertEqual((0, 165000 - 5000 - 100000, 0), wallet2a.get_balance())
>>>>>>> fad25af2
<|MERGE_RESOLUTION|>--- conflicted
+++ resolved
@@ -279,12 +279,8 @@
         w = WalletIntegrityHelper.create_multisig_wallet(ks1, ks2)
         self.assertEqual(w.txin_type, 'p2wsh-p2sh')
 
-<<<<<<< HEAD
         self.assertEqual(w.get_receiving_addresses()[0], 'QUERagKWpsSWvprWNivNrVfAEjPbK3GA2c')
         self.assertEqual(w.get_change_addresses()[0], 'QjAv49kqZeSEhpo12vgZFzrB6S8RMCegug')
-=======
-        self.assertEqual(w.get_receiving_addresses()[0], '2MzsfTfTGomPRne6TkctMmoDj6LwmVkDrMt')
-        self.assertEqual(w.get_change_addresses()[0], '2NFp9w8tbYYP9Ze2xQpeYBJQjx3gbXymHX7')
 
 
 class TestWalletSending(TestCaseForTestnet):
@@ -496,5 +492,4 @@
 
         # wallet level checks
         self.assertEqual((0, funding_output_value - 165000 - 5000 + 100000, 0), wallet1a.get_balance())
-        self.assertEqual((0, 165000 - 5000 - 100000, 0), wallet2a.get_balance())
->>>>>>> fad25af2
+        self.assertEqual((0, 165000 - 5000 - 100000, 0), wallet2a.get_balance())