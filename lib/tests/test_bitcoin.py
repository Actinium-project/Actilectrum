import base64
import unittest
import sys

from lib import bitcoin
from lib.bitcoin import (
    public_key_to_p2pkh,
    bip32_root, bip32_public_derivation, bip32_private_derivation,
    Hash, address_from_private_key,
    is_address, is_private_key, xpub_from_xprv, is_new_seed, is_old_seed,
    var_int, op_push, address_to_script,
    deserialize_privkey, serialize_privkey, is_segwit_address,
    is_b58_address, address_to_scripthash, is_minikey, is_compressed, is_xpub,
    xpub_type, is_xprv, is_bip32_derivation, seed_type, EncodeBase58Check,
    script_num_to_hex, push_script, add_number_to_script)
from lib import ecc, crypto, ecc_fast
from lib.ecc import number_to_string, string_to_number
from lib.transaction import opcodes
from lib.util import bfh, bh2u
from lib import constants
from lib.storage import WalletStorage

from . import SequentialTestCase
from . import TestCaseForTestnet
from . import FAST_TESTS


try:
    import ecdsa
except ImportError:
    sys.exit("Error: python-ecdsa does not seem to be installed. Try 'sudo pip install ecdsa'")


def needs_test_with_all_ecc_implementations(func):
    """Function decorator to run a unit test twice:
    once when libsecp256k1 is not available, once when it is.

    NOTE: this is inherently sequential;
    tests running in parallel would break things
    """
    def run_test(*args, **kwargs):
        if FAST_TESTS:  # if set, only run tests once, using fastest implementation
            func(*args, **kwargs)
            return
        ecc_fast.undo_monkey_patching_of_python_ecdsa_internals_with_libsecp256k1()
        try:
            # first test without libsecp
            func(*args, **kwargs)
        finally:
            # if libsecp is not available, we are done
            if not ecc_fast._libsecp256k1:
                return
            ecc_fast.do_monkey_patching_of_python_ecdsa_internals_with_libsecp256k1()
        # if libsecp is available, test again now
        func(*args, **kwargs)
    return run_test


def needs_test_with_all_aes_implementations(func):
    """Function decorator to run a unit test twice:
    once when pycryptodomex is not available, once when it is.

    NOTE: this is inherently sequential;
    tests running in parallel would break things
    """
    def run_test(*args, **kwargs):
        if FAST_TESTS:  # if set, only run tests once, using fastest implementation
            func(*args, **kwargs)
            return
        _aes = crypto.AES
        crypto.AES = None
        try:
            # first test without pycryptodomex
            func(*args, **kwargs)
        finally:
            # if pycryptodomex is not available, we are done
            if not _aes:
                return
            crypto.AES = _aes
        # if pycryptodomex is available, test again now
        func(*args, **kwargs)
    return run_test


class Test_bitcoin(SequentialTestCase):

    def test_libsecp256k1_is_available(self):
        # we want the unit testing framework to test with libsecp256k1 available.
        self.assertTrue(bool(ecc_fast._libsecp256k1))

    def test_pycryptodomex_is_available(self):
        # we want the unit testing framework to test with pycryptodomex available.
        self.assertTrue(bool(crypto.AES))

    @needs_test_with_all_aes_implementations
    @needs_test_with_all_ecc_implementations
    def test_crypto(self):
        for message in [b"Chancellor on brink of second bailout for banks", b'\xff'*512]:
            self._do_test_crypto(message)

    def _do_test_crypto(self, message):
        G = ecc.generator()
        _r  = G.order()
        pvk = ecdsa.util.randrange(_r)

        Pub = pvk*G
        pubkey_c = Pub.get_public_key_bytes(True)
        #pubkey_u = point_to_ser(Pub,False)
        addr_c = public_key_to_p2pkh(pubkey_c)

        #print "Private key            ", '%064x'%pvk
        eck = ecc.ECPrivkey(number_to_string(pvk,_r))

        #print "Compressed public key  ", pubkey_c.encode('hex')
        enc = ecc.ECPubkey(pubkey_c).encrypt_message(message)
        dec = eck.decrypt_message(enc)
        self.assertEqual(message, dec)

        #print "Uncompressed public key", pubkey_u.encode('hex')
        #enc2 = EC_KEY.encrypt_message(message, pubkey_u)
        dec2 = eck.decrypt_message(enc)
        self.assertEqual(message, dec2)

        signature = eck.sign_message(message, True)
        #print signature
        eck.verify_message_for_address(signature, message)

    @needs_test_with_all_ecc_implementations
    def test_msg_signing(self):
        msg1 = b'Chancellor on brink of second bailout for banks'
        msg2 = b'Electrum'

        def sign_message_with_wif_privkey(wif_privkey, msg):
            txin_type, privkey, compressed = deserialize_privkey(wif_privkey)
            key = ecc.ECPrivkey(privkey)
            return key.sign_message(msg, compressed)

        sig1 = sign_message_with_wif_privkey(
            'T7J3unHmmx9S8e8Zdi9r98A7wTW386HkxvMbUKEMsAY9JRWfbSe6', msg1)
        addr1 = 'LPvBisC3rGmpGa3E3NeQk3PHQN4VS237y2'
        sig2 = sign_message_with_wif_privkey(
            '6uGWYKbyKLBMa1ysfq9rMANcbtYKY49vrawvaH3rBXooApLq6t2', msg2)
        addr2 = 'LacEkfqxYsPqDuS8ZCstJUc59gxVm2DQaT'

        sig1_b64 = base64.b64encode(sig1)
        sig2_b64 = base64.b64encode(sig2)

        self.assertEqual(sig1_b64, b'IHGAMaPxjrn3CD19S7J5KAq4xF6mdLznsSL8SrqhNwficUHlK5wSth6/JiZ/pEyo92nkUoA+kL9VJpjLnKJKTmM=')
        self.assertEqual(sig2_b64, b'G14KtfFZQYjyhz4PUzX/yz8eEC1BFHsaEKZOJGLeTWJoNp/umpi5zPeCvhUcgSoMtAkmw3pATrM2bcDdYi1tqIs=')

        self.assertTrue(ecc.verify_message_with_address(addr1, sig1, msg1))
        self.assertTrue(ecc.verify_message_with_address(addr2, sig2, msg2))

        self.assertFalse(ecc.verify_message_with_address(addr1, b'wrong', msg1))
        self.assertFalse(ecc.verify_message_with_address(addr1, sig2, msg1))

    @needs_test_with_all_aes_implementations
    @needs_test_with_all_ecc_implementations
    def test_decrypt_message(self):
        key = WalletStorage.get_eckey_from_password('pw123')
        self.assertEqual(b'me<(s_s)>age', key.decrypt_message(b'QklFMQMDFtgT3zWSQsa+Uie8H/WvfUjlu9UN9OJtTt3KlgKeSTi6SQfuhcg1uIz9hp3WIUOFGTLr4RNQBdjPNqzXwhkcPi2Xsbiw6UCNJncVPJ6QBg=='))
        self.assertEqual(b'me<(s_s)>age', key.decrypt_message(b'QklFMQKXOXbylOQTSMGfo4MFRwivAxeEEkewWQrpdYTzjPhqjHcGBJwdIhB7DyRfRQihuXx1y0ZLLv7XxLzrILzkl/H4YUtZB4uWjuOAcmxQH4i/Og=='))
        self.assertEqual(b'hey_there' * 100, key.decrypt_message(b'QklFMQLOOsabsXtGQH8edAa6VOUa5wX8/DXmxX9NyHoAx1a5bWgllayGRVPeI2bf0ZdWK0tfal0ap0ZIVKbd2eOJybqQkILqT6E1/Syzq0Zicyb/AA1eZNkcX5y4gzloxinw00ubCA8M7gcUjJpOqbnksATcJ5y2YYXcHMGGfGurWu6uJ/UyrNobRidWppRMW5yR9/6utyNvT6OHIolCMEf7qLcmtneoXEiz51hkRdZS7weNf9mGqSbz9a2NL3sdh1A0feHIjAZgcCKcAvksNUSauf0/FnIjzTyPRpjRDMeDC8Ci3sGiuO3cvpWJwhZfbjcS26KmBv2CHWXfRRNFYOInHZNIXWNAoBB47Il5bGSMd+uXiGr+SQ9tNvcu+BiJNmFbxYqg+oQ8dGAl1DtvY2wJVY8k7vO9BIWSpyIxfGw7EDifhc5vnOmGe016p6a01C3eVGxgl23UYMrP7+fpjOcPmTSF4rk5U5ljEN3MSYqlf1QEv0OqlI9q1TwTK02VBCjMTYxDHsnt04OjNBkNO8v5uJ4NR+UUDBEp433z53I59uawZ+dbk4v4ZExcl8EGmKm3Gzbal/iJ/F7KQuX2b/ySEhLOFVYFWxK73X1nBvCSK2mC2/8fCw8oI5pmvzJwQhcCKTdEIrz3MMvAHqtPScDUOjzhXxInQOCb3+UBj1PPIdqkYLvZss1TEaBwYZjLkVnK2MBj7BaqT6Rp6+5A/fippUKHsnB6eYMEPR2YgDmCHL+4twxHJG6UWdP3ybaKiiAPy2OHNP6PTZ0HrqHOSJzBSDD+Z8YpaRg29QX3UEWlqnSKaan0VYAsV1VeaN0XFX46/TWO0L5tjhYVXJJYGqo6tIQJymxATLFRF6AZaD1Mwd27IAL04WkmoQoXfO6OFfwdp/shudY/1gBkDBvGPICBPtnqkvhGF+ZF3IRkuPwiFWeXmwBxKHsRx/3+aJu32Ml9+za41zVk2viaxcGqwTc5KMexQFLAUwqhv+aIik7U+5qk/gEVSuRoVkihoweFzKolNF+BknH2oB4rZdPixag5Zje3DvgjsSFlOl69W/67t/Gs8htfSAaHlsB8vWRQr9+v/lxTbrAw+O0E+sYGoObQ4qQMyQshNZEHbpPg63eWiHtJJnrVBvOeIbIHzoLDnMDsWVWZSMzAQ1vhX1H5QLgSEbRlKSliVY03kDkh/Nk/KOn+B2q37Ialq4JcRoIYFGJ8AoYEAD0tRuTqFddIclE75HzwaNG7NyKW1plsa72ciOPwsPJsdd5F0qdSQ3OSKtooTn7uf6dXOc4lDkfrVYRlZ0PX'))

    @needs_test_with_all_aes_implementations
    @needs_test_with_all_ecc_implementations
    def test_encrypt_message(self):
        key = WalletStorage.get_eckey_from_password('secret_password77')
        msgs = [
            bytes([0] * 555),
            b'cannot think of anything funny'
        ]
        for plaintext in msgs:
            ciphertext1 = key.encrypt_message(plaintext)
            ciphertext2 = key.encrypt_message(plaintext)
            self.assertEqual(plaintext, key.decrypt_message(ciphertext1))
            self.assertEqual(plaintext, key.decrypt_message(ciphertext2))
            self.assertNotEqual(ciphertext1, ciphertext2)

    @needs_test_with_all_ecc_implementations
    def test_sign_transaction(self):
        eckey1 = ecc.ECPrivkey(bfh('7e1255fddb52db1729fc3ceb21a46f95b8d9fe94cc83425e936a6c5223bb679d'))
        sig1 = eckey1.sign_transaction(bfh('5a548b12369a53faaa7e51b5081829474ebdd9c924b3a8230b69aa0be254cd94'))
        self.assertEqual(bfh('3045022100902a288b98392254cd23c0e9a49ac6d7920f171b8249a48e484b998f1874a2010220723d844826828f092cf400cb210c4fa0b8cd1b9d1a7f21590e78e022ff6476b9'), sig1)

        eckey2 = ecc.ECPrivkey(bfh('c7ce8c1462c311eec24dff9e2532ac6241e50ae57e7d1833af21942136972f23'))
        sig2 = eckey2.sign_transaction(bfh('642a2e66332f507c92bda910158dfe46fc10afbf72218764899d3af99a043fac'))
        self.assertEqual(bfh('30440220618513f4cfc87dde798ce5febae7634c23e7b9254a1eabf486be820f6a7c2c4702204fef459393a2b931f949e63ced06888f35e286e446dc46feb24b5b5f81c6ed52'), sig2)

    @needs_test_with_all_aes_implementations
    def test_aes_homomorphic(self):
        """Make sure AES is homomorphic."""
        payload = u'\u66f4\u7a33\u5b9a\u7684\u4ea4\u6613\u5e73\u53f0'
        password = u'secret'
        enc = crypto.pw_encode(payload, password)
        dec = crypto.pw_decode(enc, password)
        self.assertEqual(dec, payload)

    @needs_test_with_all_aes_implementations
    def test_aes_encode_without_password(self):
        """When not passed a password, pw_encode is noop on the payload."""
        payload = u'\u66f4\u7a33\u5b9a\u7684\u4ea4\u6613\u5e73\u53f0'
        enc = crypto.pw_encode(payload, None)
        self.assertEqual(payload, enc)

    @needs_test_with_all_aes_implementations
    def test_aes_deencode_without_password(self):
        """When not passed a password, pw_decode is noop on the payload."""
        payload = u'\u66f4\u7a33\u5b9a\u7684\u4ea4\u6613\u5e73\u53f0'
        enc = crypto.pw_decode(payload, None)
        self.assertEqual(payload, enc)

    @needs_test_with_all_aes_implementations
    def test_aes_decode_with_invalid_password(self):
        """pw_decode raises an Exception when supplied an invalid password."""
        payload = u"blah"
        password = u"uber secret"
        wrong_password = u"not the password"
        enc = crypto.pw_encode(payload, password)
        self.assertRaises(Exception, crypto.pw_decode, enc, wrong_password)

    def test_hash(self):
        """Make sure the Hash function does sha256 twice"""
        payload = u"test"
        expected = b'\x95MZI\xfdp\xd9\xb8\xbc\xdb5\xd2R&x)\x95\x7f~\xf7\xfalt\xf8\x84\x19\xbd\xc5\xe8"\t\xf4'

        result = Hash(payload)
        self.assertEqual(expected, result)

    def test_var_int(self):
        for i in range(0xfd):
            self.assertEqual(var_int(i), "{:02x}".format(i) )

        self.assertEqual(var_int(0xfd), "fdfd00")
        self.assertEqual(var_int(0xfe), "fdfe00")
        self.assertEqual(var_int(0xff), "fdff00")
        self.assertEqual(var_int(0x1234), "fd3412")
        self.assertEqual(var_int(0xffff), "fdffff")
        self.assertEqual(var_int(0x10000), "fe00000100")
        self.assertEqual(var_int(0x12345678), "fe78563412")
        self.assertEqual(var_int(0xffffffff), "feffffffff")
        self.assertEqual(var_int(0x100000000), "ff0000000001000000")
        self.assertEqual(var_int(0x0123456789abcdef), "ffefcdab8967452301")

    def test_op_push(self):
        self.assertEqual(op_push(0x00), '00')
        self.assertEqual(op_push(0x12), '12')
        self.assertEqual(op_push(0x4b), '4b')
        self.assertEqual(op_push(0x4c), '4c4c')
        self.assertEqual(op_push(0xfe), '4cfe')
        self.assertEqual(op_push(0xff), '4cff')
        self.assertEqual(op_push(0x100), '4d0001')
        self.assertEqual(op_push(0x1234), '4d3412')
        self.assertEqual(op_push(0xfffe), '4dfeff')
        self.assertEqual(op_push(0xffff), '4dffff')
        self.assertEqual(op_push(0x10000), '4e00000100')
        self.assertEqual(op_push(0x12345678), '4e78563412')

    def test_script_num_to_hex(self):
        # test vectors from https://github.com/btcsuite/btcd/blob/fdc2bc867bda6b351191b5872d2da8270df00d13/txscript/scriptnum.go#L77
        self.assertEqual(script_num_to_hex(127), '7f')
        self.assertEqual(script_num_to_hex(-127), 'ff')
        self.assertEqual(script_num_to_hex(128), '8000')
        self.assertEqual(script_num_to_hex(-128), '8080')
        self.assertEqual(script_num_to_hex(129), '8100')
        self.assertEqual(script_num_to_hex(-129), '8180')
        self.assertEqual(script_num_to_hex(256), '0001')
        self.assertEqual(script_num_to_hex(-256), '0081')
        self.assertEqual(script_num_to_hex(32767), 'ff7f')
        self.assertEqual(script_num_to_hex(-32767), 'ffff')
        self.assertEqual(script_num_to_hex(32768), '008000')
        self.assertEqual(script_num_to_hex(-32768), '008080')

    def test_push_script(self):
        # https://github.com/bitcoin/bips/blob/master/bip-0062.mediawiki#push-operators
        self.assertEqual(push_script(''), bh2u(bytes([opcodes.OP_0])))
        self.assertEqual(push_script('07'), bh2u(bytes([opcodes.OP_7])))
        self.assertEqual(push_script('10'), bh2u(bytes([opcodes.OP_16])))
        self.assertEqual(push_script('81'), bh2u(bytes([opcodes.OP_1NEGATE])))
        self.assertEqual(push_script('11'), '0111')
        self.assertEqual(push_script(75 * '42'), '4b' + 75 * '42')
        self.assertEqual(push_script(76 * '42'), bh2u(bytes([opcodes.OP_PUSHDATA1]) + bfh('4c' + 76 * '42')))
        self.assertEqual(push_script(100 * '42'), bh2u(bytes([opcodes.OP_PUSHDATA1]) + bfh('64' + 100 * '42')))
        self.assertEqual(push_script(255 * '42'), bh2u(bytes([opcodes.OP_PUSHDATA1]) + bfh('ff' + 255 * '42')))
        self.assertEqual(push_script(256 * '42'), bh2u(bytes([opcodes.OP_PUSHDATA2]) + bfh('0001' + 256 * '42')))
        self.assertEqual(push_script(520 * '42'), bh2u(bytes([opcodes.OP_PUSHDATA2]) + bfh('0802' + 520 * '42')))

    def test_add_number_to_script(self):
        # https://github.com/bitcoin/bips/blob/master/bip-0062.mediawiki#numbers
        self.assertEqual(add_number_to_script(0), bytes([opcodes.OP_0]))
        self.assertEqual(add_number_to_script(7), bytes([opcodes.OP_7]))
        self.assertEqual(add_number_to_script(16), bytes([opcodes.OP_16]))
        self.assertEqual(add_number_to_script(-1), bytes([opcodes.OP_1NEGATE]))
        self.assertEqual(add_number_to_script(-127), bfh('01ff'))
        self.assertEqual(add_number_to_script(-2), bfh('0182'))
        self.assertEqual(add_number_to_script(17), bfh('0111'))
        self.assertEqual(add_number_to_script(127), bfh('017f'))
        self.assertEqual(add_number_to_script(-32767), bfh('02ffff'))
        self.assertEqual(add_number_to_script(-128), bfh('028080'))
        self.assertEqual(add_number_to_script(128), bfh('028000'))
        self.assertEqual(add_number_to_script(32767), bfh('02ff7f'))
        self.assertEqual(add_number_to_script(-8388607), bfh('03ffffff'))
        self.assertEqual(add_number_to_script(-32768), bfh('03008080'))
        self.assertEqual(add_number_to_script(32768), bfh('03008000'))
        self.assertEqual(add_number_to_script(8388607), bfh('03ffff7f'))
        self.assertEqual(add_number_to_script(-2147483647), bfh('04ffffffff'))
        self.assertEqual(add_number_to_script(-8388608 ), bfh('0400008080'))
        self.assertEqual(add_number_to_script(8388608), bfh('0400008000'))
        self.assertEqual(add_number_to_script(2147483647), bfh('04ffffff7f'))

    def test_address_to_script(self):
        # bech32 native segwit
        # test vectors from BIP-0173
        self.assertEqual(address_to_script('LTC1QW508D6QEJXTDG4Y5R3ZARVARY0C5XW7KGMN4N9'), '0014751e76e8199196d454941c45d1b3a323f1433bd6')
        self.assertEqual(address_to_script('ltc1pw508d6qejxtdg4y5r3zarvary0c5xw7kw508d6qejxtdg4y5r3zarvary0c5xw7k0tul4w'), '5128751e76e8199196d454941c45d1b3a323f1433bd6751e76e8199196d454941c45d1b3a323f1433bd6')
        self.assertEqual(address_to_script('LTC1SW50QZGYDF5'), '6002751e')
        self.assertEqual(address_to_script('ltc1zw508d6qejxtdg4y5r3zarvaryvdzur3w'), '5210751e76e8199196d454941c45d1b3a323')

        # base58 P2PKH
        self.assertEqual(address_to_script('LNuZh2Eeps3L114Lu4PVCxBR61UvqcAb8p'), '76a91428662c67561b95c79d2257d2a93d9d151c977e9188ac')
        self.assertEqual(address_to_script('LVTnwCztciF3bcZpSqvJStuMSXrnDt1pUU'), '76a914704f4b81cadb7bf7e68c08cd3657220f680f863c88ac')

        # base58 P2SH
        self.assertEqual(address_to_script('MBmyiC29MUQSfPC2gKtdrazbSWHvGqJCnU'), 'a9142a84cf00d47f699ee7bbc1dea5ec1bdecb4ac15487')
        self.assertEqual(address_to_script('MWBtJBTgiEWYQ7m17wFktku2dvSFZXqhWZ'), 'a914f47c8954e421031ad04ecd8e7752c9479206b9d387')


class Test_bitcoin_testnet(TestCaseForTestnet):

    def test_address_to_script(self):
        # bech32 native segwit
        # test vectors from BIP-0173
        self.assertEqual(address_to_script('tltc1qrp33g0q5c5txsp9arysrx4k6zdkfs4nce4xj0gdcccefvpysxf3qsnr4fp'), '00201863143c14c5166804bd19203356da136c985678cd4d27a1b8c6329604903262')
        self.assertEqual(address_to_script('tltc1qqqqqp399et2xygdj5xreqhjjvcmzhxw4aywxecjdzew6hylgvsesu9tmgm'), '0020000000c4a5cad46221b2a187905e5266362b99d5e91c6ce24d165dab93e86433')

        # base58 P2PKH
        self.assertEqual(address_to_script('mutXcGt1CJdkRvXuN2xoz2quAAQYQ59bRX'), '76a9149da64e300c5e4eb4aaffc9c2fd465348d5618ad488ac')
        self.assertEqual(address_to_script('miqtaRTkU3U8rzwKbEHx3g8FSz8GJtPS3K'), '76a914247d2d5b6334bdfa2038e85b20fc15264f8e5d2788ac')

        # base58 P2SH
        self.assertEqual(address_to_script('QWhD3ruwwBHamrNuan4a5M46BpskgXmWih'), 'a9146eae23d8c4a941316017946fc761a7a6c85561fb87')
        self.assertEqual(address_to_script('QhRKknpVnak33GhwHuQ3mCEA7k8F4zxDXG'), 'a914e4567743d378957cd2ee7072da74b1203c1a7a0b87')


class Test_xprv_xpub(SequentialTestCase):

    xprv_xpub = (
        # Taken from test vectors in https://en.bitcoin.it/wiki/BIP_0032_TestVectors
        {'xprv': 'xprvA41z7zogVVwxVSgdKUHDy1SKmdb533PjDz7J6N6mV6uS3ze1ai8FHa8kmHScGpWmj4WggLyQjgPie1rFSruoUihUZREPSL39UNdE3BBDu76',
         'xpub': 'xpub6H1LXWLaKsWFhvm6RVpEL9P4KfRZSW7abD2ttkWP3SSQvnyA8FSVqNTEcYFgJS2UaFcxupHiYkro49S8yGasTvXEYBVPamhGW6cFJodrTHy',
         'xtype': 'standard'},
        {'xprv': 'yprvAJEYHeNEPcyBoQYM7sGCxDiNCTX65u4ANgZuSGTrKN5YCC9MP84SBayrgaMyZV7zvkHrr3HVPTK853s2SPk4EttPazBZBmz6QfDkXeE8Zr7',
         'xpub': 'ypub6XDth9u8DzXV1tcpDtoDKMf6kVMaVMn1juVWEesTshcX4zUVvfNgjPJLXrD9N7AdTLnbHFL64KmBn3SNaTe69iZYbYCqLCCNPZKbLz9niQ4',
         'xtype': 'p2wpkh-p2sh'},
        {'xprv': 'zprvAWgYBBk7JR8GkraNZJeEodAp2UR1VRWJTXyV1ywuUVs1awUgTiBS1ZTDtLA5F3MFDn1LZzu8dUpSKdT7ToDpvEG6PQu4bJs7zQY47Sd3sEZ',
         'xpub': 'zpub6jftahH18ngZyLeqfLBFAm7YaWFVttE9pku5pNMX2qPzTjoq1FVgZMmhjecyB2nqFb31gHE9vNvbaggU6vvWpNZbXEWLLUjYjFqG95LNyT8',
         'xtype': 'p2wpkh'},
    )

    def _do_test_bip32(self, seed, sequence):
        xprv, xpub = bip32_root(bfh(seed), 'standard')
        self.assertEqual("m/", sequence[0:2])
        path = 'm'
        sequence = sequence[2:]
        for n in sequence.split('/'):
            child_path = path + '/' + n
            if n[-1] != "'":
                xpub2 = bip32_public_derivation(xpub, path, child_path)
            xprv, xpub = bip32_private_derivation(xprv, path, child_path)
            if n[-1] != "'":
                self.assertEqual(xpub, xpub2)
            path = child_path

        return xpub, xprv

    @needs_test_with_all_ecc_implementations
    def test_bip32(self):
        # see https://en.bitcoin.it/wiki/BIP_0032_TestVectors
        xpub, xprv = self._do_test_bip32("000102030405060708090a0b0c0d0e0f", "m/0'/1/2'/2/1000000000")
        self.assertEqual("xpub6H1LXWLaKsWFhvm6RVpEL9P4KfRZSW7abD2ttkWP3SSQvnyA8FSVqNTEcYFgJS2UaFcxupHiYkro49S8yGasTvXEYBVPamhGW6cFJodrTHy", xpub)
        self.assertEqual("xprvA41z7zogVVwxVSgdKUHDy1SKmdb533PjDz7J6N6mV6uS3ze1ai8FHa8kmHScGpWmj4WggLyQjgPie1rFSruoUihUZREPSL39UNdE3BBDu76", xprv)

        xpub, xprv = self._do_test_bip32("fffcf9f6f3f0edeae7e4e1dedbd8d5d2cfccc9c6c3c0bdbab7b4b1aeaba8a5a29f9c999693908d8a8784817e7b7875726f6c696663605d5a5754514e4b484542","m/0/2147483647'/1/2147483646'/2")
        self.assertEqual("xpub6FnCn6nSzZAw5Tw7cgR9bi15UV96gLZhjDstkXXxvCLsUXBGXPdSnLFbdpq8p9HmGsApME5hQTZ3emM2rnY5agb9rXpVGyy3bdW6EEgAtqt", xpub)
        self.assertEqual("xprvA2nrNbFZABcdryreWet9Ea4LvTJcGsqrMzxHx98MMrotbir7yrKCEXw7nadnHM8Dq38EGfSh6dqA9QWTyefMLEcBYJUuekgW4BYPJcr9E7j", xprv)

    @needs_test_with_all_ecc_implementations
    def test_xpub_from_xprv(self):
        """We can derive the xpub key from a xprv."""
        for xprv_details in self.xprv_xpub:
            result = xpub_from_xprv(xprv_details['xprv'])
            self.assertEqual(result, xprv_details['xpub'])

    @needs_test_with_all_ecc_implementations
    def test_is_xpub(self):
        for xprv_details in self.xprv_xpub:
            xpub = xprv_details['xpub']
            self.assertTrue(is_xpub(xpub))
        self.assertFalse(is_xpub('xpub1nval1d'))
        self.assertFalse(is_xpub('xpub661MyMwAqRbcFWohJWt7PHsFEJfZAvw9ZxwQoDa4SoMgsDDM1T7WK3u9E4edkC4ugRnZ8E4xDZRpk8Rnts3Nbt97dPwT52WRONGBADWRONG'))

    @needs_test_with_all_ecc_implementations
    def test_xpub_type(self):
        for xprv_details in self.xprv_xpub:
            xpub = xprv_details['xpub']
            self.assertEqual(xprv_details['xtype'], xpub_type(xpub))

    @needs_test_with_all_ecc_implementations
    def test_is_xprv(self):
        for xprv_details in self.xprv_xpub:
            xprv = xprv_details['xprv']
            self.assertTrue(is_xprv(xprv))
        self.assertFalse(is_xprv('xprv1nval1d'))
        self.assertFalse(is_xprv('xprv661MyMwAqRbcFWohJWt7PHsFEJfZAvw9ZxwQoDa4SoMgsDDM1T7WK3u9E4edkC4ugRnZ8E4xDZRpk8Rnts3Nbt97dPwT52WRONGBADWRONG'))

    def test_is_bip32_derivation(self):
        self.assertTrue(is_bip32_derivation("m/0'/1"))
        self.assertTrue(is_bip32_derivation("m/0'/0'"))
        self.assertTrue(is_bip32_derivation("m/44'/0'/0'/0/0"))
        self.assertTrue(is_bip32_derivation("m/49'/0'/0'/0/0"))
        self.assertFalse(is_bip32_derivation("mmmmmm"))
        self.assertFalse(is_bip32_derivation("n/"))
        self.assertFalse(is_bip32_derivation(""))
        self.assertFalse(is_bip32_derivation("m/q8462"))

    def test_version_bytes(self):
        xprv_headers_b58 = {
            'standard':    'xprv',
            'p2wpkh-p2sh': 'yprv',
            'p2wsh-p2sh':  'Yprv',
            'p2wpkh':      'zprv',
            'p2wsh':       'Zprv',
        }
        xpub_headers_b58 = {
            'standard':    'xpub',
            'p2wpkh-p2sh': 'ypub',
            'p2wsh-p2sh':  'Ypub',
            'p2wpkh':      'zpub',
            'p2wsh':       'Zpub',
        }
        for xtype, xkey_header_bytes in constants.net.XPRV_HEADERS.items():
            xkey_header_bytes = bfh("%08x" % xkey_header_bytes)
            xkey_bytes = xkey_header_bytes + bytes([0] * 74)
            xkey_b58 = EncodeBase58Check(xkey_bytes)
            self.assertTrue(xkey_b58.startswith(xprv_headers_b58[xtype]))

            xkey_bytes = xkey_header_bytes + bytes([255] * 74)
            xkey_b58 = EncodeBase58Check(xkey_bytes)
            self.assertTrue(xkey_b58.startswith(xprv_headers_b58[xtype]))

        for xtype, xkey_header_bytes in constants.net.XPUB_HEADERS.items():
            xkey_header_bytes = bfh("%08x" % xkey_header_bytes)
            xkey_bytes = xkey_header_bytes + bytes([0] * 74)
            xkey_b58 = EncodeBase58Check(xkey_bytes)
            self.assertTrue(xkey_b58.startswith(xpub_headers_b58[xtype]))

            xkey_bytes = xkey_header_bytes + bytes([255] * 74)
            xkey_b58 = EncodeBase58Check(xkey_bytes)
            self.assertTrue(xkey_b58.startswith(xpub_headers_b58[xtype]))


class Test_xprv_xpub_testnet(TestCaseForTestnet):

    def test_version_bytes(self):
        xprv_headers_b58 = {
            'standard':    'tprv',
            'p2wpkh-p2sh': 'uprv',
            'p2wsh-p2sh':  'Uprv',
            'p2wpkh':      'vprv',
            'p2wsh':       'Vprv',
        }
        xpub_headers_b58 = {
            'standard':    'tpub',
            'p2wpkh-p2sh': 'upub',
            'p2wsh-p2sh':  'Upub',
            'p2wpkh':      'vpub',
            'p2wsh':       'Vpub',
        }
        for xtype, xkey_header_bytes in constants.net.XPRV_HEADERS.items():
            xkey_header_bytes = bfh("%08x" % xkey_header_bytes)
            xkey_bytes = xkey_header_bytes + bytes([0] * 74)
            xkey_b58 = EncodeBase58Check(xkey_bytes)
            self.assertTrue(xkey_b58.startswith(xprv_headers_b58[xtype]))

            xkey_bytes = xkey_header_bytes + bytes([255] * 74)
            xkey_b58 = EncodeBase58Check(xkey_bytes)
            self.assertTrue(xkey_b58.startswith(xprv_headers_b58[xtype]))

        for xtype, xkey_header_bytes in constants.net.XPUB_HEADERS.items():
            xkey_header_bytes = bfh("%08x" % xkey_header_bytes)
            xkey_bytes = xkey_header_bytes + bytes([0] * 74)
            xkey_b58 = EncodeBase58Check(xkey_bytes)
            self.assertTrue(xkey_b58.startswith(xpub_headers_b58[xtype]))

            xkey_bytes = xkey_header_bytes + bytes([255] * 74)
            xkey_b58 = EncodeBase58Check(xkey_bytes)
            self.assertTrue(xkey_b58.startswith(xpub_headers_b58[xtype]))


class Test_keyImport(SequentialTestCase):

    priv_pub_addr = (
           {'priv': 'T6BXB6VCkmZEWm9wkG4TLWrhgbTVWtSDHfj42gzdk1UKAt3qZMPk',
            'exported_privkey': 'p2pkh:T6BXB6VCkmZEWm9wkG4TLWrhgbTVWtSDHfj42gzdk1UKAt3qZMPk',
            'pub': '02c6467b7e621144105ed3e4835b0b4ab7e35266a2ae1c4f8baa19e9ca93452997',
            'address': 'LRox6fSH5krrgaCUiPiLkm458B5pyG8vxq',
            'minikey' : False,
            'txin_type': 'p2pkh',
            'compressed': True,
            'addr_encoding': 'base58',
            'scripthash': 'c9aecd1fef8d661a42c560bf75c8163e337099800b8face5ca3d1393a30508a7'},
           {'priv': 'p2pkh:T6ZPwVEzxX8CBg8X2MNQ4gSu6czA5t7mLA9c3ywKaswMZ1hNKvVZ',
            'exported_privkey': 'p2pkh:T6ZPwVEzxX8CBg8X2MNQ4gSu6czA5t7mLA9c3ywKaswMZ1hNKvVZ',
            'pub': '0352d78b4b37e0f6d4e164423436f2925fa57817467178eca550a88f2821973c41',
            'address': 'LakdpHiYBM1ai6BbzcNrcz7xvF9soBMCgH',
            'minikey': False,
            'txin_type': 'p2pkh',
            'compressed': True,
            'addr_encoding': 'base58',
            'scripthash': 'a9b2a76fc196c553b352186dfcca81fcf323a721cd8431328f8e9d54216818c1'},
           {'priv': '6uGWYKbyKLBMa1ysfq9rMANcbtYKY49vrawvaH3rBXooApLq6t2',
            'exported_privkey': 'p2pkh:6uGWYKbyKLBMa1ysfq9rMANcbtYKY49vrawvaH3rBXooApLq6t2',
            'pub': '04e5fe91a20fac945845a5518450d23405ff3e3e1ce39827b47ee6d5db020a9075422d56a59195ada0035e4a52a238849f68e7a325ba5b2247013e0481c5c7cb3f',
            'address': 'LacEkfqxYsPqDuS8ZCstJUc59gxVm2DQaT',
            'minikey': False,
            'txin_type': 'p2pkh',
            'compressed': False,
            'addr_encoding': 'base58',
            'scripthash': 'f5914651408417e1166f725a5829ff9576d0dbf05237055bf13abd2af7f79473'},
           {'priv': 'p2pkh:6w1GsLBYs3YYWGjgHb4nFtzzBP24MwNpbH7N5QxP6dGdqTbGHD8',
            'exported_privkey': 'p2pkh:6w1GsLBYs3YYWGjgHb4nFtzzBP24MwNpbH7N5QxP6dGdqTbGHD8',
            'pub': '048f0431b0776e8210376c81280011c2b68be43194cb00bd47b7e9aa66284b713ce09556cde3fee606051a07613f3c159ef3953b8927c96ae3dae94a6ba4182e0e',
            'address': 'LNLhydb7qoutuA6bryeN249JD7scUTtDQq',
            'minikey': False,
            'txin_type': 'p2pkh',
            'compressed': False,
            'addr_encoding': 'base58',
            'scripthash': '6dd2e07ad2de9ba8eec4bbe8467eb53f8845acff0d9e6f5627391acc22ff62df'},
           {'priv': 'LHJnnvRzsdrTX2j5QeWVsaBkabK7gfMNqNNqxnbBVRaJYfk24iJz',
            'exported_privkey': 'p2wpkh-p2sh:T5yo6M1NvhznLqLQr8faVaYA2aZ85uppKh2qhgXY5SF3VtrUxS4V',
            'pub': '0279ad237ca0d812fb503ab86f25e15ebd5fa5dd95c193639a8a738dcd1acbad81',
            'address': 'MNrdc4TmGxyFgBbKC4SsGbaHqBM7uzsjTf',
            'minikey': False,
            'txin_type': 'p2wpkh-p2sh',
            'compressed': True,
            'addr_encoding': 'base58',
            'scripthash': 'd7b04e882fa6b13246829ac552a2b21461d9152eb00f0a6adb58457a3e63d7c5'},
           {'priv': 'p2wpkh-p2sh:T92pim7wXVVfNRryK5Dnn8hvxBFZHWpf17XjcfNiq5QjD7Qkyitu',
            'exported_privkey': 'p2wpkh-p2sh:T92pim7wXVVfNRryK5Dnn8hvxBFZHWpf17XjcfNiq5QjD7Qkyitu',
            'pub': '0229da20a15b3363b2c28e3c5093c180b56c439df0b968a970366bb1f38435361e',
            'address': 'MJKHzgmuQEqsGEogVgC1v8VfVV5GVjm822',
            'minikey': False,
            'txin_type': 'p2wpkh-p2sh',
            'compressed': True,
            'addr_encoding': 'base58',
            'scripthash': '714bf6bfe1083e69539f40d4c7a7dca85d187471b35642e55f20d7e866494cf7'},
           {'priv': 'L8g5V8kFFeg2WbecahRSdobARbHz2w2STH9S8ePHVSY4fmia7Rsj',
            'exported_privkey': 'p2wpkh:T5viMigXUsjVJvGiaFyR3z3481jeGbmc73RZRzfjZvxWuL2E1FGB',
            'pub': '03e9f948421aaa89415dc5f281a61b60dde12aae3181b3a76cd2d849b164fc6d0b',
            'address': 'ltc1qqmpt7u5e9hfznljta5gnvhyvfd2kdd0rpnd2yf',
            'minikey': False,
            'txin_type': 'p2wpkh',
            'compressed': True,
            'addr_encoding': 'bech32',
            'scripthash': '1929acaaef3a208c715228e9f1ca0318e3a6b9394ab53c8d026137f847ecf97b'},
           {'priv': 'p2wpkh:T53nQpon8i8fuQHkEejzyQMYA8Gc813w2XeKcvKfkBG9jCjWvCGN',
            'exported_privkey': 'p2wpkh:T53nQpon8i8fuQHkEejzyQMYA8Gc813w2XeKcvKfkBG9jCjWvCGN',
            'pub': '038c57657171c1f73e34d5b3971d05867d50221ad94980f7e87cbc2344425e6a1e',
            'address': 'ltc1qpakeeg4d9ydyjxd8paqrw4xy9htsg532z7uhvl',
            'minikey': False,
            'txin_type': 'p2wpkh',
            'compressed': True,
            'addr_encoding': 'bech32',
            'scripthash': '242f02adde84ebb2a7dd778b2f3a81b3826f111da4d8960d826d7a4b816cb261'},
           # from http://bitscan.com/articles/security/spotlight-on-mini-private-keys
           {'priv': 'SzavMBLoXU6kDrqtUVmffv',
<<<<<<< HEAD
            'exported_privkey': 'p2pkh:TAsve34b6yMQn1hBGTc472BfW8kvEoct5MhZrxADHEB7oZgBbky4',
            'pub': '02588d202afcc1ee4ab5254c7847ec25b9a135bbda0f2bc69ee1a714749fd77dc9',
            'address': 'LTVsBSEBS8oCBdpE7b6SwwrguZzMUnjsWr',
=======
            'exported_privkey': 'p2pkh:5Kb8kLf9zgWQnogidDA76MzPL6TsZZY36hWXMssSzNydYXYB9KF',
            'pub': '04588d202afcc1ee4ab5254c7847ec25b9a135bbda0f2bc69ee1a714749fd77dc9f88ff2a00d7e752d44cbe16e1ebcf0890b76ec7c78886109dee76ccfc8445424',
            'address': '1CC3X2gu58d6wXUWMffpuzN9JAfTUWu4Kj',
>>>>>>> 79f4a8ba
            'minikey': True,
            'txin_type': 'p2pkh',
            'compressed': False,  # this is actually ambiguous... issue #2748
            'addr_encoding': 'base58',
            'scripthash': '5b07ddfde826f5125ee823900749103cea37808038ecead5505a766a07c34445'},
    )

    @needs_test_with_all_ecc_implementations
    def test_public_key_from_private_key(self):
        for priv_details in self.priv_pub_addr:
            txin_type, privkey, compressed = deserialize_privkey(priv_details['priv'])
            result = ecc.ECPrivkey(privkey).get_public_key_hex(compressed=compressed)
            self.assertEqual(priv_details['pub'], result)
            self.assertEqual(priv_details['txin_type'], txin_type)
            self.assertEqual(priv_details['compressed'], compressed)

    @needs_test_with_all_ecc_implementations
    def test_address_from_private_key(self):
        for priv_details in self.priv_pub_addr:
            addr2 = address_from_private_key(priv_details['priv'])
            self.assertEqual(priv_details['address'], addr2)

    @needs_test_with_all_ecc_implementations
    def test_is_valid_address(self):
        for priv_details in self.priv_pub_addr:
            addr = priv_details['address']
            self.assertFalse(is_address(priv_details['priv']))
            self.assertFalse(is_address(priv_details['pub']))
            self.assertTrue(is_address(addr))

            is_enc_b58 = priv_details['addr_encoding'] == 'base58'
            self.assertEqual(is_enc_b58, is_b58_address(addr))

            is_enc_bech32 = priv_details['addr_encoding'] == 'bech32'
            self.assertEqual(is_enc_bech32, is_segwit_address(addr))

        self.assertFalse(is_address("not an address"))

    @needs_test_with_all_ecc_implementations
    def test_is_private_key(self):
        for priv_details in self.priv_pub_addr:
            self.assertTrue(is_private_key(priv_details['priv']))
            self.assertTrue(is_private_key(priv_details['exported_privkey']))
            self.assertFalse(is_private_key(priv_details['pub']))
            self.assertFalse(is_private_key(priv_details['address']))
        self.assertFalse(is_private_key("not a privkey"))

    @needs_test_with_all_ecc_implementations
    def test_serialize_privkey(self):
        for priv_details in self.priv_pub_addr:
            txin_type, privkey, compressed = deserialize_privkey(priv_details['priv'])
            priv2 = serialize_privkey(privkey, compressed, txin_type)
            self.assertEqual(priv_details['exported_privkey'], priv2)

    @needs_test_with_all_ecc_implementations
    def test_address_to_scripthash(self):
        for priv_details in self.priv_pub_addr:
            sh = address_to_scripthash(priv_details['address'])
            self.assertEqual(priv_details['scripthash'], sh)

    @needs_test_with_all_ecc_implementations
    def test_is_minikey(self):
        for priv_details in self.priv_pub_addr:
            minikey = priv_details['minikey']
            priv = priv_details['priv']
            self.assertEqual(minikey, is_minikey(priv))

    @needs_test_with_all_ecc_implementations
    def test_is_compressed(self):
        for priv_details in self.priv_pub_addr:
            self.assertEqual(priv_details['compressed'],
                             is_compressed(priv_details['priv']))


class Test_seeds(SequentialTestCase):
    """ Test old and new seeds. """

    mnemonics = {
        ('cell dumb heartbeat north boom tease ship baby bright kingdom rare squeeze', 'old'),
        ('cell dumb heartbeat north boom tease ' * 4, 'old'),
        ('cell dumb heartbeat north boom tease ship baby bright kingdom rare badword', ''),
        ('cElL DuMb hEaRtBeAt nOrTh bOoM TeAsE ShIp bAbY BrIgHt kInGdOm rArE SqUeEzE', 'old'),
        ('   cElL  DuMb hEaRtBeAt nOrTh bOoM  TeAsE ShIp    bAbY BrIgHt kInGdOm rArE SqUeEzE   ', 'old'),
        # below seed is actually 'invalid old' as it maps to 33 hex chars
        ('hurry idiot prefer sunset mention mist jaw inhale impossible kingdom rare squeeze', 'old'),
        ('cram swing cover prefer miss modify ritual silly deliver chunk behind inform able', 'standard'),
        ('cram swing cover prefer miss modify ritual silly deliver chunk behind inform', ''),
        ('ostrich security deer aunt climb inner alpha arm mutual marble solid task', 'standard'),
        ('OSTRICH SECURITY DEER AUNT CLIMB INNER ALPHA ARM MUTUAL MARBLE SOLID TASK', 'standard'),
        ('   oStRiCh sEcUrItY DeEr aUnT ClImB       InNeR AlPhA ArM MuTuAl mArBlE   SoLiD TaSk  ', 'standard'),
        ('x8', 'standard'),
        ('science dawn member doll dutch real can brick knife deny drive list', '2fa'),
        ('science dawn member doll dutch real ca brick knife deny drive list', ''),
        (' sCience dawn   member doll Dutch rEAl can brick knife deny drive  lisT', '2fa'),
        ('frost pig brisk excite novel report camera enlist axis nation novel desert', 'segwit'),
        ('  fRoSt pig brisk excIte novel rePort CamEra enlist axis nation nOVeL dEsert ', 'segwit'),
        ('9dk', 'segwit'),
    }

    def test_new_seed(self):
        seed = "cram swing cover prefer miss modify ritual silly deliver chunk behind inform able"
        self.assertTrue(is_new_seed(seed))

        seed = "cram swing cover prefer miss modify ritual silly deliver chunk behind inform"
        self.assertFalse(is_new_seed(seed))

    def test_old_seed(self):
        self.assertTrue(is_old_seed(" ".join(["like"] * 12)))
        self.assertFalse(is_old_seed(" ".join(["like"] * 18)))
        self.assertTrue(is_old_seed(" ".join(["like"] * 24)))
        self.assertFalse(is_old_seed("not a seed"))

        self.assertTrue(is_old_seed("0123456789ABCDEF" * 2))
        self.assertTrue(is_old_seed("0123456789ABCDEF" * 4))

    def test_seed_type(self):
        for seed_words, _type in self.mnemonics:
            self.assertEqual(_type, seed_type(seed_words), msg=seed_words)<|MERGE_RESOLUTION|>--- conflicted
+++ resolved
@@ -574,15 +574,9 @@
             'scripthash': '242f02adde84ebb2a7dd778b2f3a81b3826f111da4d8960d826d7a4b816cb261'},
            # from http://bitscan.com/articles/security/spotlight-on-mini-private-keys
            {'priv': 'SzavMBLoXU6kDrqtUVmffv',
-<<<<<<< HEAD
-            'exported_privkey': 'p2pkh:TAsve34b6yMQn1hBGTc472BfW8kvEoct5MhZrxADHEB7oZgBbky4',
-            'pub': '02588d202afcc1ee4ab5254c7847ec25b9a135bbda0f2bc69ee1a714749fd77dc9',
-            'address': 'LTVsBSEBS8oCBdpE7b6SwwrguZzMUnjsWr',
-=======
-            'exported_privkey': 'p2pkh:5Kb8kLf9zgWQnogidDA76MzPL6TsZZY36hWXMssSzNydYXYB9KF',
+            'exported_privkey': 'p2pkh:6vtsDUCgu6yHGBaa92x4skmZHa2LmMz4sNuh54tUhqJFELE28eh',
             'pub': '04588d202afcc1ee4ab5254c7847ec25b9a135bbda0f2bc69ee1a714749fd77dc9f88ff2a00d7e752d44cbe16e1ebcf0890b76ec7c78886109dee76ccfc8445424',
-            'address': '1CC3X2gu58d6wXUWMffpuzN9JAfTUWu4Kj',
->>>>>>> 79f4a8ba
+            'address': 'LWQznEzj9nsACLAfXof8C1RuWP2jWp7MwM',
             'minikey': True,
             'txin_type': 'p2pkh',
             'compressed': False,  # this is actually ambiguous... issue #2748
