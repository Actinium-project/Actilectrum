#!/usr/bin/env python
#
# Electrum - lightweight Bitcoin client
# Copyright (C) 2012 thomasv@ecdsa.org
#
# This program is free software: you can redistribute it and/or modify
# it under the terms of the GNU General Public License as published by
# the Free Software Foundation, either version 3 of the License, or
# (at your option) any later version.
#
# This program is distributed in the hope that it will be useful,
# but WITHOUT ANY WARRANTY; without even the implied warranty of
# MERCHANTABILITY or FITNESS FOR A PARTICULAR PURPOSE. See the
# GNU General Public License for more details.
#
# You should have received a copy of the GNU General Public License
# along with this program. If not, see <http://www.gnu.org/licenses/>.


import os
import util
from bitcoin import *

<<<<<<< HEAD
try:
    from ltc_scrypt import getPoWHash
except ImportError:
    util.print_msg("Warning: ltc_scrypt not available, using fallback")
    from scrypt import scrypt_1024_1_1_80 as getPoWHash

=======
MAX_TARGET = 0x00000000FFFF0000000000000000000000000000000000000000000000000000
>>>>>>> b8eea5f5

class Blockchain(util.PrintError):
    '''Manages blockchain headers and their verification'''
    def __init__(self, config, network):
        self.config = config
        self.network = network
        self.headers_url = 'https://electrum-ltc.org/blockchain_headers'
        self.local_height = 0
        self.set_local_height()

    def height(self):
        return self.local_height

    def init(self):
        self.init_headers_file()
        self.set_local_height()
        self.print_error("%d blocks" % self.local_height)

    def verify_headers(self, header, prev_header, bits, target):
        prev_hash = self.hash_header(prev_header)
        assert prev_hash == header.get('prev_block_hash'), "prev hash mismatch: %s vs %s"% (prev_hash, header.get('prev_block_hash'))
        assert bits == header.get('bits'), "bits mismatch: %s vs %s" % (bits, header.get('bits'))
        _hash = self.hash_header(header)
        assert int('0x'+_hash, 16) <= target, "insufficient proof of work: %s vs target %s" % (int('0x'+_hash, 16), target)

    def verify_chain(self, chain):
        first_header = chain[0]
        prev_header = self.read_header(first_header.get('block_height') -1)
        for header in chain:
            height = header.get('block_height')
            bits, target = self.get_target(height/2016, chain)
<<<<<<< HEAD
            if bits != header.get('bits'):
                self.print_error("bits mismatch: %s vs %s"
                                 % (bits, header.get('bits')))
                return False
            _hash = self.pow_hash_header(header)
            if int('0x'+_hash, 16) > target:
                self.print_error("insufficient proof of work: %s vs target %s"
                                 % (int('0x'+_hash, 16), target))
                return False

=======
            self.verify_headers(header, prev_header, bits, target)
>>>>>>> b8eea5f5
            prev_header = header

    def verify_chunk(self, index, hexdata):
        data = hexdata.decode('hex')
        num = len(data)/80
        prev_header = None if index == 0 else self.read_header(index*2016-1)
        bits, target = self.get_target(index)
        for i in range(num):
            raw_header = data[i*80:(i+1)*80]
<<<<<<< HEAD
            header = self.header_from_string(raw_header)
            _hash = self.pow_hash_header(header)
            assert previous_hash == header.get('prev_block_hash')
            assert bits == header.get('bits')
            assert int('0x'+_hash,16) < target

            previous_header = header
            previous_hash = self.hash_header(header)

=======
            header = self.deserialize_header(raw_header)
            self.verify_headers(header, prev_header, bits, target)
            prev_header = header
>>>>>>> b8eea5f5
        self.save_chunk(index, data)
        self.print_error("validated chunk %d" % index)

    def serialize_header(self, res):
        s = int_to_hex(res.get('version'),4) \
            + rev_hex(res.get('prev_block_hash')) \
            + rev_hex(res.get('merkle_root')) \
            + int_to_hex(int(res.get('timestamp')),4) \
            + int_to_hex(int(res.get('bits')),4) \
            + int_to_hex(int(res.get('nonce')),4)
        return s

    def deserialize_header(self, s):
        hex_to_int = lambda s: int('0x' + s[::-1].encode('hex'), 16)
        h = {}
        h['version'] = hex_to_int(s[0:4])
        h['prev_block_hash'] = hash_encode(s[4:36])
        h['merkle_root'] = hash_encode(s[36:68])
        h['timestamp'] = hex_to_int(s[68:72])
        h['bits'] = hex_to_int(s[72:76])
        h['nonce'] = hex_to_int(s[76:80])
        return h

    def hash_header(self, header):
        return "0"*64 if header is None else rev_hex(Hash(self.serialize_header(header).decode('hex')).encode('hex'))

    def pow_hash_header(self, header):
        return rev_hex(getPoWHash(self.header_to_string(header).decode('hex')).encode('hex'))

    def path(self):
        return os.path.join(self.config.path, 'blockchain_headers')

    def init_headers_file(self):
        filename = self.path()
        if os.path.exists(filename):
            return
        try:
            import urllib, socket
            socket.setdefaulttimeout(30)
            self.print_error("downloading ", self.headers_url )
            urllib.urlretrieve(self.headers_url, filename)
            self.print_error("done.")
        except Exception:
            self.print_error( "download failed. creating file", filename )
            open(filename,'wb+').close()

    def save_chunk(self, index, chunk):
        filename = self.path()
        f = open(filename,'rb+')
        f.seek(index*2016*80)
        h = f.write(chunk)
        f.close()
        self.set_local_height()

    def save_header(self, header):
        data = self.serialize_header(header).decode('hex')
        assert len(data) == 80
        height = header.get('block_height')
        filename = self.path()
        f = open(filename,'rb+')
        f.seek(height*80)
        h = f.write(data)
        f.close()
        self.set_local_height()

    def set_local_height(self):
        name = self.path()
        if os.path.exists(name):
            h = os.path.getsize(name)/80 - 1
            if self.local_height != h:
                self.local_height = h

    def read_header(self, block_height):
        name = self.path()
        if os.path.exists(name):
            f = open(name,'rb')
            f.seek(block_height*80)
            h = f.read(80)
            f.close()
            if len(h) == 80:
                h = self.deserialize_header(h)
                return h

    def get_target(self, index, chain=None):
<<<<<<< HEAD
        if chain is None:
            chain = []  # Do not use mutables as default values!

        max_target = 0x00000FFFFFFFFFFFFFFFFFFFFFFFFFFFFFFFFFFFFFFFFFFFFFFFFFFFFFFFFFFF
        if index == 0: return 0x1e0ffff0, 0x00000FFFF0000000000000000000000000000000000000000000000000000000

        # Litecoin: go back the full period unless it's the first retarget
        if index == 1:
            first = self.read_header(0)
        else:
            first = self.read_header((index-1)*2016-1)
=======
        if index == 0:
            return 0x1d00ffff, MAX_TARGET
        first = self.read_header((index-1)*2016)
>>>>>>> b8eea5f5
        last = self.read_header(index*2016-1)
        if last is None:
            for h in chain:
                if h.get('block_height') == index*2016-1:
                    last = h
        assert last is not None
        # bits to target
        bits = last.get('bits')
        bitsN = (bits >> 24) & 0xff
        assert bitsN >= 0x03 and bitsN <= 0x1d, "First part of bits should be in [0x03, 0x1d]"
        bitsBase = bits & 0xffffff
        assert bitsBase >= 0x8000 and bitsBase <= 0x7fffff, "Second part of bits should be in [0x8000, 0x7fffff]"
        target = bitsBase << (8*(bitsN-3))
        # new target
        nActualTimespan = last.get('timestamp') - first.get('timestamp')
        nTargetTimespan = 84*60*60
        nActualTimespan = max(nActualTimespan, nTargetTimespan/4)
        nActualTimespan = min(nActualTimespan, nTargetTimespan*4)
        new_target = min(MAX_TARGET, (target * nActualTimespan)/nTargetTimespan)
        # convert new target to bits
        c = ("%064x" % new_target)[2:]
        while c[:2] == '00' and len(c) > 6:
            c = c[2:]
        bitsN, bitsBase = len(c)/2, int('0x'+c[:6], 16)
        if bitsBase >= 0x800000:
            bitsN += 1
            bitsBase >>= 8
        new_bits = bitsN << 24 | bitsBase
        return new_bits, bitsBase << (8*(bitsN-3))

    def connect_header(self, chain, header):
        '''Builds a header chain until it connects.  Returns True if it has
        successfully connected, False if verification failed, otherwise the
        height of the next header needed.'''
        chain.append(header)  # Ordered by decreasing height
        previous_height = header['block_height'] - 1
        previous_header = self.read_header(previous_height)

        # Missing header, request it
        if not previous_header:
            return previous_height

        # Does it connect to my chain?
        prev_hash = self.hash_header(previous_header)
        if prev_hash != header.get('prev_block_hash'):
            self.print_error("reorg")
            return previous_height

        # The chain is complete.  Reverse to order by increasing height
        chain.reverse()
        try:
            self.verify_chain(chain)
            self.print_error("connected at height:", previous_height)
            for header in chain:
                self.save_header(header)
            return True
        except BaseException as e:
            self.print_error(str(e))
            return False

    def connect_chunk(self, idx, chunk):
        try:
            self.verify_chunk(idx, chunk)
            return idx + 1
        except BaseException as e:
            self.print_error('verify_chunk failed', str(e))
            return idx - 1<|MERGE_RESOLUTION|>--- conflicted
+++ resolved
@@ -21,16 +21,13 @@
 import util
 from bitcoin import *
 
-<<<<<<< HEAD
 try:
     from ltc_scrypt import getPoWHash
 except ImportError:
     util.print_msg("Warning: ltc_scrypt not available, using fallback")
     from scrypt import scrypt_1024_1_1_80 as getPoWHash
 
-=======
-MAX_TARGET = 0x00000000FFFF0000000000000000000000000000000000000000000000000000
->>>>>>> b8eea5f5
+MAX_TARGET = 0x00000FFFFFFFFFFFFFFFFFFFFFFFFFFFFFFFFFFFFFFFFFFFFFFFFFFFFFFFFFFF
 
 class Blockchain(util.PrintError):
     '''Manages blockchain headers and their verification'''
@@ -53,7 +50,7 @@
         prev_hash = self.hash_header(prev_header)
         assert prev_hash == header.get('prev_block_hash'), "prev hash mismatch: %s vs %s"% (prev_hash, header.get('prev_block_hash'))
         assert bits == header.get('bits'), "bits mismatch: %s vs %s" % (bits, header.get('bits'))
-        _hash = self.hash_header(header)
+        _hash = self.pow_hash_header(header)
         assert int('0x'+_hash, 16) <= target, "insufficient proof of work: %s vs target %s" % (int('0x'+_hash, 16), target)
 
     def verify_chain(self, chain):
@@ -62,20 +59,7 @@
         for header in chain:
             height = header.get('block_height')
             bits, target = self.get_target(height/2016, chain)
-<<<<<<< HEAD
-            if bits != header.get('bits'):
-                self.print_error("bits mismatch: %s vs %s"
-                                 % (bits, header.get('bits')))
-                return False
-            _hash = self.pow_hash_header(header)
-            if int('0x'+_hash, 16) > target:
-                self.print_error("insufficient proof of work: %s vs target %s"
-                                 % (int('0x'+_hash, 16), target))
-                return False
-
-=======
             self.verify_headers(header, prev_header, bits, target)
->>>>>>> b8eea5f5
             prev_header = header
 
     def verify_chunk(self, index, hexdata):
@@ -85,21 +69,9 @@
         bits, target = self.get_target(index)
         for i in range(num):
             raw_header = data[i*80:(i+1)*80]
-<<<<<<< HEAD
-            header = self.header_from_string(raw_header)
-            _hash = self.pow_hash_header(header)
-            assert previous_hash == header.get('prev_block_hash')
-            assert bits == header.get('bits')
-            assert int('0x'+_hash,16) < target
-
-            previous_header = header
-            previous_hash = self.hash_header(header)
-
-=======
             header = self.deserialize_header(raw_header)
             self.verify_headers(header, prev_header, bits, target)
             prev_header = header
->>>>>>> b8eea5f5
         self.save_chunk(index, data)
         self.print_error("validated chunk %d" % index)
 
@@ -127,7 +99,7 @@
         return "0"*64 if header is None else rev_hex(Hash(self.serialize_header(header).decode('hex')).encode('hex'))
 
     def pow_hash_header(self, header):
-        return rev_hex(getPoWHash(self.header_to_string(header).decode('hex')).encode('hex'))
+        return rev_hex(getPoWHash(self.serialize_header(header).decode('hex')).encode('hex'))
 
     def path(self):
         return os.path.join(self.config.path, 'blockchain_headers')
@@ -184,23 +156,10 @@
                 return h
 
     def get_target(self, index, chain=None):
-<<<<<<< HEAD
-        if chain is None:
-            chain = []  # Do not use mutables as default values!
-
-        max_target = 0x00000FFFFFFFFFFFFFFFFFFFFFFFFFFFFFFFFFFFFFFFFFFFFFFFFFFFFFFFFFFF
-        if index == 0: return 0x1e0ffff0, 0x00000FFFF0000000000000000000000000000000000000000000000000000000
-
+        if index == 0:
+            return 0x1e0ffff0, 0x00000FFFF0000000000000000000000000000000000000000000000000000000
         # Litecoin: go back the full period unless it's the first retarget
-        if index == 1:
-            first = self.read_header(0)
-        else:
-            first = self.read_header((index-1)*2016-1)
-=======
-        if index == 0:
-            return 0x1d00ffff, MAX_TARGET
-        first = self.read_header((index-1)*2016)
->>>>>>> b8eea5f5
+        first = self.read_header((index-1)*2016-1 if index > 1 else 0)
         last = self.read_header(index*2016-1)
         if last is None:
             for h in chain:
@@ -210,7 +169,7 @@
         # bits to target
         bits = last.get('bits')
         bitsN = (bits >> 24) & 0xff
-        assert bitsN >= 0x03 and bitsN <= 0x1d, "First part of bits should be in [0x03, 0x1d]"
+        assert bitsN >= 0x03 and bitsN <= 0x1e, "First part of bits should be in [0x03, 0x1e]"
         bitsBase = bits & 0xffffff
         assert bitsBase >= 0x8000 and bitsBase <= 0x7fffff, "Second part of bits should be in [0x8000, 0x7fffff]"
         target = bitsBase << (8*(bitsN-3))
