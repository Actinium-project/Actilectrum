# -*- coding: utf-8 -*-
#
# Electrum - lightweight Bitcoin client
# Copyright (C) 2011 thomasv@gitorious
#
# Permission is hereby granted, free of charge, to any person
# obtaining a copy of this software and associated documentation files
# (the "Software"), to deal in the Software without restriction,
# including without limitation the rights to use, copy, modify, merge,
# publish, distribute, sublicense, and/or sell copies of the Software,
# and to permit persons to whom the Software is furnished to do so,
# subject to the following conditions:
#
# The above copyright notice and this permission notice shall be
# included in all copies or substantial portions of the Software.
#
# THE SOFTWARE IS PROVIDED "AS IS", WITHOUT WARRANTY OF ANY KIND,
# EXPRESS OR IMPLIED, INCLUDING BUT NOT LIMITED TO THE WARRANTIES OF
# MERCHANTABILITY, FITNESS FOR A PARTICULAR PURPOSE AND
# NONINFRINGEMENT. IN NO EVENT SHALL THE AUTHORS OR COPYRIGHT HOLDERS
# BE LIABLE FOR ANY CLAIM, DAMAGES OR OTHER LIABILITY, WHETHER IN AN
# ACTION OF CONTRACT, TORT OR OTHERWISE, ARISING FROM, OUT OF OR IN
# CONNECTION WITH THE SOFTWARE OR THE USE OR OTHER DEALINGS IN THE
# SOFTWARE.

import hashlib
import base64
import hmac
import os
import json

import ecdsa
import pyaes

from .util import bfh, bh2u, to_string, BitcoinException
from . import version
from .util import print_error, InvalidPassword, assert_bytes, to_bytes, inv_dict
from . import segwit_addr
from . import constants


################################## transactions

COINBASE_MATURITY = 100
COIN = 100000000

# supported types of transaction outputs
TYPE_ADDRESS = 0
TYPE_PUBKEY  = 1
TYPE_SCRIPT  = 2

# AES encryption
try:
    from Cryptodome.Cipher import AES
except:
    AES = None


class InvalidPadding(Exception):
    pass


def append_PKCS7_padding(data):
    assert_bytes(data)
    padlen = 16 - (len(data) % 16)
    return data + bytes([padlen]) * padlen


def strip_PKCS7_padding(data):
    assert_bytes(data)
    if len(data) % 16 != 0 or len(data) == 0:
        raise InvalidPadding("invalid length")
    padlen = data[-1]
    if padlen > 16:
        raise InvalidPadding("invalid padding byte (large)")
    for i in data[-padlen:]:
        if i != padlen:
            raise InvalidPadding("invalid padding byte (inconsistent)")
    return data[0:-padlen]


def aes_encrypt_with_iv(key, iv, data):
    assert_bytes(key, iv, data)
    data = append_PKCS7_padding(data)
    if AES:
        e = AES.new(key, AES.MODE_CBC, iv).encrypt(data)
    else:
        aes_cbc = pyaes.AESModeOfOperationCBC(key, iv=iv)
        aes = pyaes.Encrypter(aes_cbc, padding=pyaes.PADDING_NONE)
        e = aes.feed(data) + aes.feed()  # empty aes.feed() flushes buffer
    return e


def aes_decrypt_with_iv(key, iv, data):
    assert_bytes(key, iv, data)
    if AES:
        cipher = AES.new(key, AES.MODE_CBC, iv)
        data = cipher.decrypt(data)
    else:
        aes_cbc = pyaes.AESModeOfOperationCBC(key, iv=iv)
        aes = pyaes.Decrypter(aes_cbc, padding=pyaes.PADDING_NONE)
        data = aes.feed(data) + aes.feed()  # empty aes.feed() flushes buffer
    try:
        return strip_PKCS7_padding(data)
    except InvalidPadding:
        raise InvalidPassword()


def EncodeAES(secret, s):
    assert_bytes(s)
    iv = bytes(os.urandom(16))
    ct = aes_encrypt_with_iv(secret, iv, s)
    e = iv + ct
    return base64.b64encode(e)

def DecodeAES(secret, e):
    e = bytes(base64.b64decode(e))
    iv, e = e[:16], e[16:]
    s = aes_decrypt_with_iv(secret, iv, e)
    return s

def pw_encode(s, password):
    if password:
        secret = Hash(password)
        return EncodeAES(secret, to_bytes(s, "utf8")).decode('utf8')
    else:
        return s

def pw_decode(s, password):
    if password is not None:
        secret = Hash(password)
        try:
            d = to_string(DecodeAES(secret, s), "utf8")
        except Exception:
            raise InvalidPassword()
        return d
    else:
        return s


def rev_hex(s):
    return bh2u(bfh(s)[::-1])


def int_to_hex(i, length=1):
    if not isinstance(i, int):
        raise TypeError('{} instead of int'.format(i))
    if i < 0:
        # two's complement
        i = pow(256, length) + i
    s = hex(i)[2:].rstrip('L')
    s = "0"*(2*length - len(s)) + s
    return rev_hex(s)


def var_int(i):
    # https://en.bitcoin.it/wiki/Protocol_specification#Variable_length_integer
    if i<0xfd:
        return int_to_hex(i)
    elif i<=0xffff:
        return "fd"+int_to_hex(i,2)
    elif i<=0xffffffff:
        return "fe"+int_to_hex(i,4)
    else:
        return "ff"+int_to_hex(i,8)


def op_push(i):
    if i<0x4c:
        return int_to_hex(i)
    elif i<0xff:
        return '4c' + int_to_hex(i)
    elif i<0xffff:
        return '4d' + int_to_hex(i,2)
    else:
        return '4e' + int_to_hex(i,4)

def push_script(x):
    return op_push(len(x)//2) + x

def sha256(x):
    x = to_bytes(x, 'utf8')
    return bytes(hashlib.sha256(x).digest())


def Hash(x):
    x = to_bytes(x, 'utf8')
    out = bytes(sha256(sha256(x)))
    return out


hash_encode = lambda x: bh2u(x[::-1])
hash_decode = lambda x: bfh(x)[::-1]
hmac_sha_512 = lambda x, y: hmac.new(x, y, hashlib.sha512).digest()


def is_new_seed(x, prefix=version.SEED_PREFIX):
    from . import mnemonic
    x = mnemonic.normalize_text(x)
    s = bh2u(hmac_sha_512(b"Seed version", x.encode('utf8')))
    return s.startswith(prefix)


def is_old_seed(seed):
    from . import old_mnemonic, mnemonic
    seed = mnemonic.normalize_text(seed)
    words = seed.split()
    try:
        # checks here are deliberately left weak for legacy reasons, see #3149
        old_mnemonic.mn_decode(words)
        uses_electrum_words = True
    except Exception:
        uses_electrum_words = False
    try:
        seed = bfh(seed)
        is_hex = (len(seed) == 16 or len(seed) == 32)
    except Exception:
        is_hex = False
    return is_hex or (uses_electrum_words and (len(words) == 12 or len(words) == 24))


def seed_type(x):
    if is_old_seed(x):
        return 'old'
    elif is_new_seed(x):
        return 'standard'
    elif is_new_seed(x, version.SEED_PREFIX_SW):
        return 'segwit'
    elif is_new_seed(x, version.SEED_PREFIX_2FA):
        return '2fa'
    return ''

is_seed = lambda x: bool(seed_type(x))

# pywallet openssl private key implementation

def i2o_ECPublicKey(pubkey, compressed=False):
    # public keys are 65 bytes long (520 bits)
    # 0x04 + 32-byte X-coordinate + 32-byte Y-coordinate
    # 0x00 = point at infinity, 0x02 and 0x03 = compressed, 0x04 = uncompressed
    # compressed keys: <sign> <x> where <sign> is 0x02 if y is even and 0x03 if y is odd
    if compressed:
        if pubkey.point.y() & 1:
            key = '03' + '%064x' % pubkey.point.x()
        else:
            key = '02' + '%064x' % pubkey.point.x()
    else:
        key = '04' + \
              '%064x' % pubkey.point.x() + \
              '%064x' % pubkey.point.y()

    return bfh(key)
# end pywallet openssl private key implementation


############ functions from pywallet #####################
def hash_160(public_key):
    try:
        md = hashlib.new('ripemd160')
        md.update(sha256(public_key))
        return md.digest()
    except BaseException:
        from . import ripemd
        md = ripemd.new(sha256(public_key))
        return md.digest()


def hash160_to_b58_address(h160, addrtype):
    s = bytes([addrtype])
    s += h160
    return base_encode(s+Hash(s)[0:4], base=58)


def b58_address_to_hash160(addr):
    addr = to_bytes(addr, 'ascii')
    _bytes = base_decode(addr, 25, base=58)
    return _bytes[0], _bytes[1:21]


def hash160_to_p2pkh(h160, *, net=None):
    if net is None:
        net = constants.net
    return hash160_to_b58_address(h160, net.ADDRTYPE_P2PKH)

def hash160_to_p2sh(h160, *, net=None):
    if net is None:
        net = constants.net
    return hash160_to_b58_address(h160, net.ADDRTYPE_P2SH)

def public_key_to_p2pkh(public_key):
    return hash160_to_p2pkh(hash_160(public_key))

def hash_to_segwit_addr(h, witver, *, net=None):
    if net is None:
        net = constants.net
    return segwit_addr.encode(net.SEGWIT_HRP, witver, h)

def public_key_to_p2wpkh(public_key):
    return hash_to_segwit_addr(hash_160(public_key), witver=0)

def script_to_p2wsh(script):
    return hash_to_segwit_addr(sha256(bfh(script)), witver=0)

def p2wpkh_nested_script(pubkey):
    pkh = bh2u(hash_160(bfh(pubkey)))
    return '00' + push_script(pkh)

def p2wsh_nested_script(witness_script):
    wsh = bh2u(sha256(bfh(witness_script)))
    return '00' + push_script(wsh)

def pubkey_to_address(txin_type, pubkey):
    if txin_type == 'p2pkh':
        return public_key_to_p2pkh(bfh(pubkey))
    elif txin_type == 'p2wpkh':
        return public_key_to_p2wpkh(bfh(pubkey))
    elif txin_type == 'p2wpkh-p2sh':
        scriptSig = p2wpkh_nested_script(pubkey)
        return hash160_to_p2sh(hash_160(bfh(scriptSig)))
    else:
        raise NotImplementedError(txin_type)

def redeem_script_to_address(txin_type, redeem_script):
    if txin_type == 'p2sh':
        return hash160_to_p2sh(hash_160(bfh(redeem_script)))
    elif txin_type == 'p2wsh':
        return script_to_p2wsh(redeem_script)
    elif txin_type == 'p2wsh-p2sh':
        scriptSig = p2wsh_nested_script(redeem_script)
        return hash160_to_p2sh(hash_160(bfh(scriptSig)))
    else:
        raise NotImplementedError(txin_type)


def script_to_address(script, *, net=None):
    from .transaction import get_address_from_output_script
    t, addr = get_address_from_output_script(bfh(script), net=net)
    assert t == TYPE_ADDRESS
    return addr

def address_to_script(addr, *, net=None):
    if net is None:
        net = constants.net
    witver, witprog = segwit_addr.decode(net.SEGWIT_HRP, addr)
    if witprog is not None:
        if not (0 <= witver <= 16):
            raise BitcoinException('impossible witness version: {}'.format(witver))
        OP_n = witver + 0x50 if witver > 0 else 0
        script = bh2u(bytes([OP_n]))
        script += push_script(bh2u(bytes(witprog)))
        return script
    addrtype, hash_160 = b58_address_to_hash160(addr)
    if addrtype == net.ADDRTYPE_P2PKH:
        script = '76a9'                                      # op_dup, op_hash_160
        script += push_script(bh2u(hash_160))
        script += '88ac'                                     # op_equalverify, op_checksig
    elif addrtype == net.ADDRTYPE_P2SH:
        script = 'a9'                                        # op_hash_160
        script += push_script(bh2u(hash_160))
        script += '87'                                       # op_equal
    else:
        raise BitcoinException('unknown address type: {}'.format(addrtype))
    return script

def address_to_scripthash(addr):
    script = address_to_script(addr)
    return script_to_scripthash(script)

def script_to_scripthash(script):
    h = sha256(bytes.fromhex(script))[0:32]
    return bh2u(bytes(reversed(h)))

def public_key_to_p2pk_script(pubkey):
    script = push_script(pubkey)
    script += 'ac'                                           # op_checksig
    return script

__b58chars = b'123456789ABCDEFGHJKLMNPQRSTUVWXYZabcdefghijkmnopqrstuvwxyz'
assert len(__b58chars) == 58

__b43chars = b'0123456789ABCDEFGHIJKLMNOPQRSTUVWXYZ$*+-./:'
assert len(__b43chars) == 43


def base_encode(v, base):
    """ encode v, which is a string of bytes, to base58."""
    assert_bytes(v)
    if base not in (58, 43):
        raise ValueError('not supported base: {}'.format(base))
    chars = __b58chars
    if base == 43:
        chars = __b43chars
    long_value = 0
    for (i, c) in enumerate(v[::-1]):
        long_value += (256**i) * c
    result = bytearray()
    while long_value >= base:
        div, mod = divmod(long_value, base)
        result.append(chars[mod])
        long_value = div
    result.append(chars[long_value])
    # Bitcoin does a little leading-zero-compression:
    # leading 0-bytes in the input become leading-1s
    nPad = 0
    for c in v:
        if c == 0x00:
            nPad += 1
        else:
            break
    result.extend([chars[0]] * nPad)
    result.reverse()
    return result.decode('ascii')


def base_decode(v, length, base):
    """ decode v into a string of len bytes."""
    # assert_bytes(v)
    v = to_bytes(v, 'ascii')
    if base not in (58, 43):
        raise ValueError('not supported base: {}'.format(base))
    chars = __b58chars
    if base == 43:
        chars = __b43chars
    long_value = 0
    for (i, c) in enumerate(v[::-1]):
        digit = chars.find(bytes([c]))
        if digit == -1:
            raise ValueError('Forbidden character {} for base {}'.format(c, base))
        long_value += digit * (base**i)
    result = bytearray()
    while long_value >= 256:
        div, mod = divmod(long_value, 256)
        result.append(mod)
        long_value = div
    result.append(long_value)
    nPad = 0
    for c in v:
        if c == chars[0]:
            nPad += 1
        else:
            break
    result.extend(b'\x00' * nPad)
    if length is not None and len(result) != length:
        return None
    result.reverse()
    return bytes(result)


class InvalidChecksum(Exception):
    pass


def EncodeBase58Check(vchIn):
    hash = Hash(vchIn)
    return base_encode(vchIn + hash[0:4], base=58)


def DecodeBase58Check(psz):
    vchRet = base_decode(psz, None, base=58)
    key = vchRet[0:-4]
    csum = vchRet[-4:]
    hash = Hash(key)
    cs32 = hash[0:4]
    if cs32 != csum:
        raise InvalidChecksum('expected {}, actual {}'.format(bh2u(cs32), bh2u(csum)))
    else:
        return key


# backwards compat
# extended WIF for segwit (used in 3.0.x; but still used internally)
# the keys in this dict should be a superset of what Imported Wallets can import
SCRIPT_TYPES = {
    'p2pkh':48,
    'p2wpkh':1,
    'p2wpkh-p2sh':2,
    'p2sh':50,
    'p2wsh':6,
    'p2wsh-p2sh':7
}


def serialize_privkey(secret, compressed, txin_type, internal_use=False):
    if internal_use:
        prefix = bytes([(SCRIPT_TYPES[txin_type] + constants.net.WIF_PREFIX) & 255])
    else:
        prefix = bytes([(SCRIPT_TYPES['p2pkh'] + constants.net.WIF_PREFIX) & 255])
    suffix = b'\01' if compressed else b''
    vchIn = prefix + secret + suffix
    base58_wif = EncodeBase58Check(vchIn)
    if internal_use:
        return base58_wif
    else:
        return '{}:{}'.format(txin_type, base58_wif)


def deserialize_privkey(key):
    if is_minikey(key):
        return 'p2pkh', minikey_to_private_key(key), True

    txin_type = None
    if ':' in key:
        txin_type, key = key.split(sep=':', maxsplit=1)
        if txin_type not in SCRIPT_TYPES:
            raise BitcoinException('unknown script type: {}'.format(txin_type))
    try:
        vch = DecodeBase58Check(key)
    except BaseException:
        neutered_privkey = str(key)[:3] + '..' + str(key)[-2:]
        raise BitcoinException("cannot deserialize privkey {}"
                               .format(neutered_privkey))

    if txin_type is None:
        # keys exported in version 3.0.x encoded script type in first byte
        txin_type = inv_dict(SCRIPT_TYPES)[vch[0] - constants.net.WIF_PREFIX]
    else:
<<<<<<< HEAD
        assert vch[0] == (SCRIPT_TYPES['p2pkh'] + constants.net.WIF_PREFIX) & 255
=======
        # all other keys must have a fixed first byte
        if vch[0] != constants.net.WIF_PREFIX:
            raise BitcoinException('invalid prefix ({}) for WIF key'.format(vch[0]))
>>>>>>> a03449c1

    if len(vch) not in [33, 34]:
        raise BitcoinException('invalid vch len for WIF key: {}'.format(len(vch)))
    compressed = len(vch) == 34
    return txin_type, vch[1:33], compressed


def regenerate_key(pk):
    assert len(pk) == 32
    return EC_KEY(pk)


def GetPubKey(pubkey, compressed=False):
    return i2o_ECPublicKey(pubkey, compressed)


def GetSecret(pkey):
    return bfh('%064x' % pkey.secret)


def is_compressed(sec):
    return deserialize_privkey(sec)[2]


def public_key_from_private_key(pk, compressed):
    pkey = regenerate_key(pk)
    public_key = GetPubKey(pkey.pubkey, compressed)
    return bh2u(public_key)

def address_from_private_key(sec):
    txin_type, privkey, compressed = deserialize_privkey(sec)
    public_key = public_key_from_private_key(privkey, compressed)
    return pubkey_to_address(txin_type, public_key)

def is_segwit_address(addr):
    try:
        witver, witprog = segwit_addr.decode(constants.net.SEGWIT_HRP, addr)
    except Exception as e:
        return False
    return witprog is not None

def is_b58_address(addr):
    try:
        addrtype, h = b58_address_to_hash160(addr)
    except Exception as e:
        return False
    if addrtype not in [constants.net.ADDRTYPE_P2PKH, constants.net.ADDRTYPE_P2SH]:
        return False
    return addr == hash160_to_b58_address(h, addrtype)

def is_address(addr):
    return is_segwit_address(addr) or is_b58_address(addr)


def is_private_key(key):
    try:
        k = deserialize_privkey(key)
        return k is not False
    except:
        return False


########### end pywallet functions #######################

def is_minikey(text):
    # Minikeys are typically 22 or 30 characters, but this routine
    # permits any length of 20 or more provided the minikey is valid.
    # A valid minikey must begin with an 'S', be in base58, and when
    # suffixed with '?' have its SHA256 hash begin with a zero byte.
    # They are widely used in Casascius physical bitcoins.
    return (len(text) >= 20 and text[0] == 'S'
            and all(ord(c) in __b58chars for c in text)
            and sha256(text + '?')[0] == 0x00)

def minikey_to_private_key(text):
    return sha256(text)

from ecdsa.ecdsa import curve_secp256k1, generator_secp256k1
from ecdsa.curves import SECP256k1
from ecdsa.ellipticcurve import Point
from ecdsa.util import string_to_number, number_to_string


def msg_magic(message):
    length = bfh(var_int(len(message)))
    return b"\x19Litecoin Signed Message:\n" + length + message


def verify_message(address, sig, message):
    assert_bytes(sig, message)
    try:
        h = Hash(msg_magic(message))
        public_key, compressed = pubkey_from_signature(sig, h)
        # check public key using the address
        pubkey = point_to_ser(public_key.pubkey.point, compressed)
        for txin_type in ['p2pkh','p2wpkh','p2wpkh-p2sh']:
            addr = pubkey_to_address(txin_type, bh2u(pubkey))
            if address == addr:
                break
        else:
            raise Exception("Bad signature")
        # check message
        public_key.verify_digest(sig[1:], h, sigdecode = ecdsa.util.sigdecode_string)
        return True
    except Exception as e:
        print_error("Verification error: {0}".format(e))
        return False


def encrypt_message(message, pubkey, magic=b'BIE1'):
    return EC_KEY.encrypt_message(message, bfh(pubkey), magic)


def chunks(l, n):
    return [l[i:i+n] for i in range(0, len(l), n)]


def ECC_YfromX(x,curved=curve_secp256k1, odd=True):
    _p = curved.p()
    _a = curved.a()
    _b = curved.b()
    for offset in range(128):
        Mx = x + offset
        My2 = pow(Mx, 3, _p) + _a * pow(Mx, 2, _p) + _b % _p
        My = pow(My2, (_p+1)//4, _p )

        if curved.contains_point(Mx,My):
            if odd == bool(My&1):
                return [My,offset]
            return [_p-My,offset]
    raise Exception('ECC_YfromX: No Y found')


def negative_point(P):
    return Point( P.curve(), P.x(), -P.y(), P.order() )


def point_to_ser(P, comp=True ):
    if comp:
        return bfh( ('%02x'%(2+(P.y()&1)))+('%064x'%P.x()) )
    return bfh( '04'+('%064x'%P.x())+('%064x'%P.y()) )


def ser_to_point(Aser):
    curve = curve_secp256k1
    generator = generator_secp256k1
    _r  = generator.order()
    assert Aser[0] in [0x02, 0x03, 0x04]
    if Aser[0] == 0x04:
        return Point( curve, string_to_number(Aser[1:33]), string_to_number(Aser[33:]), _r )
    Mx = string_to_number(Aser[1:])
    return Point( curve, Mx, ECC_YfromX(Mx, curve, Aser[0] == 0x03)[0], _r )


class MyVerifyingKey(ecdsa.VerifyingKey):
    @classmethod
    def from_signature(klass, sig, recid, h, curve):
        """ See http://www.secg.org/download/aid-780/sec1-v2.pdf, chapter 4.1.6 """
        from ecdsa import util, numbertheory
        from . import msqr
        curveFp = curve.curve
        G = curve.generator
        order = G.order()
        # extract r,s from signature
        r, s = util.sigdecode_string(sig, order)
        # 1.1
        x = r + (recid//2) * order
        # 1.3
        alpha = ( x * x * x  + curveFp.a() * x + curveFp.b() ) % curveFp.p()
        beta = msqr.modular_sqrt(alpha, curveFp.p())
        y = beta if (beta - recid) % 2 == 0 else curveFp.p() - beta
        # 1.4 the constructor checks that nR is at infinity
        R = Point(curveFp, x, y, order)
        # 1.5 compute e from message:
        e = string_to_number(h)
        minus_e = -e % order
        # 1.6 compute Q = r^-1 (sR - eG)
        inv_r = numbertheory.inverse_mod(r,order)
        Q = inv_r * ( s * R + minus_e * G )
        return klass.from_public_point( Q, curve )


def pubkey_from_signature(sig, h):
    if len(sig) != 65:
        raise Exception("Wrong encoding")
    nV = sig[0]
    if nV < 27 or nV >= 35:
        raise Exception("Bad encoding")
    if nV >= 31:
        compressed = True
        nV -= 4
    else:
        compressed = False
    recid = nV - 27
    return MyVerifyingKey.from_signature(sig[1:], recid, h, curve = SECP256k1), compressed


class MySigningKey(ecdsa.SigningKey):
    """Enforce low S values in signatures"""

    def sign_number(self, number, entropy=None, k=None):
        curve = SECP256k1
        G = curve.generator
        order = G.order()
        r, s = ecdsa.SigningKey.sign_number(self, number, entropy, k)
        if s > order//2:
            s = order - s
        return r, s


class EC_KEY(object):

    def __init__( self, k ):
        secret = string_to_number(k)
        self.pubkey = ecdsa.ecdsa.Public_key( generator_secp256k1, generator_secp256k1 * secret )
        self.privkey = ecdsa.ecdsa.Private_key( self.pubkey, secret )
        self.secret = secret

    def get_public_key(self, compressed=True):
        return bh2u(point_to_ser(self.pubkey.point, compressed))

    def sign(self, msg_hash):
        private_key = MySigningKey.from_secret_exponent(self.secret, curve = SECP256k1)
        public_key = private_key.get_verifying_key()
        signature = private_key.sign_digest_deterministic(msg_hash, hashfunc=hashlib.sha256, sigencode = ecdsa.util.sigencode_string)
        assert public_key.verify_digest(signature, msg_hash, sigdecode = ecdsa.util.sigdecode_string)
        return signature

    def sign_message(self, message, is_compressed):
        message = to_bytes(message, 'utf8')
        signature = self.sign(Hash(msg_magic(message)))
        for i in range(4):
            sig = bytes([27 + i + (4 if is_compressed else 0)]) + signature
            try:
                self.verify_message(sig, message)
                return sig
            except Exception as e:
                continue
        else:
            raise Exception("error: cannot sign message")

    def verify_message(self, sig, message):
        assert_bytes(message)
        h = Hash(msg_magic(message))
        public_key, compressed = pubkey_from_signature(sig, h)
        # check public key
        if point_to_ser(public_key.pubkey.point, compressed) != point_to_ser(self.pubkey.point, compressed):
            raise Exception("Bad signature")
        # check message
        public_key.verify_digest(sig[1:], h, sigdecode = ecdsa.util.sigdecode_string)


    # ECIES encryption/decryption methods; AES-128-CBC with PKCS7 is used as the cipher; hmac-sha256 is used as the mac

    @classmethod
    def encrypt_message(self, message, pubkey, magic=b'BIE1'):
        assert_bytes(message)

        pk = ser_to_point(pubkey)
        if not ecdsa.ecdsa.point_is_valid(generator_secp256k1, pk.x(), pk.y()):
            raise Exception('invalid pubkey')

        ephemeral_exponent = number_to_string(ecdsa.util.randrange(pow(2,256)), generator_secp256k1.order())
        ephemeral = EC_KEY(ephemeral_exponent)
        ecdh_key = point_to_ser(pk * ephemeral.privkey.secret_multiplier)
        key = hashlib.sha512(ecdh_key).digest()
        iv, key_e, key_m = key[0:16], key[16:32], key[32:]
        ciphertext = aes_encrypt_with_iv(key_e, iv, message)
        ephemeral_pubkey = bfh(ephemeral.get_public_key(compressed=True))
        encrypted = magic + ephemeral_pubkey + ciphertext
        mac = hmac.new(key_m, encrypted, hashlib.sha256).digest()

        return base64.b64encode(encrypted + mac)

    def decrypt_message(self, encrypted, magic=b'BIE1'):
        encrypted = base64.b64decode(encrypted)
        if len(encrypted) < 85:
            raise Exception('invalid ciphertext: length')
        magic_found = encrypted[:4]
        ephemeral_pubkey = encrypted[4:37]
        ciphertext = encrypted[37:-32]
        mac = encrypted[-32:]
        if magic_found != magic:
            raise Exception('invalid ciphertext: invalid magic bytes')
        try:
            ephemeral_pubkey = ser_to_point(ephemeral_pubkey)
        except AssertionError as e:
            raise Exception('invalid ciphertext: invalid ephemeral pubkey')
        if not ecdsa.ecdsa.point_is_valid(generator_secp256k1, ephemeral_pubkey.x(), ephemeral_pubkey.y()):
            raise Exception('invalid ciphertext: invalid ephemeral pubkey')
        ecdh_key = point_to_ser(ephemeral_pubkey * self.privkey.secret_multiplier)
        key = hashlib.sha512(ecdh_key).digest()
        iv, key_e, key_m = key[0:16], key[16:32], key[32:]
        if mac != hmac.new(key_m, encrypted[:-32], hashlib.sha256).digest():
            raise InvalidPassword()
        return aes_decrypt_with_iv(key_e, iv, ciphertext)


###################################### BIP32 ##############################

random_seed = lambda n: "%032x"%ecdsa.util.randrange( pow(2,n) )
BIP32_PRIME = 0x80000000


def get_pubkeys_from_secret(secret):
    # public key
    private_key = ecdsa.SigningKey.from_string( secret, curve = SECP256k1 )
    public_key = private_key.get_verifying_key()
    K = public_key.to_string()
    K_compressed = GetPubKey(public_key.pubkey,True)
    return K, K_compressed


# Child private key derivation function (from master private key)
# k = master private key (32 bytes)
# c = master chain code (extra entropy for key derivation) (32 bytes)
# n = the index of the key we want to derive. (only 32 bits will be used)
# If n is negative (i.e. the 32nd bit is set), the resulting private key's
#  corresponding public key can NOT be determined without the master private key.
# However, if n is positive, the resulting private key's corresponding
#  public key can be determined without the master private key.
def CKD_priv(k, c, n):
    is_prime = n & BIP32_PRIME
    return _CKD_priv(k, c, bfh(rev_hex(int_to_hex(n,4))), is_prime)


def _CKD_priv(k, c, s, is_prime):
    order = generator_secp256k1.order()
    keypair = EC_KEY(k)
    cK = GetPubKey(keypair.pubkey,True)
    data = bytes([0]) + k + s if is_prime else cK + s
    I = hmac.new(c, data, hashlib.sha512).digest()
    k_n = number_to_string( (string_to_number(I[0:32]) + string_to_number(k)) % order , order )
    c_n = I[32:]
    return k_n, c_n

# Child public key derivation function (from public key only)
# K = master public key
# c = master chain code
# n = index of key we want to derive
# This function allows us to find the nth public key, as long as n is
#  non-negative. If n is negative, we need the master private key to find it.
def CKD_pub(cK, c, n):
    if n & BIP32_PRIME: raise
    return _CKD_pub(cK, c, bfh(rev_hex(int_to_hex(n,4))))

# helper function, callable with arbitrary string
def _CKD_pub(cK, c, s):
    order = generator_secp256k1.order()
    I = hmac.new(c, cK + s, hashlib.sha512).digest()
    curve = SECP256k1
    pubkey_point = string_to_number(I[0:32])*curve.generator + ser_to_point(cK)
    public_key = ecdsa.VerifyingKey.from_public_point( pubkey_point, curve = SECP256k1 )
    c_n = I[32:]
    cK_n = GetPubKey(public_key.pubkey,True)
    return cK_n, c_n


def xprv_header(xtype, *, net=None):
    if net is None:
        net = constants.net
    return bfh("%08x" % net.XPRV_HEADERS[xtype])


def xpub_header(xtype, *, net=None):
    if net is None:
        net = constants.net
    return bfh("%08x" % net.XPUB_HEADERS[xtype])


def serialize_xprv(xtype, c, k, depth=0, fingerprint=b'\x00'*4,
                   child_number=b'\x00'*4, *, net=None):
    xprv = xprv_header(xtype, net=net) \
           + bytes([depth]) + fingerprint + child_number + c + bytes([0]) + k
    return EncodeBase58Check(xprv)


def serialize_xpub(xtype, c, cK, depth=0, fingerprint=b'\x00'*4,
                   child_number=b'\x00'*4, *, net=None):
    xpub = xpub_header(xtype, net=net) \
           + bytes([depth]) + fingerprint + child_number + c + cK
    return EncodeBase58Check(xpub)


def deserialize_xkey(xkey, prv, *, net=None):
    if net is None:
        net = constants.net
    xkey = DecodeBase58Check(xkey)
    if len(xkey) != 78:
        raise BitcoinException('Invalid length for extended key: {}'
                               .format(len(xkey)))
    depth = xkey[4]
    fingerprint = xkey[5:9]
    child_number = xkey[9:13]
    c = xkey[13:13+32]
    header = int('0x' + bh2u(xkey[0:4]), 16)
    headers = net.XPRV_HEADERS if prv else net.XPUB_HEADERS
    if header not in headers.values():
        raise BitcoinException('Invalid extended key format: {}'
                               .format(hex(header)))
    xtype = list(headers.keys())[list(headers.values()).index(header)]
    n = 33 if prv else 32
    K_or_k = xkey[13+n:]
    return xtype, depth, fingerprint, child_number, c, K_or_k


def deserialize_xpub(xkey, *, net=None):
    return deserialize_xkey(xkey, False, net=net)

def deserialize_xprv(xkey, *, net=None):
    return deserialize_xkey(xkey, True, net=net)

def xpub_type(x):
    return deserialize_xpub(x)[0]


def is_xpub(text):
    try:
        deserialize_xpub(text)
        return True
    except:
        return False


def is_xprv(text):
    try:
        deserialize_xprv(text)
        return True
    except:
        return False


def xpub_from_xprv(xprv):
    xtype, depth, fingerprint, child_number, c, k = deserialize_xprv(xprv)
    K, cK = get_pubkeys_from_secret(k)
    return serialize_xpub(xtype, c, cK, depth, fingerprint, child_number)


def bip32_root(seed, xtype):
    I = hmac.new(b"Bitcoin seed", seed, hashlib.sha512).digest()
    master_k = I[0:32]
    master_c = I[32:]
    K, cK = get_pubkeys_from_secret(master_k)
    xprv = serialize_xprv(xtype, master_c, master_k)
    xpub = serialize_xpub(xtype, master_c, cK)
    return xprv, xpub


def xpub_from_pubkey(xtype, cK):
    assert cK[0] in [0x02, 0x03]
    return serialize_xpub(xtype, b'\x00'*32, cK)


def bip32_derivation(s):
    if not s.startswith('m/'):
        raise ValueError('invalid bip32 derivation path: {}'.format(s))
    s = s[2:]
    for n in s.split('/'):
        if n == '': continue
        i = int(n[:-1]) + BIP32_PRIME if n[-1] == "'" else int(n)
        yield i

def is_bip32_derivation(x):
    try:
        [ i for i in bip32_derivation(x)]
        return True
    except :
        return False

def bip32_private_derivation(xprv, branch, sequence):
    if not sequence.startswith(branch):
        raise ValueError('incompatible branch ({}) and sequence ({})'
                         .format(branch, sequence))
    if branch == sequence:
        return xprv, xpub_from_xprv(xprv)
    xtype, depth, fingerprint, child_number, c, k = deserialize_xprv(xprv)
    sequence = sequence[len(branch):]
    for n in sequence.split('/'):
        if n == '': continue
        i = int(n[:-1]) + BIP32_PRIME if n[-1] == "'" else int(n)
        parent_k = k
        k, c = CKD_priv(k, c, i)
        depth += 1
    _, parent_cK = get_pubkeys_from_secret(parent_k)
    fingerprint = hash_160(parent_cK)[0:4]
    child_number = bfh("%08X"%i)
    K, cK = get_pubkeys_from_secret(k)
    xpub = serialize_xpub(xtype, c, cK, depth, fingerprint, child_number)
    xprv = serialize_xprv(xtype, c, k, depth, fingerprint, child_number)
    return xprv, xpub


def bip32_public_derivation(xpub, branch, sequence):
    xtype, depth, fingerprint, child_number, c, cK = deserialize_xpub(xpub)
    if not sequence.startswith(branch):
        raise ValueError('incompatible branch ({}) and sequence ({})'
                         .format(branch, sequence))
    sequence = sequence[len(branch):]
    for n in sequence.split('/'):
        if n == '': continue
        i = int(n)
        parent_cK = cK
        cK, c = CKD_pub(cK, c, i)
        depth += 1
    fingerprint = hash_160(parent_cK)[0:4]
    child_number = bfh("%08X"%i)
    return serialize_xpub(xtype, c, cK, depth, fingerprint, child_number)


def bip32_private_key(sequence, k, chain):
    for i in sequence:
        k, chain = CKD_priv(k, chain, i)
    return k<|MERGE_RESOLUTION|>--- conflicted
+++ resolved
@@ -514,13 +514,9 @@
         # keys exported in version 3.0.x encoded script type in first byte
         txin_type = inv_dict(SCRIPT_TYPES)[vch[0] - constants.net.WIF_PREFIX]
     else:
-<<<<<<< HEAD
-        assert vch[0] == (SCRIPT_TYPES['p2pkh'] + constants.net.WIF_PREFIX) & 255
-=======
         # all other keys must have a fixed first byte
-        if vch[0] != constants.net.WIF_PREFIX:
+        if vch[0] != (SCRIPT_TYPES['p2pkh'] + constants.net.WIF_PREFIX) & 255:
             raise BitcoinException('invalid prefix ({}) for WIF key'.format(vch[0]))
->>>>>>> a03449c1
 
     if len(vch) not in [33, 34]:
         raise BitcoinException('invalid vch len for WIF key: {}'.format(len(vch)))
