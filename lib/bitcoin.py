# -*- coding: utf-8 -*-
#
# Electrum - lightweight Bitcoin client
# Copyright (C) 2011 thomasv@gitorious
#
# Permission is hereby granted, free of charge, to any person
# obtaining a copy of this software and associated documentation files
# (the "Software"), to deal in the Software without restriction,
# including without limitation the rights to use, copy, modify, merge,
# publish, distribute, sublicense, and/or sell copies of the Software,
# and to permit persons to whom the Software is furnished to do so,
# subject to the following conditions:
#
# The above copyright notice and this permission notice shall be
# included in all copies or substantial portions of the Software.
#
# THE SOFTWARE IS PROVIDED "AS IS", WITHOUT WARRANTY OF ANY KIND,
# EXPRESS OR IMPLIED, INCLUDING BUT NOT LIMITED TO THE WARRANTIES OF
# MERCHANTABILITY, FITNESS FOR A PARTICULAR PURPOSE AND
# NONINFRINGEMENT. IN NO EVENT SHALL THE AUTHORS OR COPYRIGHT HOLDERS
# BE LIABLE FOR ANY CLAIM, DAMAGES OR OTHER LIABILITY, WHETHER IN AN
# ACTION OF CONTRACT, TORT OR OTHERWISE, ARISING FROM, OUT OF OR IN
# CONNECTION WITH THE SOFTWARE OR THE USE OR OTHER DEALINGS IN THE
# SOFTWARE.

import hashlib
import base64
import hmac
import os
import json

import ecdsa
import pyaes

from .util import bfh, bh2u, to_string
from . import version
from .util import print_error, InvalidPassword, assert_bytes, to_bytes, inv_dict
from . import segwit_addr
from . import constants

<<<<<<< HEAD
def read_json(filename, default):
    path = os.path.join(os.path.dirname(__file__), filename)
    try:
        with open(path, 'r') as f:
            r = json.loads(f.read())
    except:
        r = default
    return r


class NetworkConstants:

    @classmethod
    def set_mainnet(cls):
        cls.TESTNET = False
        cls.WIF_PREFIX = 0x80
        cls.ADDRTYPE_P2PKH = 48
        cls.ADDRTYPE_P2SH = 50
        cls.SEGWIT_HRP = "ltc"
        cls.GENESIS = "12a765e31ffd4059bada1e25190f6e98c99d9714d334efa41a195a7e7e04bfe2"
        cls.DEFAULT_PORTS = {'t': '50001', 's': '50002'}
        cls.DEFAULT_SERVERS = read_json('servers.json', {})
        cls.CHECKPOINTS = read_json('checkpoints.json', [])

        cls.XPRV_HEADERS = {
            'standard':    0x0488ade4,  # xprv
            'p2wpkh-p2sh': 0x049d7878,  # yprv
            'p2wsh-p2sh':  0x0295b005,  # Yprv
            'p2wpkh':      0x04b2430c,  # zprv
            'p2wsh':       0x02aa7a99,  # Zprv
        }
        cls.XPUB_HEADERS = {
            'standard':    0x0488b21e,  # xpub
            'p2wpkh-p2sh': 0x049d7cb2,  # ypub
            'p2wsh-p2sh':  0x0295b43f,  # Ypub
            'p2wpkh':      0x04b24746,  # zpub
            'p2wsh':       0x02aa7ed3,  # Zpub
        }

    @classmethod
    def set_testnet(cls):
        cls.TESTNET = True
        cls.WIF_PREFIX = 0xbf
        cls.ADDRTYPE_P2PKH = 111
        cls.ADDRTYPE_P2SH = 58
        cls.SEGWIT_HRP = "tltc"
        cls.GENESIS = "4966625a4b2851d9fdee139e56211a0d88575f59ed816ff5e6a63deb4e3e29a0"
        cls.DEFAULT_PORTS = {'t':'51001', 's':'51002'}
        cls.DEFAULT_SERVERS = read_json('servers_testnet.json', {})
        cls.CHECKPOINTS = read_json('checkpoints_testnet.json', [])

        cls.XPRV_HEADERS = {
            'standard':    0x04358394,  # tprv
            'p2wpkh-p2sh': 0x044a4e28,  # uprv
            'p2wsh-p2sh':  0x024285b5,  # Uprv
            'p2wpkh':      0x045f18bc,  # vprv
            'p2wsh':       0x02575048,  # Vprv
        }
        cls.XPUB_HEADERS = {
            'standard':    0x043587cf,  # tpub
            'p2wpkh-p2sh': 0x044a5262,  # upub
            'p2wsh-p2sh':  0x024285ef,  # Upub
            'p2wpkh':      0x045f1cf6,  # vpub
            'p2wsh':       0x02575483,  # Vpub
        }


NetworkConstants.set_mainnet()
=======
>>>>>>> c3ff6040

################################## transactions

COINBASE_MATURITY = 100
COIN = 100000000

# supported types of transction outputs
TYPE_ADDRESS = 0
TYPE_PUBKEY  = 1
TYPE_SCRIPT  = 2

# AES encryption
try:
    from Cryptodome.Cipher import AES
except:
    AES = None


class InvalidPadding(Exception):
    pass


def append_PKCS7_padding(data):
    assert_bytes(data)
    padlen = 16 - (len(data) % 16)
    return data + bytes([padlen]) * padlen


def strip_PKCS7_padding(data):
    assert_bytes(data)
    if len(data) % 16 != 0 or len(data) == 0:
        raise InvalidPadding("invalid length")
    padlen = data[-1]
    if padlen > 16:
        raise InvalidPadding("invalid padding byte (large)")
    for i in data[-padlen:]:
        if i != padlen:
            raise InvalidPadding("invalid padding byte (inconsistent)")
    return data[0:-padlen]


def aes_encrypt_with_iv(key, iv, data):
    assert_bytes(key, iv, data)
    data = append_PKCS7_padding(data)
    if AES:
        e = AES.new(key, AES.MODE_CBC, iv).encrypt(data)
    else:
        aes_cbc = pyaes.AESModeOfOperationCBC(key, iv=iv)
        aes = pyaes.Encrypter(aes_cbc, padding=pyaes.PADDING_NONE)
        e = aes.feed(data) + aes.feed()  # empty aes.feed() flushes buffer
    return e


def aes_decrypt_with_iv(key, iv, data):
    assert_bytes(key, iv, data)
    if AES:
        cipher = AES.new(key, AES.MODE_CBC, iv)
        data = cipher.decrypt(data)
    else:
        aes_cbc = pyaes.AESModeOfOperationCBC(key, iv=iv)
        aes = pyaes.Decrypter(aes_cbc, padding=pyaes.PADDING_NONE)
        data = aes.feed(data) + aes.feed()  # empty aes.feed() flushes buffer
    try:
        return strip_PKCS7_padding(data)
    except InvalidPadding:
        raise InvalidPassword()


def EncodeAES(secret, s):
    assert_bytes(s)
    iv = bytes(os.urandom(16))
    ct = aes_encrypt_with_iv(secret, iv, s)
    e = iv + ct
    return base64.b64encode(e)

def DecodeAES(secret, e):
    e = bytes(base64.b64decode(e))
    iv, e = e[:16], e[16:]
    s = aes_decrypt_with_iv(secret, iv, e)
    return s

def pw_encode(s, password):
    if password:
        secret = Hash(password)
        return EncodeAES(secret, to_bytes(s, "utf8")).decode('utf8')
    else:
        return s

def pw_decode(s, password):
    if password is not None:
        secret = Hash(password)
        try:
            d = to_string(DecodeAES(secret, s), "utf8")
        except Exception:
            raise InvalidPassword()
        return d
    else:
        return s


def rev_hex(s):
    return bh2u(bfh(s)[::-1])


def int_to_hex(i, length=1):
    assert isinstance(i, int)
    s = hex(i)[2:].rstrip('L')
    s = "0"*(2*length - len(s)) + s
    return rev_hex(s)


def var_int(i):
    # https://en.bitcoin.it/wiki/Protocol_specification#Variable_length_integer
    if i<0xfd:
        return int_to_hex(i)
    elif i<=0xffff:
        return "fd"+int_to_hex(i,2)
    elif i<=0xffffffff:
        return "fe"+int_to_hex(i,4)
    else:
        return "ff"+int_to_hex(i,8)


def op_push(i):
    if i<0x4c:
        return int_to_hex(i)
    elif i<0xff:
        return '4c' + int_to_hex(i)
    elif i<0xffff:
        return '4d' + int_to_hex(i,2)
    else:
        return '4e' + int_to_hex(i,4)

def push_script(x):
    return op_push(len(x)//2) + x

def sha256(x):
    x = to_bytes(x, 'utf8')
    return bytes(hashlib.sha256(x).digest())


def Hash(x):
    x = to_bytes(x, 'utf8')
    out = bytes(sha256(sha256(x)))
    return out


hash_encode = lambda x: bh2u(x[::-1])
hash_decode = lambda x: bfh(x)[::-1]
hmac_sha_512 = lambda x, y: hmac.new(x, y, hashlib.sha512).digest()


def is_new_seed(x, prefix=version.SEED_PREFIX):
    from . import mnemonic
    x = mnemonic.normalize_text(x)
    s = bh2u(hmac_sha_512(b"Seed version", x.encode('utf8')))
    return s.startswith(prefix)


def is_old_seed(seed):
    from . import old_mnemonic, mnemonic
    seed = mnemonic.normalize_text(seed)
    words = seed.split()
    try:
        # checks here are deliberately left weak for legacy reasons, see #3149
        old_mnemonic.mn_decode(words)
        uses_electrum_words = True
    except Exception:
        uses_electrum_words = False
    try:
        seed = bfh(seed)
        is_hex = (len(seed) == 16 or len(seed) == 32)
    except Exception:
        is_hex = False
    return is_hex or (uses_electrum_words and (len(words) == 12 or len(words) == 24))


def seed_type(x):
    if is_old_seed(x):
        return 'old'
    elif is_new_seed(x):
        return 'standard'
    elif is_new_seed(x, version.SEED_PREFIX_SW):
        return 'segwit'
    elif is_new_seed(x, version.SEED_PREFIX_2FA):
        return '2fa'
    return ''

is_seed = lambda x: bool(seed_type(x))

# pywallet openssl private key implementation

def i2o_ECPublicKey(pubkey, compressed=False):
    # public keys are 65 bytes long (520 bits)
    # 0x04 + 32-byte X-coordinate + 32-byte Y-coordinate
    # 0x00 = point at infinity, 0x02 and 0x03 = compressed, 0x04 = uncompressed
    # compressed keys: <sign> <x> where <sign> is 0x02 if y is even and 0x03 if y is odd
    if compressed:
        if pubkey.point.y() & 1:
            key = '03' + '%064x' % pubkey.point.x()
        else:
            key = '02' + '%064x' % pubkey.point.x()
    else:
        key = '04' + \
              '%064x' % pubkey.point.x() + \
              '%064x' % pubkey.point.y()

    return bfh(key)
# end pywallet openssl private key implementation


############ functions from pywallet #####################
def hash_160(public_key):
    try:
        md = hashlib.new('ripemd160')
        md.update(sha256(public_key))
        return md.digest()
    except BaseException:
        from . import ripemd
        md = ripemd.new(sha256(public_key))
        return md.digest()


def hash160_to_b58_address(h160, addrtype, witness_program_version=1):
    s = bytes([addrtype])
    s += h160
    return base_encode(s+Hash(s)[0:4], base=58)


def b58_address_to_hash160(addr):
    addr = to_bytes(addr, 'ascii')
    _bytes = base_decode(addr, 25, base=58)
    return _bytes[0], _bytes[1:21]


def hash160_to_p2pkh(h160):
    return hash160_to_b58_address(h160, constants.net.ADDRTYPE_P2PKH)

def hash160_to_p2sh(h160):
    return hash160_to_b58_address(h160, constants.net.ADDRTYPE_P2SH)

def public_key_to_p2pkh(public_key):
    return hash160_to_p2pkh(hash_160(public_key))

def hash_to_segwit_addr(h):
    return segwit_addr.encode(constants.net.SEGWIT_HRP, 0, h)

def public_key_to_p2wpkh(public_key):
    return hash_to_segwit_addr(hash_160(public_key))

def script_to_p2wsh(script):
    return hash_to_segwit_addr(sha256(bfh(script)))

def p2wpkh_nested_script(pubkey):
    pkh = bh2u(hash_160(bfh(pubkey)))
    return '00' + push_script(pkh)

def p2wsh_nested_script(witness_script):
    wsh = bh2u(sha256(bfh(witness_script)))
    return '00' + push_script(wsh)

def pubkey_to_address(txin_type, pubkey):
    if txin_type == 'p2pkh':
        return public_key_to_p2pkh(bfh(pubkey))
    elif txin_type == 'p2wpkh':
        return hash_to_segwit_addr(hash_160(bfh(pubkey)))
    elif txin_type == 'p2wpkh-p2sh':
        scriptSig = p2wpkh_nested_script(pubkey)
        return hash160_to_p2sh(hash_160(bfh(scriptSig)))
    else:
        raise NotImplementedError(txin_type)

def redeem_script_to_address(txin_type, redeem_script):
    if txin_type == 'p2sh':
        return hash160_to_p2sh(hash_160(bfh(redeem_script)))
    elif txin_type == 'p2wsh':
        return script_to_p2wsh(redeem_script)
    elif txin_type == 'p2wsh-p2sh':
        scriptSig = p2wsh_nested_script(redeem_script)
        return hash160_to_p2sh(hash_160(bfh(scriptSig)))
    else:
        raise NotImplementedError(txin_type)


def script_to_address(script):
    from .transaction import get_address_from_output_script
    t, addr = get_address_from_output_script(bfh(script))
    assert t == TYPE_ADDRESS
    return addr

def address_to_script(addr):
    witver, witprog = segwit_addr.decode(constants.net.SEGWIT_HRP, addr)
    if witprog is not None:
        assert (0 <= witver <= 16)
        OP_n = witver + 0x50 if witver > 0 else 0
        script = bh2u(bytes([OP_n]))
        script += push_script(bh2u(bytes(witprog)))
        return script
    addrtype, hash_160 = b58_address_to_hash160(addr)
    if addrtype == constants.net.ADDRTYPE_P2PKH:
        script = '76a9'                                      # op_dup, op_hash_160
        script += push_script(bh2u(hash_160))
        script += '88ac'                                     # op_equalverify, op_checksig
    elif addrtype == constants.net.ADDRTYPE_P2SH:
        script = 'a9'                                        # op_hash_160
        script += push_script(bh2u(hash_160))
        script += '87'                                       # op_equal
    else:
        raise BaseException('unknown address type')
    return script

def address_to_scripthash(addr):
    script = address_to_script(addr)
    return script_to_scripthash(script)

def script_to_scripthash(script):
    h = sha256(bytes.fromhex(script))[0:32]
    return bh2u(bytes(reversed(h)))

def public_key_to_p2pk_script(pubkey):
    script = push_script(pubkey)
    script += 'ac'                                           # op_checksig
    return script

__b58chars = b'123456789ABCDEFGHJKLMNPQRSTUVWXYZabcdefghijkmnopqrstuvwxyz'
assert len(__b58chars) == 58

__b43chars = b'0123456789ABCDEFGHIJKLMNOPQRSTUVWXYZ$*+-./:'
assert len(__b43chars) == 43


def base_encode(v, base):
    """ encode v, which is a string of bytes, to base58."""
    assert_bytes(v)
    assert base in (58, 43)
    chars = __b58chars
    if base == 43:
        chars = __b43chars
    long_value = 0
    for (i, c) in enumerate(v[::-1]):
        long_value += (256**i) * c
    result = bytearray()
    while long_value >= base:
        div, mod = divmod(long_value, base)
        result.append(chars[mod])
        long_value = div
    result.append(chars[long_value])
    # Bitcoin does a little leading-zero-compression:
    # leading 0-bytes in the input become leading-1s
    nPad = 0
    for c in v:
        if c == 0x00:
            nPad += 1
        else:
            break
    result.extend([chars[0]] * nPad)
    result.reverse()
    return result.decode('ascii')


def base_decode(v, length, base):
    """ decode v into a string of len bytes."""
    # assert_bytes(v)
    v = to_bytes(v, 'ascii')
    assert base in (58, 43)
    chars = __b58chars
    if base == 43:
        chars = __b43chars
    long_value = 0
    for (i, c) in enumerate(v[::-1]):
        long_value += chars.find(bytes([c])) * (base**i)
    result = bytearray()
    while long_value >= 256:
        div, mod = divmod(long_value, 256)
        result.append(mod)
        long_value = div
    result.append(long_value)
    nPad = 0
    for c in v:
        if c == chars[0]:
            nPad += 1
        else:
            break
    result.extend(b'\x00' * nPad)
    if length is not None and len(result) != length:
        return None
    result.reverse()
    return bytes(result)


def EncodeBase58Check(vchIn):
    hash = Hash(vchIn)
    return base_encode(vchIn + hash[0:4], base=58)


def DecodeBase58Check(psz):
    vchRet = base_decode(psz, None, base=58)
    key = vchRet[0:-4]
    csum = vchRet[-4:]
    hash = Hash(key)
    cs32 = hash[0:4]
    if cs32 != csum:
        return None
    else:
        return key


# backwards compat
# extended WIF for segwit (used in 3.0.x; but still used internally)
SCRIPT_TYPES = {
    'p2pkh':48,
    'p2wpkh':1,
    'p2wpkh-p2sh':2,
    'p2sh':50,
    'p2wsh':6,
    'p2wsh-p2sh':7
}


def serialize_privkey(secret, compressed, txin_type, internal_use=False):
    if internal_use:
        prefix = bytes([(SCRIPT_TYPES[txin_type] + constants.net.WIF_PREFIX) & 255])
    else:
<<<<<<< HEAD
        prefix = bytes([(SCRIPT_TYPES['p2pkh'] + NetworkConstants.WIF_PREFIX) & 255])
=======
        prefix = bytes([constants.net.WIF_PREFIX])
>>>>>>> c3ff6040
    suffix = b'\01' if compressed else b''
    vchIn = prefix + secret + suffix
    base58_wif = EncodeBase58Check(vchIn)
    if internal_use:
        return base58_wif
    else:
        return '{}:{}'.format(txin_type, base58_wif)


def deserialize_privkey(key):
    if is_minikey(key):
        return 'p2pkh', minikey_to_private_key(key), True

    txin_type = None
    if ':' in key:
        txin_type, key = key.split(sep=':', maxsplit=1)
        assert txin_type in SCRIPT_TYPES
    vch = DecodeBase58Check(key)
    if not vch:
        raise BaseException("cannot deserialize", key)

    if txin_type is None:
        # keys exported in version 3.0.x encoded script type in first byte
        txin_type = inv_dict(SCRIPT_TYPES)[vch[0] - constants.net.WIF_PREFIX]
    else:
<<<<<<< HEAD
        assert vch[0] == (SCRIPT_TYPES['p2pkh'] + NetworkConstants.WIF_PREFIX) & 255
=======
        assert vch[0] == constants.net.WIF_PREFIX
>>>>>>> c3ff6040

    assert len(vch) in [33, 34]
    compressed = len(vch) == 34
    return txin_type, vch[1:33], compressed


def regenerate_key(pk):
    assert len(pk) == 32
    return EC_KEY(pk)


def GetPubKey(pubkey, compressed=False):
    return i2o_ECPublicKey(pubkey, compressed)


def GetSecret(pkey):
    return bfh('%064x' % pkey.secret)


def is_compressed(sec):
    return deserialize_privkey(sec)[2]


def public_key_from_private_key(pk, compressed):
    pkey = regenerate_key(pk)
    public_key = GetPubKey(pkey.pubkey, compressed)
    return bh2u(public_key)

def address_from_private_key(sec):
    txin_type, privkey, compressed = deserialize_privkey(sec)
    public_key = public_key_from_private_key(privkey, compressed)
    return pubkey_to_address(txin_type, public_key)

def is_segwit_address(addr):
    try:
        witver, witprog = segwit_addr.decode(constants.net.SEGWIT_HRP, addr)
    except Exception as e:
        return False
    return witprog is not None

def is_b58_address(addr):
    try:
        addrtype, h = b58_address_to_hash160(addr)
    except Exception as e:
        return False
    if addrtype not in [constants.net.ADDRTYPE_P2PKH, constants.net.ADDRTYPE_P2SH]:
        return False
    return addr == hash160_to_b58_address(h, addrtype)

def is_address(addr):
    return is_segwit_address(addr) or is_b58_address(addr)


def is_private_key(key):
    try:
        k = deserialize_privkey(key)
        return k is not False
    except:
        return False


########### end pywallet functions #######################

def is_minikey(text):
    # Minikeys are typically 22 or 30 characters, but this routine
    # permits any length of 20 or more provided the minikey is valid.
    # A valid minikey must begin with an 'S', be in base58, and when
    # suffixed with '?' have its SHA256 hash begin with a zero byte.
    # They are widely used in Casascius physical bitcoins.
    return (len(text) >= 20 and text[0] == 'S'
            and all(ord(c) in __b58chars for c in text)
            and sha256(text + '?')[0] == 0x00)

def minikey_to_private_key(text):
    return sha256(text)

from ecdsa.ecdsa import curve_secp256k1, generator_secp256k1
from ecdsa.curves import SECP256k1
from ecdsa.ellipticcurve import Point
from ecdsa.util import string_to_number, number_to_string


def msg_magic(message):
    length = bfh(var_int(len(message)))
    return b"\x19Litecoin Signed Message:\n" + length + message


def verify_message(address, sig, message):
    assert_bytes(sig, message)
    try:
        h = Hash(msg_magic(message))
        public_key, compressed = pubkey_from_signature(sig, h)
        # check public key using the address
        pubkey = point_to_ser(public_key.pubkey.point, compressed)
        for txin_type in ['p2pkh','p2wpkh','p2wpkh-p2sh']:
            addr = pubkey_to_address(txin_type, bh2u(pubkey))
            if address == addr:
                break
        else:
            raise Exception("Bad signature")
        # check message
        public_key.verify_digest(sig[1:], h, sigdecode = ecdsa.util.sigdecode_string)
        return True
    except Exception as e:
        print_error("Verification error: {0}".format(e))
        return False


def encrypt_message(message, pubkey, magic=b'BIE1'):
    return EC_KEY.encrypt_message(message, bfh(pubkey), magic)


def chunks(l, n):
    return [l[i:i+n] for i in range(0, len(l), n)]


def ECC_YfromX(x,curved=curve_secp256k1, odd=True):
    _p = curved.p()
    _a = curved.a()
    _b = curved.b()
    for offset in range(128):
        Mx = x + offset
        My2 = pow(Mx, 3, _p) + _a * pow(Mx, 2, _p) + _b % _p
        My = pow(My2, (_p+1)//4, _p )

        if curved.contains_point(Mx,My):
            if odd == bool(My&1):
                return [My,offset]
            return [_p-My,offset]
    raise Exception('ECC_YfromX: No Y found')


def negative_point(P):
    return Point( P.curve(), P.x(), -P.y(), P.order() )


def point_to_ser(P, comp=True ):
    if comp:
        return bfh( ('%02x'%(2+(P.y()&1)))+('%064x'%P.x()) )
    return bfh( '04'+('%064x'%P.x())+('%064x'%P.y()) )


def ser_to_point(Aser):
    curve = curve_secp256k1
    generator = generator_secp256k1
    _r  = generator.order()
    assert Aser[0] in [0x02, 0x03, 0x04]
    if Aser[0] == 0x04:
        return Point( curve, string_to_number(Aser[1:33]), string_to_number(Aser[33:]), _r )
    Mx = string_to_number(Aser[1:])
    return Point( curve, Mx, ECC_YfromX(Mx, curve, Aser[0] == 0x03)[0], _r )


class MyVerifyingKey(ecdsa.VerifyingKey):
    @classmethod
    def from_signature(klass, sig, recid, h, curve):
        """ See http://www.secg.org/download/aid-780/sec1-v2.pdf, chapter 4.1.6 """
        from ecdsa import util, numbertheory
        from . import msqr
        curveFp = curve.curve
        G = curve.generator
        order = G.order()
        # extract r,s from signature
        r, s = util.sigdecode_string(sig, order)
        # 1.1
        x = r + (recid//2) * order
        # 1.3
        alpha = ( x * x * x  + curveFp.a() * x + curveFp.b() ) % curveFp.p()
        beta = msqr.modular_sqrt(alpha, curveFp.p())
        y = beta if (beta - recid) % 2 == 0 else curveFp.p() - beta
        # 1.4 the constructor checks that nR is at infinity
        R = Point(curveFp, x, y, order)
        # 1.5 compute e from message:
        e = string_to_number(h)
        minus_e = -e % order
        # 1.6 compute Q = r^-1 (sR - eG)
        inv_r = numbertheory.inverse_mod(r,order)
        Q = inv_r * ( s * R + minus_e * G )
        return klass.from_public_point( Q, curve )


def pubkey_from_signature(sig, h):
    if len(sig) != 65:
        raise Exception("Wrong encoding")
    nV = sig[0]
    if nV < 27 or nV >= 35:
        raise Exception("Bad encoding")
    if nV >= 31:
        compressed = True
        nV -= 4
    else:
        compressed = False
    recid = nV - 27
    return MyVerifyingKey.from_signature(sig[1:], recid, h, curve = SECP256k1), compressed


class MySigningKey(ecdsa.SigningKey):
    """Enforce low S values in signatures"""

    def sign_number(self, number, entropy=None, k=None):
        curve = SECP256k1
        G = curve.generator
        order = G.order()
        r, s = ecdsa.SigningKey.sign_number(self, number, entropy, k)
        if s > order//2:
            s = order - s
        return r, s


class EC_KEY(object):

    def __init__( self, k ):
        secret = string_to_number(k)
        self.pubkey = ecdsa.ecdsa.Public_key( generator_secp256k1, generator_secp256k1 * secret )
        self.privkey = ecdsa.ecdsa.Private_key( self.pubkey, secret )
        self.secret = secret

    def get_public_key(self, compressed=True):
        return bh2u(point_to_ser(self.pubkey.point, compressed))

    def sign(self, msg_hash):
        private_key = MySigningKey.from_secret_exponent(self.secret, curve = SECP256k1)
        public_key = private_key.get_verifying_key()
        signature = private_key.sign_digest_deterministic(msg_hash, hashfunc=hashlib.sha256, sigencode = ecdsa.util.sigencode_string)
        assert public_key.verify_digest(signature, msg_hash, sigdecode = ecdsa.util.sigdecode_string)
        return signature

    def sign_message(self, message, is_compressed):
        message = to_bytes(message, 'utf8')
        signature = self.sign(Hash(msg_magic(message)))
        for i in range(4):
            sig = bytes([27 + i + (4 if is_compressed else 0)]) + signature
            try:
                self.verify_message(sig, message)
                return sig
            except Exception as e:
                continue
        else:
            raise Exception("error: cannot sign message")

    def verify_message(self, sig, message):
        assert_bytes(message)
        h = Hash(msg_magic(message))
        public_key, compressed = pubkey_from_signature(sig, h)
        # check public key
        if point_to_ser(public_key.pubkey.point, compressed) != point_to_ser(self.pubkey.point, compressed):
            raise Exception("Bad signature")
        # check message
        public_key.verify_digest(sig[1:], h, sigdecode = ecdsa.util.sigdecode_string)


    # ECIES encryption/decryption methods; AES-128-CBC with PKCS7 is used as the cipher; hmac-sha256 is used as the mac

    @classmethod
    def encrypt_message(self, message, pubkey, magic=b'BIE1'):
        assert_bytes(message)

        pk = ser_to_point(pubkey)
        if not ecdsa.ecdsa.point_is_valid(generator_secp256k1, pk.x(), pk.y()):
            raise Exception('invalid pubkey')

        ephemeral_exponent = number_to_string(ecdsa.util.randrange(pow(2,256)), generator_secp256k1.order())
        ephemeral = EC_KEY(ephemeral_exponent)
        ecdh_key = point_to_ser(pk * ephemeral.privkey.secret_multiplier)
        key = hashlib.sha512(ecdh_key).digest()
        iv, key_e, key_m = key[0:16], key[16:32], key[32:]
        ciphertext = aes_encrypt_with_iv(key_e, iv, message)
        ephemeral_pubkey = bfh(ephemeral.get_public_key(compressed=True))
        encrypted = magic + ephemeral_pubkey + ciphertext
        mac = hmac.new(key_m, encrypted, hashlib.sha256).digest()

        return base64.b64encode(encrypted + mac)

    def decrypt_message(self, encrypted, magic=b'BIE1'):
        encrypted = base64.b64decode(encrypted)
        if len(encrypted) < 85:
            raise Exception('invalid ciphertext: length')
        magic_found = encrypted[:4]
        ephemeral_pubkey = encrypted[4:37]
        ciphertext = encrypted[37:-32]
        mac = encrypted[-32:]
        if magic_found != magic:
            raise Exception('invalid ciphertext: invalid magic bytes')
        try:
            ephemeral_pubkey = ser_to_point(ephemeral_pubkey)
        except AssertionError as e:
            raise Exception('invalid ciphertext: invalid ephemeral pubkey')
        if not ecdsa.ecdsa.point_is_valid(generator_secp256k1, ephemeral_pubkey.x(), ephemeral_pubkey.y()):
            raise Exception('invalid ciphertext: invalid ephemeral pubkey')
        ecdh_key = point_to_ser(ephemeral_pubkey * self.privkey.secret_multiplier)
        key = hashlib.sha512(ecdh_key).digest()
        iv, key_e, key_m = key[0:16], key[16:32], key[32:]
        if mac != hmac.new(key_m, encrypted[:-32], hashlib.sha256).digest():
            raise InvalidPassword()
        return aes_decrypt_with_iv(key_e, iv, ciphertext)


###################################### BIP32 ##############################

random_seed = lambda n: "%032x"%ecdsa.util.randrange( pow(2,n) )
BIP32_PRIME = 0x80000000


def get_pubkeys_from_secret(secret):
    # public key
    private_key = ecdsa.SigningKey.from_string( secret, curve = SECP256k1 )
    public_key = private_key.get_verifying_key()
    K = public_key.to_string()
    K_compressed = GetPubKey(public_key.pubkey,True)
    return K, K_compressed


# Child private key derivation function (from master private key)
# k = master private key (32 bytes)
# c = master chain code (extra entropy for key derivation) (32 bytes)
# n = the index of the key we want to derive. (only 32 bits will be used)
# If n is negative (i.e. the 32nd bit is set), the resulting private key's
#  corresponding public key can NOT be determined without the master private key.
# However, if n is positive, the resulting private key's corresponding
#  public key can be determined without the master private key.
def CKD_priv(k, c, n):
    is_prime = n & BIP32_PRIME
    return _CKD_priv(k, c, bfh(rev_hex(int_to_hex(n,4))), is_prime)


def _CKD_priv(k, c, s, is_prime):
    order = generator_secp256k1.order()
    keypair = EC_KEY(k)
    cK = GetPubKey(keypair.pubkey,True)
    data = bytes([0]) + k + s if is_prime else cK + s
    I = hmac.new(c, data, hashlib.sha512).digest()
    k_n = number_to_string( (string_to_number(I[0:32]) + string_to_number(k)) % order , order )
    c_n = I[32:]
    return k_n, c_n

# Child public key derivation function (from public key only)
# K = master public key
# c = master chain code
# n = index of key we want to derive
# This function allows us to find the nth public key, as long as n is
#  non-negative. If n is negative, we need the master private key to find it.
def CKD_pub(cK, c, n):
    if n & BIP32_PRIME: raise
    return _CKD_pub(cK, c, bfh(rev_hex(int_to_hex(n,4))))

# helper function, callable with arbitrary string
def _CKD_pub(cK, c, s):
    order = generator_secp256k1.order()
    I = hmac.new(c, cK + s, hashlib.sha512).digest()
    curve = SECP256k1
    pubkey_point = string_to_number(I[0:32])*curve.generator + ser_to_point(cK)
    public_key = ecdsa.VerifyingKey.from_public_point( pubkey_point, curve = SECP256k1 )
    c_n = I[32:]
    cK_n = GetPubKey(public_key.pubkey,True)
    return cK_n, c_n


def xprv_header(xtype, *, net=None):
    if net is None:
        net = constants.net
    return bfh("%08x" % net.XPRV_HEADERS[xtype])


def xpub_header(xtype, *, net=None):
    if net is None:
        net = constants.net
    return bfh("%08x" % net.XPUB_HEADERS[xtype])


def serialize_xprv(xtype, c, k, depth=0, fingerprint=b'\x00'*4,
                   child_number=b'\x00'*4, *, net=None):
    xprv = xprv_header(xtype, net=net) \
           + bytes([depth]) + fingerprint + child_number + c + bytes([0]) + k
    return EncodeBase58Check(xprv)


def serialize_xpub(xtype, c, cK, depth=0, fingerprint=b'\x00'*4,
                   child_number=b'\x00'*4, *, net=None):
    xpub = xpub_header(xtype, net=net) \
           + bytes([depth]) + fingerprint + child_number + c + cK
    return EncodeBase58Check(xpub)


def deserialize_xkey(xkey, prv, *, net=None):
    if net is None:
        net = constants.net
    xkey = DecodeBase58Check(xkey)
    if len(xkey) != 78:
        raise BaseException('Invalid length')
    depth = xkey[4]
    fingerprint = xkey[5:9]
    child_number = xkey[9:13]
    c = xkey[13:13+32]
    header = int('0x' + bh2u(xkey[0:4]), 16)
    headers = net.XPRV_HEADERS if prv else net.XPUB_HEADERS
    if header not in headers.values():
        raise BaseException('Invalid xpub format', hex(header))
    xtype = list(headers.keys())[list(headers.values()).index(header)]
    n = 33 if prv else 32
    K_or_k = xkey[13+n:]
    return xtype, depth, fingerprint, child_number, c, K_or_k


def deserialize_xpub(xkey, *, net=None):
    return deserialize_xkey(xkey, False, net=net)

def deserialize_xprv(xkey, *, net=None):
    return deserialize_xkey(xkey, True, net=net)

def xpub_type(x):
    return deserialize_xpub(x)[0]


def is_xpub(text):
    try:
        deserialize_xpub(text)
        return True
    except:
        return False


def is_xprv(text):
    try:
        deserialize_xprv(text)
        return True
    except:
        return False


def xpub_from_xprv(xprv):
    xtype, depth, fingerprint, child_number, c, k = deserialize_xprv(xprv)
    K, cK = get_pubkeys_from_secret(k)
    return serialize_xpub(xtype, c, cK, depth, fingerprint, child_number)


def bip32_root(seed, xtype):
    I = hmac.new(b"Bitcoin seed", seed, hashlib.sha512).digest()
    master_k = I[0:32]
    master_c = I[32:]
    K, cK = get_pubkeys_from_secret(master_k)
    xprv = serialize_xprv(xtype, master_c, master_k)
    xpub = serialize_xpub(xtype, master_c, cK)
    return xprv, xpub


def xpub_from_pubkey(xtype, cK):
    assert cK[0] in [0x02, 0x03]
    return serialize_xpub(xtype, b'\x00'*32, cK)


def bip32_derivation(s):
    assert s.startswith('m/')
    s = s[2:]
    for n in s.split('/'):
        if n == '': continue
        i = int(n[:-1]) + BIP32_PRIME if n[-1] == "'" else int(n)
        yield i

def is_bip32_derivation(x):
    try:
        [ i for i in bip32_derivation(x)]
        return True
    except :
        return False

def bip32_private_derivation(xprv, branch, sequence):
    assert sequence.startswith(branch)
    if branch == sequence:
        return xprv, xpub_from_xprv(xprv)
    xtype, depth, fingerprint, child_number, c, k = deserialize_xprv(xprv)
    sequence = sequence[len(branch):]
    for n in sequence.split('/'):
        if n == '': continue
        i = int(n[:-1]) + BIP32_PRIME if n[-1] == "'" else int(n)
        parent_k = k
        k, c = CKD_priv(k, c, i)
        depth += 1
    _, parent_cK = get_pubkeys_from_secret(parent_k)
    fingerprint = hash_160(parent_cK)[0:4]
    child_number = bfh("%08X"%i)
    K, cK = get_pubkeys_from_secret(k)
    xpub = serialize_xpub(xtype, c, cK, depth, fingerprint, child_number)
    xprv = serialize_xprv(xtype, c, k, depth, fingerprint, child_number)
    return xprv, xpub


def bip32_public_derivation(xpub, branch, sequence):
    xtype, depth, fingerprint, child_number, c, cK = deserialize_xpub(xpub)
    assert sequence.startswith(branch)
    sequence = sequence[len(branch):]
    for n in sequence.split('/'):
        if n == '': continue
        i = int(n)
        parent_cK = cK
        cK, c = CKD_pub(cK, c, i)
        depth += 1
    fingerprint = hash_160(parent_cK)[0:4]
    child_number = bfh("%08X"%i)
    return serialize_xpub(xtype, c, cK, depth, fingerprint, child_number)


def bip32_private_key(sequence, k, chain):
    for i in sequence:
        k, chain = CKD_priv(k, chain, i)
    return k<|MERGE_RESOLUTION|>--- conflicted
+++ resolved
@@ -38,77 +38,6 @@
 from . import segwit_addr
 from . import constants
 
-<<<<<<< HEAD
-def read_json(filename, default):
-    path = os.path.join(os.path.dirname(__file__), filename)
-    try:
-        with open(path, 'r') as f:
-            r = json.loads(f.read())
-    except:
-        r = default
-    return r
-
-
-class NetworkConstants:
-
-    @classmethod
-    def set_mainnet(cls):
-        cls.TESTNET = False
-        cls.WIF_PREFIX = 0x80
-        cls.ADDRTYPE_P2PKH = 48
-        cls.ADDRTYPE_P2SH = 50
-        cls.SEGWIT_HRP = "ltc"
-        cls.GENESIS = "12a765e31ffd4059bada1e25190f6e98c99d9714d334efa41a195a7e7e04bfe2"
-        cls.DEFAULT_PORTS = {'t': '50001', 's': '50002'}
-        cls.DEFAULT_SERVERS = read_json('servers.json', {})
-        cls.CHECKPOINTS = read_json('checkpoints.json', [])
-
-        cls.XPRV_HEADERS = {
-            'standard':    0x0488ade4,  # xprv
-            'p2wpkh-p2sh': 0x049d7878,  # yprv
-            'p2wsh-p2sh':  0x0295b005,  # Yprv
-            'p2wpkh':      0x04b2430c,  # zprv
-            'p2wsh':       0x02aa7a99,  # Zprv
-        }
-        cls.XPUB_HEADERS = {
-            'standard':    0x0488b21e,  # xpub
-            'p2wpkh-p2sh': 0x049d7cb2,  # ypub
-            'p2wsh-p2sh':  0x0295b43f,  # Ypub
-            'p2wpkh':      0x04b24746,  # zpub
-            'p2wsh':       0x02aa7ed3,  # Zpub
-        }
-
-    @classmethod
-    def set_testnet(cls):
-        cls.TESTNET = True
-        cls.WIF_PREFIX = 0xbf
-        cls.ADDRTYPE_P2PKH = 111
-        cls.ADDRTYPE_P2SH = 58
-        cls.SEGWIT_HRP = "tltc"
-        cls.GENESIS = "4966625a4b2851d9fdee139e56211a0d88575f59ed816ff5e6a63deb4e3e29a0"
-        cls.DEFAULT_PORTS = {'t':'51001', 's':'51002'}
-        cls.DEFAULT_SERVERS = read_json('servers_testnet.json', {})
-        cls.CHECKPOINTS = read_json('checkpoints_testnet.json', [])
-
-        cls.XPRV_HEADERS = {
-            'standard':    0x04358394,  # tprv
-            'p2wpkh-p2sh': 0x044a4e28,  # uprv
-            'p2wsh-p2sh':  0x024285b5,  # Uprv
-            'p2wpkh':      0x045f18bc,  # vprv
-            'p2wsh':       0x02575048,  # Vprv
-        }
-        cls.XPUB_HEADERS = {
-            'standard':    0x043587cf,  # tpub
-            'p2wpkh-p2sh': 0x044a5262,  # upub
-            'p2wsh-p2sh':  0x024285ef,  # Upub
-            'p2wpkh':      0x045f1cf6,  # vpub
-            'p2wsh':       0x02575483,  # Vpub
-        }
-
-
-NetworkConstants.set_mainnet()
-=======
->>>>>>> c3ff6040
 
 ################################## transactions
 
@@ -532,11 +461,7 @@
     if internal_use:
         prefix = bytes([(SCRIPT_TYPES[txin_type] + constants.net.WIF_PREFIX) & 255])
     else:
-<<<<<<< HEAD
-        prefix = bytes([(SCRIPT_TYPES['p2pkh'] + NetworkConstants.WIF_PREFIX) & 255])
-=======
-        prefix = bytes([constants.net.WIF_PREFIX])
->>>>>>> c3ff6040
+        prefix = bytes([(SCRIPT_TYPES['p2pkh'] + constants.net.WIF_PREFIX) & 255])
     suffix = b'\01' if compressed else b''
     vchIn = prefix + secret + suffix
     base58_wif = EncodeBase58Check(vchIn)
@@ -562,11 +487,7 @@
         # keys exported in version 3.0.x encoded script type in first byte
         txin_type = inv_dict(SCRIPT_TYPES)[vch[0] - constants.net.WIF_PREFIX]
     else:
-<<<<<<< HEAD
-        assert vch[0] == (SCRIPT_TYPES['p2pkh'] + NetworkConstants.WIF_PREFIX) & 255
-=======
-        assert vch[0] == constants.net.WIF_PREFIX
->>>>>>> c3ff6040
+        assert vch[0] == (SCRIPT_TYPES['p2pkh'] + constants.net.WIF_PREFIX) & 255
 
     assert len(vch) in [33, 34]
     compressed = len(vch) == 34
