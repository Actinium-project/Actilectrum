# -*- coding: utf-8 -*-
#
# Electrum - lightweight Bitcoin client
# Copyright (C) 2011 thomasv@gitorious
#
# Permission is hereby granted, free of charge, to any person
# obtaining a copy of this software and associated documentation files
# (the "Software"), to deal in the Software without restriction,
# including without limitation the rights to use, copy, modify, merge,
# publish, distribute, sublicense, and/or sell copies of the Software,
# and to permit persons to whom the Software is furnished to do so,
# subject to the following conditions:
#
# The above copyright notice and this permission notice shall be
# included in all copies or substantial portions of the Software.
#
# THE SOFTWARE IS PROVIDED "AS IS", WITHOUT WARRANTY OF ANY KIND,
# EXPRESS OR IMPLIED, INCLUDING BUT NOT LIMITED TO THE WARRANTIES OF
# MERCHANTABILITY, FITNESS FOR A PARTICULAR PURPOSE AND
# NONINFRINGEMENT. IN NO EVENT SHALL THE AUTHORS OR COPYRIGHT HOLDERS
# BE LIABLE FOR ANY CLAIM, DAMAGES OR OTHER LIABILITY, WHETHER IN AN
# ACTION OF CONTRACT, TORT OR OTHERWISE, ARISING FROM, OUT OF OR IN
# CONNECTION WITH THE SOFTWARE OR THE USE OR OTHER DEALINGS IN THE
# SOFTWARE.

import hashlib
import base64
import re
import hmac
import os

from .util import bfh, bh2u, to_string
from . import version
from .util import print_error, InvalidPassword, assert_bytes, to_bytes

import ecdsa
import pyaes

# Litecoin network constants
TESTNET = False
NOLNET = False
ADDRTYPE_P2PKH = 48
ADDRTYPE_P2SH = 50
ADDRTYPE_P2SH_ALT = 5
ADDRTYPE_P2WPKH = 6
XPRV_HEADER = 0x0488ade4
XPUB_HEADER = 0x0488b21e
XPRV_HEADER_ALT = 0x019d9cfe
XPUB_HEADER_ALT = 0x019da462
HEADERS_URL = "https://electrum-ltc.org/blockchain_headers"
GENESIS = "12a765e31ffd4059bada1e25190f6e98c99d9714d334efa41a195a7e7e04bfe2"

def set_testnet():
    global ADDRTYPE_P2PKH, ADDRTYPE_P2SH, ADDRTYPE_P2SH_ALT, ADDRTYPE_P2WPKH
    global XPRV_HEADER, XPUB_HEADER, XPRV_HEADER_ALT, XPUB_HEADER_ALT
    global TESTNET, HEADERS_URL
    global GENESIS
    TESTNET = True
    ADDRTYPE_P2PKH = 111
    ADDRTYPE_P2SH = 58
    ADDRTYPE_P2SH_ALT = 196
    ADDRTYPE_P2WPKH = 3
    XPRV_HEADER = 0x04358394
    XPUB_HEADER = 0x043587cf
    XPRV_HEADER_ALT = 0x0436ef7d
    XPUB_HEADER_ALT = 0x0436f6e1
    HEADERS_URL = "https://electrum-ltc.org/testnet_headers"
    GENESIS = "4966625a4b2851d9fdee139e56211a0d88575f59ed816ff5e6a63deb4e3e29a0"

def set_nolnet():
    global ADDRTYPE_P2PKH, ADDRTYPE_P2SH, ADDRTYPE_P2WPKH
    global XPRV_HEADER, XPUB_HEADER
    global NOLNET, HEADERS_URL
    global GENESIS
    TESTNET = True
    ADDRTYPE_P2PKH = 0
    ADDRTYPE_P2SH = 5
    ADDRTYPE_P2WPKH = 6
    XPRV_HEADER = 0x0488ade4
    XPUB_HEADER = 0x0488b21e
    HEADERS_URL = "https://headers.electrum.org/nolnet_headers"
    GENESIS = "663c88be18d07c45f87f910b93a1a71ed9ef1946cad50eb6a6f3af4c424625c6"



################################## transactions

DUST_SOFT_LIMIT = 100000
MIN_RELAY_TX_FEE = 100000
FEE_STEP = 100000
MAX_FEE_RATE = 1000000
FEE_TARGETS = [25, 10, 5, 2]

COINBASE_MATURITY = 100
COIN = 100000000

# supported types of transction outputs
TYPE_ADDRESS = 0
TYPE_PUBKEY  = 1
TYPE_SCRIPT  = 2

# AES encryption
try:
    from Cryptodome.Cipher import AES
except:
    AES = None

def aes_encrypt_with_iv(key, iv, data):
    assert_bytes(key, iv, data)
    if AES:
        padlen = 16 - (len(data) % 16)
        if padlen == 0:
            padlen = 16
        data += chr(padlen) * padlen
        e = AES.new(key, AES.MODE_CBC, iv).encrypt(data)
        return e
    else:
        aes_cbc = pyaes.AESModeOfOperationCBC(key, iv=iv)
        aes = pyaes.Encrypter(aes_cbc)
        e = aes.feed(data) + aes.feed()  # empty aes.feed() appends pkcs padding
        return e

def aes_decrypt_with_iv(key, iv, data):
    assert_bytes(key, iv, data)
    if AES:
        cipher = AES.new(key, AES.MODE_CBC, iv)
        data = cipher.decrypt(data)
        padlen = ord(data[-1])
        for i in data[-padlen:]:
            if ord(i) != padlen:
                raise InvalidPassword()
        return data[0:-padlen]
    else:
        aes_cbc = pyaes.AESModeOfOperationCBC(key, iv=iv)
        aes = pyaes.Decrypter(aes_cbc)
        s = aes.feed(data) + aes.feed()  # empty aes.feed() strips pkcs padding
        return s

def EncodeAES(secret, s):
    assert_bytes(s)
    iv = bytes(os.urandom(16))
    # aes_cbc = pyaes.AESModeOfOperationCBC(secret, iv=iv)
    # aes = pyaes.Encrypter(aes_cbc)
    # e = iv + aes.feed(s) + aes.feed()
    ct = aes_encrypt_with_iv(secret, iv, s)
    e = iv + ct
    return base64.b64encode(e)

def DecodeAES(secret, e):
    e = bytes(base64.b64decode(e))
    iv, e = e[:16], e[16:]
    # aes_cbc = pyaes.AESModeOfOperationCBC(secret, iv=iv)
    # aes = pyaes.Decrypter(aes_cbc)
    # s = aes.feed(e) + aes.feed()
    s = aes_decrypt_with_iv(secret, iv, e)
    return s

def pw_encode(s, password):
    if password:
        secret = Hash(password)
        return EncodeAES(secret, to_bytes(s, "utf8")).decode('utf8')
    else:
        return s

def pw_decode(s, password):
    if password is not None:
        secret = Hash(password)
        try:
            d = to_string(DecodeAES(secret, s), "utf8")
        except Exception:
            raise InvalidPassword()
        return d
    else:
        return s


def rev_hex(s):
    return bh2u(bfh(s)[::-1])


def int_to_hex(i, length=1):
    assert isinstance(i, int)
    s = hex(i)[2:].rstrip('L')
    s = "0"*(2*length - len(s)) + s
    return rev_hex(s)


def var_int(i):
    # https://en.bitcoin.it/wiki/Protocol_specification#Variable_length_integer
    if i<0xfd:
        return int_to_hex(i)
    elif i<=0xffff:
        return "fd"+int_to_hex(i,2)
    elif i<=0xffffffff:
        return "fe"+int_to_hex(i,4)
    else:
        return "ff"+int_to_hex(i,8)


def op_push(i):
    if i<0x4c:
        return int_to_hex(i)
    elif i<0xff:
        return '4c' + int_to_hex(i)
    elif i<0xffff:
        return '4d' + int_to_hex(i,2)
    else:
        return '4e' + int_to_hex(i,4)

def push_script(x):
    return op_push(len(x)//2) + x


def sha256(x):
    x = to_bytes(x, 'utf8')
    return bytes(hashlib.sha256(x).digest())


def Hash(x):
    x = to_bytes(x, 'utf8')
    out = bytes(sha256(sha256(x)))
    return out


hash_encode = lambda x: bh2u(x[::-1])
hash_decode = lambda x: bfh(x)[::-1]
hmac_sha_512 = lambda x, y: hmac.new(x, y, hashlib.sha512).digest()


def is_new_seed(x, prefix=version.SEED_PREFIX):
    from . import mnemonic
    x = mnemonic.normalize_text(x)
    s = bh2u(hmac_sha_512(b"Seed version", x.encode('utf8')))
    return s.startswith(prefix)


def is_old_seed(seed):
    from . import old_mnemonic
    words = seed.strip().split()
    try:
        old_mnemonic.mn_decode(words)
        uses_electrum_words = True
    except Exception:
        uses_electrum_words = False
    try:
        seed = bfh(seed)
        is_hex = (len(seed) == 16 or len(seed) == 32)
    except Exception:
        is_hex = False
    return is_hex or (uses_electrum_words and (len(words) == 12 or len(words) == 24))


def seed_type(x):
    if is_old_seed(x):
        return 'old'
    elif is_new_seed(x):
        return 'standard'
    elif TESTNET and is_new_seed(x, version.SEED_PREFIX_SW):
        return 'segwit'
    elif is_new_seed(x, version.SEED_PREFIX_2FA):
        return '2fa'
    return ''

is_seed = lambda x: bool(seed_type(x))

# pywallet openssl private key implementation

def i2o_ECPublicKey(pubkey, compressed=False):
    # public keys are 65 bytes long (520 bits)
    # 0x04 + 32-byte X-coordinate + 32-byte Y-coordinate
    # 0x00 = point at infinity, 0x02 and 0x03 = compressed, 0x04 = uncompressed
    # compressed keys: <sign> <x> where <sign> is 0x02 if y is even and 0x03 if y is odd
    if compressed:
        if pubkey.point.y() & 1:
            key = '03' + '%064x' % pubkey.point.x()
        else:
            key = '02' + '%064x' % pubkey.point.x()
    else:
        key = '04' + \
              '%064x' % pubkey.point.x() + \
              '%064x' % pubkey.point.y()

    return bfh(key)
# end pywallet openssl private key implementation


############ functions from pywallet #####################
def hash_160(public_key):
    try:
        md = hashlib.new('ripemd160')
        md.update(sha256(public_key))
        return md.digest()
    except BaseException:
        from . import ripemd
        md = ripemd.new(sha256(public_key))
        return md.digest()


def hash160_to_b58_address(h160, addrtype, witness_program_version=1):
    s = bytes([addrtype])
    if addrtype == ADDRTYPE_P2WPKH:
        s += bytes([witness_program_version]) + b'\x00'
    s += h160
    return base_encode(s+Hash(s)[0:4], base=58)


def b58_address_to_hash160(addr):
    addr = to_bytes(addr, 'ascii')
    _bytes = base_decode(addr, 25, base=58)
    return _bytes[0], _bytes[1:21]


def hash160_to_p2pkh(h160):
    return hash160_to_b58_address(h160, ADDRTYPE_P2PKH)


def hash160_to_p2sh(h160):
    return hash160_to_b58_address(h160, ADDRTYPE_P2SH)


def public_key_to_p2pkh(public_key):
    return hash160_to_p2pkh(hash_160(public_key))


def public_key_to_p2wpkh(public_key):
    return hash160_to_b58_address(hash_160(public_key), ADDRTYPE_P2WPKH)

def address_to_script(addr):
    addrtype, hash_160 = b58_address_to_hash160(addr)
    if addrtype == ADDRTYPE_P2PKH:
        script = '76a9'                                      # op_dup, op_hash_160
        script += push_script(bh2u(hash_160))
        script += '88ac'                                     # op_equalverify, op_checksig
    elif addrtype == ADDRTYPE_P2SH:
        script = 'a9'                                        # op_hash_160
        script += push_script(bh2u(hash_160))
        script += '87'                                       # op_equal
    else:
        raise BaseException('unknown address type')
    return script

def address_to_scripthash(addr):
    script = address_to_script(addr)
    h = sha256(bytes.fromhex(script))[0:32]
    return bytes(reversed(h)).hex()


__b58chars = b'123456789ABCDEFGHJKLMNPQRSTUVWXYZabcdefghijkmnopqrstuvwxyz'
assert len(__b58chars) == 58

__b43chars = b'0123456789ABCDEFGHIJKLMNOPQRSTUVWXYZ$*+-./:'
assert len(__b43chars) == 43


def base_encode(v, base):
    """ encode v, which is a string of bytes, to base58."""
    assert_bytes(v)
    assert base in (58, 43)
    chars = __b58chars
    if base == 43:
        chars = __b43chars
    long_value = 0
    for (i, c) in enumerate(v[::-1]):
        long_value += (256**i) * c
    result = bytearray()
    while long_value >= base:
        div, mod = divmod(long_value, base)
        result.append(chars[mod])
        long_value = div
    result.append(chars[long_value])
    # Bitcoin does a little leading-zero-compression:
    # leading 0-bytes in the input become leading-1s
    nPad = 0
    for c in v:
        if c == 0x00:
            nPad += 1
        else:
            break
    result.extend([chars[0]] * nPad)
    result.reverse()
    return result.decode('ascii')


def base_decode(v, length, base):
    """ decode v into a string of len bytes."""
    # assert_bytes(v)
    v = to_bytes(v, 'ascii')
    assert base in (58, 43)
    chars = __b58chars
    if base == 43:
        chars = __b43chars
    long_value = 0
    for (i, c) in enumerate(v[::-1]):
        long_value += chars.find(bytes([c])) * (base**i)
    result = bytearray()
    while long_value >= 256:
        div, mod = divmod(long_value, 256)
        result.append(mod)
        long_value = div
    result.append(long_value)
    nPad = 0
    for c in v:
        if c == chars[0]:
            nPad += 1
        else:
            break
    result.extend(b'\x00' * nPad)
    if length is not None and len(result) != length:
        return None
    result.reverse()
    return bytes(result)


def EncodeBase58Check(vchIn):
    hash = Hash(vchIn)
    return base_encode(vchIn + hash[0:4], base=58)


def DecodeBase58Check(psz):
    vchRet = base_decode(psz, None, base=58)
    key = vchRet[0:-4]
    csum = vchRet[-4:]
    hash = Hash(key)
    cs32 = hash[0:4]
    if cs32 != csum:
        return None
    else:
        return key


def PrivKeyToSecret(privkey):
    return privkey[9:9+32]


def SecretToASecret(secret, compressed=False):
    addrtype = ADDRTYPE_P2PKH
    vchIn = bytes([(addrtype+128)&255]) + secret
    if compressed: vchIn += b'\01'
    return EncodeBase58Check(vchIn)


def ASecretToSecret(key):
    addrtype = ADDRTYPE_P2PKH
    vch = DecodeBase58Check(key)
    if vch and vch[0] == ((addrtype+128)&255):
        return vch[1:]
    elif is_minikey(key):
        return minikey_to_private_key(key)
    else:
        return False

def regenerate_key(sec):
    b = ASecretToSecret(sec)
    if not b:
        return False
    b = b[0:32]
    return EC_KEY(b)


def GetPubKey(pubkey, compressed=False):
    return i2o_ECPublicKey(pubkey, compressed)


def GetSecret(pkey):
    return bfh('%064x' % pkey.secret)


def is_compressed(sec):
    b = ASecretToSecret(sec)
    return len(b) == 33


def public_key_from_private_key(sec):
    # rebuild public key from private key, compressed or uncompressed
    pkey = regenerate_key(sec)
    assert pkey
    compressed = is_compressed(sec)
    public_key = GetPubKey(pkey.pubkey, compressed)
    return bh2u(public_key)


def address_from_private_key(sec):
    public_key = public_key_from_private_key(sec)
    address = public_key_to_p2pkh(bfh(public_key))
    return address

def is_address(addr):
    try:
        addrtype, h = b58_address_to_hash160(addr)
    except Exception as e:
        return False
    if addrtype not in [ADDRTYPE_P2PKH, ADDRTYPE_P2SH, ADDRTYPE_P2SH_ALT]:
        return False
    return addr == hash160_to_b58_address(h, addrtype)

def is_p2pkh(addr):
    if is_address(addr):
        addrtype, h = b58_address_to_hash160(addr)
        return addrtype == ADDRTYPE_P2PKH

def is_p2sh(addr):
    if is_address(addr):
<<<<<<< HEAD
        addrtype, h = bc_address_to_hash_160(addr)
        return addrtype in [ADDRTYPE_P2SH, ADDRTYPE_P2SH_ALT]
=======
        addrtype, h = b58_address_to_hash160(addr)
        return addrtype == ADDRTYPE_P2SH
>>>>>>> 5f35081b

def is_private_key(key):
    try:
        k = ASecretToSecret(key)
        return k is not False
    except:
        return False


########### end pywallet functions #######################

def is_minikey(text):
    # Minikeys are typically 22 or 30 characters, but this routine
    # permits any length of 20 or more provided the minikey is valid.
    # A valid minikey must begin with an 'S', be in base58, and when
    # suffixed with '?' have its SHA256 hash begin with a zero byte.
    # They are widely used in Casascius physical bitoins.
    return (len(text) >= 20 and text[0] == 'S'
            and all(c in __b58chars for c in text)
            and ord(sha256(text + '?')[0]) == 0)

def minikey_to_private_key(text):
    return sha256(text)

from ecdsa.ecdsa import curve_secp256k1, generator_secp256k1
from ecdsa.curves import SECP256k1
from ecdsa.ellipticcurve import Point
from ecdsa.util import string_to_number, number_to_string


def msg_magic(message):
    varint = var_int(len(message))
    encoded_varint = varint.encode('ascii')
    return b"\x19Litecoin Signed Message:\n" + encoded_varint + message


def verify_message(address, sig, message):
    assert_bytes(sig, message)
    try:
        h = Hash(msg_magic(message))
        public_key, compressed = pubkey_from_signature(sig, h)
        # check public key using the address
        pubkey = point_to_ser(public_key.pubkey.point, compressed)
        addr = public_key_to_p2pkh(pubkey)
        if address != addr:
            raise Exception("Bad signature")
        # check message
        public_key.verify_digest(sig[1:], h, sigdecode = ecdsa.util.sigdecode_string)
        return True
    except Exception as e:
        print_error("Verification error: {0}".format(e))
        return False


def encrypt_message(message, pubkey):
    return EC_KEY.encrypt_message(message, bfh(pubkey))


def chunks(l, n):
    return [l[i:i+n] for i in range(0, len(l), n)]


def ECC_YfromX(x,curved=curve_secp256k1, odd=True):
    _p = curved.p()
    _a = curved.a()
    _b = curved.b()
    for offset in range(128):
        Mx = x + offset
        My2 = pow(Mx, 3, _p) + _a * pow(Mx, 2, _p) + _b % _p
        My = pow(My2, (_p+1)//4, _p )

        if curved.contains_point(Mx,My):
            if odd == bool(My&1):
                return [My,offset]
            return [_p-My,offset]
    raise Exception('ECC_YfromX: No Y found')


def negative_point(P):
    return Point( P.curve(), P.x(), -P.y(), P.order() )


def point_to_ser(P, comp=True ):
    if comp:
        return bfh( ('%02x'%(2+(P.y()&1)))+('%064x'%P.x()) )
    return bfh( '04'+('%064x'%P.x())+('%064x'%P.y()) )


def ser_to_point(Aser):
    curve = curve_secp256k1
    generator = generator_secp256k1
    _r  = generator.order()
    assert Aser[0] in [0x02, 0x03, 0x04]
    if Aser[0] == 0x04:
        return Point( curve, string_to_number(Aser[1:33]), string_to_number(Aser[33:]), _r )
    Mx = string_to_number(Aser[1:])
    return Point( curve, Mx, ECC_YfromX(Mx, curve, Aser[0] == 0x03)[0], _r )


class MyVerifyingKey(ecdsa.VerifyingKey):
    @classmethod
    def from_signature(klass, sig, recid, h, curve):
        """ See http://www.secg.org/download/aid-780/sec1-v2.pdf, chapter 4.1.6 """
        from ecdsa import util, numbertheory
        from . import msqr
        curveFp = curve.curve
        G = curve.generator
        order = G.order()
        # extract r,s from signature
        r, s = util.sigdecode_string(sig, order)
        # 1.1
        x = r + (recid//2) * order
        # 1.3
        alpha = ( x * x * x  + curveFp.a() * x + curveFp.b() ) % curveFp.p()
        beta = msqr.modular_sqrt(alpha, curveFp.p())
        y = beta if (beta - recid) % 2 == 0 else curveFp.p() - beta
        # 1.4 the constructor checks that nR is at infinity
        R = Point(curveFp, x, y, order)
        # 1.5 compute e from message:
        e = string_to_number(h)
        minus_e = -e % order
        # 1.6 compute Q = r^-1 (sR - eG)
        inv_r = numbertheory.inverse_mod(r,order)
        Q = inv_r * ( s * R + minus_e * G )
        return klass.from_public_point( Q, curve )


def pubkey_from_signature(sig, h):
    if len(sig) != 65:
        raise Exception("Wrong encoding")
    nV = sig[0]
    if nV < 27 or nV >= 35:
        raise Exception("Bad encoding")
    if nV >= 31:
        compressed = True
        nV -= 4
    else:
        compressed = False
    recid = nV - 27
    return MyVerifyingKey.from_signature(sig[1:], recid, h, curve = SECP256k1), compressed


class MySigningKey(ecdsa.SigningKey):
    """Enforce low S values in signatures"""

    def sign_number(self, number, entropy=None, k=None):
        curve = SECP256k1
        G = curve.generator
        order = G.order()
        r, s = ecdsa.SigningKey.sign_number(self, number, entropy, k)
        if s > order//2:
            s = order - s
        return r, s


class EC_KEY(object):

    def __init__( self, k ):
        secret = string_to_number(k)
        self.pubkey = ecdsa.ecdsa.Public_key( generator_secp256k1, generator_secp256k1 * secret )
        self.privkey = ecdsa.ecdsa.Private_key( self.pubkey, secret )
        self.secret = secret

    def get_public_key(self, compressed=True):
        return bh2u(point_to_ser(self.pubkey.point, compressed))

    def sign(self, msg_hash):
        private_key = MySigningKey.from_secret_exponent(self.secret, curve = SECP256k1)
        public_key = private_key.get_verifying_key()
        signature = private_key.sign_digest_deterministic(msg_hash, hashfunc=hashlib.sha256, sigencode = ecdsa.util.sigencode_string)
        assert public_key.verify_digest(signature, msg_hash, sigdecode = ecdsa.util.sigdecode_string)
        return signature

    def sign_message(self, message, is_compressed):
        message = to_bytes(message, 'utf8')
        signature = self.sign(Hash(msg_magic(message)))
        for i in range(4):
            sig = bytes([27 + i + (4 if is_compressed else 0)]) + signature
            try:
                self.verify_message(sig, message)
                return sig
            except Exception as e:
                continue
        else:
            raise Exception("error: cannot sign message")

    def verify_message(self, sig, message):
        assert_bytes(message)
        h = Hash(msg_magic(message))
        public_key, compressed = pubkey_from_signature(sig, h)
        # check public key
        if point_to_ser(public_key.pubkey.point, compressed) != point_to_ser(self.pubkey.point, compressed):
            raise Exception("Bad signature")
        # check message
        public_key.verify_digest(sig[1:], h, sigdecode = ecdsa.util.sigdecode_string)


    # ECIES encryption/decryption methods; AES-128-CBC with PKCS7 is used as the cipher; hmac-sha256 is used as the mac

    @classmethod
    def encrypt_message(self, message, pubkey):
        assert_bytes(message)

        pk = ser_to_point(pubkey)
        if not ecdsa.ecdsa.point_is_valid(generator_secp256k1, pk.x(), pk.y()):
            raise Exception('invalid pubkey')

        ephemeral_exponent = number_to_string(ecdsa.util.randrange(pow(2,256)), generator_secp256k1.order())
        ephemeral = EC_KEY(ephemeral_exponent)
        ecdh_key = point_to_ser(pk * ephemeral.privkey.secret_multiplier)
        key = hashlib.sha512(ecdh_key).digest()
        iv, key_e, key_m = key[0:16], key[16:32], key[32:]
        ciphertext = aes_encrypt_with_iv(key_e, iv, message)
        ephemeral_pubkey = bfh(ephemeral.get_public_key(compressed=True))
        encrypted = b'BIE1' + ephemeral_pubkey + ciphertext
        mac = hmac.new(key_m, encrypted, hashlib.sha256).digest()

        return base64.b64encode(encrypted + mac)

    def decrypt_message(self, encrypted):
        encrypted = base64.b64decode(encrypted)
        if len(encrypted) < 85:
            raise Exception('invalid ciphertext: length')
        magic = encrypted[:4]
        ephemeral_pubkey = encrypted[4:37]
        ciphertext = encrypted[37:-32]
        mac = encrypted[-32:]
        if magic != b'BIE1':
            raise Exception('invalid ciphertext: invalid magic bytes')
        try:
            ephemeral_pubkey = ser_to_point(ephemeral_pubkey)
        except AssertionError as e:
            raise Exception('invalid ciphertext: invalid ephemeral pubkey')
        if not ecdsa.ecdsa.point_is_valid(generator_secp256k1, ephemeral_pubkey.x(), ephemeral_pubkey.y()):
            raise Exception('invalid ciphertext: invalid ephemeral pubkey')
        ecdh_key = point_to_ser(ephemeral_pubkey * self.privkey.secret_multiplier)
        key = hashlib.sha512(ecdh_key).digest()
        iv, key_e, key_m = key[0:16], key[16:32], key[32:]
        if mac != hmac.new(key_m, encrypted[:-32], hashlib.sha256).digest():
            raise InvalidPassword()
        return aes_decrypt_with_iv(key_e, iv, ciphertext)


###################################### BIP32 ##############################

random_seed = lambda n: "%032x"%ecdsa.util.randrange( pow(2,n) )
BIP32_PRIME = 0x80000000


def get_pubkeys_from_secret(secret):
    # public key
    private_key = ecdsa.SigningKey.from_string( secret, curve = SECP256k1 )
    public_key = private_key.get_verifying_key()
    K = public_key.to_string()
    K_compressed = GetPubKey(public_key.pubkey,True)
    return K, K_compressed


# Child private key derivation function (from master private key)
# k = master private key (32 bytes)
# c = master chain code (extra entropy for key derivation) (32 bytes)
# n = the index of the key we want to derive. (only 32 bits will be used)
# If n is negative (i.e. the 32nd bit is set), the resulting private key's
#  corresponding public key can NOT be determined without the master private key.
# However, if n is positive, the resulting private key's corresponding
#  public key can be determined without the master private key.
def CKD_priv(k, c, n):
    is_prime = n & BIP32_PRIME
    return _CKD_priv(k, c, bfh(rev_hex(int_to_hex(n,4))), is_prime)


def _CKD_priv(k, c, s, is_prime):
    order = generator_secp256k1.order()
    keypair = EC_KEY(k)
    cK = GetPubKey(keypair.pubkey,True)
    data = bytes([0]) + k + s if is_prime else cK + s
    I = hmac.new(c, data, hashlib.sha512).digest()
    k_n = number_to_string( (string_to_number(I[0:32]) + string_to_number(k)) % order , order )
    c_n = I[32:]
    return k_n, c_n

# Child public key derivation function (from public key only)
# K = master public key
# c = master chain code
# n = index of key we want to derive
# This function allows us to find the nth public key, as long as n is
#  non-negative. If n is negative, we need the master private key to find it.
def CKD_pub(cK, c, n):
    if n & BIP32_PRIME: raise
    return _CKD_pub(cK, c, bfh(rev_hex(int_to_hex(n,4))))

# helper function, callable with arbitrary string
def _CKD_pub(cK, c, s):
    order = generator_secp256k1.order()
    I = hmac.new(c, cK + s, hashlib.sha512).digest()
    curve = SECP256k1
    pubkey_point = string_to_number(I[0:32])*curve.generator + ser_to_point(cK)
    public_key = ecdsa.VerifyingKey.from_public_point( pubkey_point, curve = SECP256k1 )
    c_n = I[32:]
    cK_n = GetPubKey(public_key.pubkey,True)
    return cK_n, c_n


def xprv_header(xtype):
    return bfh("%08x" % (XPRV_HEADER + xtype))


def xpub_header(xtype):
    return bfh("%08x" % (XPUB_HEADER + xtype))


def serialize_xprv(xtype, c, k, depth=0, fingerprint=b'\x00'*4, child_number=b'\x00'*4):
    xprv = xprv_header(xtype) + bytes([depth]) + fingerprint + child_number + c + bytes([0]) + k
    return EncodeBase58Check(xprv)


def serialize_xpub(xtype, c, cK, depth=0, fingerprint=b'\x00'*4, child_number=b'\x00'*4):
    xpub = xpub_header(xtype) + bytes([depth]) + fingerprint + child_number + c + cK
    return EncodeBase58Check(xpub)


def deserialize_xkey(xkey, prv):
    xkey = DecodeBase58Check(xkey)
    if len(xkey) != 78:
        raise BaseException('Invalid length')
    depth = xkey[4]
    fingerprint = xkey[5:9]
    child_number = xkey[9:13]
    c = xkey[13:13+32]
    header = XPRV_HEADER if prv else XPUB_HEADER
    xtype = int('0x' + bh2u(xkey[0:4]), 16) - header
    if xtype not in ([0, 1] if TESTNET else [0]):
        raise BaseException('Invalid header')
    n = 33 if prv else 32
    K_or_k = xkey[13+n:]
    return xtype, depth, fingerprint, child_number, c, K_or_k


def deserialize_xpub(xkey):
    return deserialize_xkey(xkey, False)


def deserialize_xprv(xkey):
    return deserialize_xkey(xkey, True)


def is_xpub(text):
    try:
        deserialize_xpub(text)
        return True
    except:
        return False


def is_xprv(text):
    try:
        deserialize_xprv(text)
        return True
    except:
        return False


def xpub_from_xprv(xprv):
    xtype, depth, fingerprint, child_number, c, k = deserialize_xprv(xprv)
    K, cK = get_pubkeys_from_secret(k)
    return serialize_xpub(xtype, c, cK, depth, fingerprint, child_number)


def bip32_root(seed, xtype):
    I = hmac.new(b"Bitcoin seed", seed, hashlib.sha512).digest()
    master_k = I[0:32]
    master_c = I[32:]
    K, cK = get_pubkeys_from_secret(master_k)
    xprv = serialize_xprv(xtype, master_c, master_k)
    xpub = serialize_xpub(xtype, master_c, cK)
    return xprv, xpub


def xpub_from_pubkey(xtype, cK):
    assert cK[0] in [0x02, 0x03]
    return serialize_xpub(xtype, b'\x00'*32, cK)


def bip32_derivation(s):
    assert s.startswith('m/')
    s = s[2:]
    for n in s.split('/'):
        if n == '': continue
        i = int(n[:-1]) + BIP32_PRIME if n[-1] == "'" else int(n)
        yield i

def is_bip32_derivation(x):
    try:
        [ i for i in bip32_derivation(x)]
        return True
    except :
        return False

def bip32_private_derivation(xprv, branch, sequence):
    assert sequence.startswith(branch)
    if branch == sequence:
        return xprv, xpub_from_xprv(xprv)
    xtype, depth, fingerprint, child_number, c, k = deserialize_xprv(xprv)
    sequence = sequence[len(branch):]
    for n in sequence.split('/'):
        if n == '': continue
        i = int(n[:-1]) + BIP32_PRIME if n[-1] == "'" else int(n)
        parent_k = k
        k, c = CKD_priv(k, c, i)
        depth += 1
    _, parent_cK = get_pubkeys_from_secret(parent_k)
    fingerprint = hash_160(parent_cK)[0:4]
    child_number = bfh("%08X"%i)
    K, cK = get_pubkeys_from_secret(k)
    xpub = serialize_xpub(xtype, c, cK, depth, fingerprint, child_number)
    xprv = serialize_xprv(xtype, c, k, depth, fingerprint, child_number)
    return xprv, xpub


def bip32_public_derivation(xpub, branch, sequence):
    xtype, depth, fingerprint, child_number, c, cK = deserialize_xpub(xpub)
    assert sequence.startswith(branch)
    sequence = sequence[len(branch):]
    for n in sequence.split('/'):
        if n == '': continue
        i = int(n)
        parent_cK = cK
        cK, c = CKD_pub(cK, c, i)
        depth += 1
    fingerprint = hash_160(parent_cK)[0:4]
    child_number = bfh("%08X"%i)
    return serialize_xpub(xtype, c, cK, depth, fingerprint, child_number)


def bip32_private_key(sequence, k, chain):
    for i in sequence:
        k, chain = CKD_priv(k, chain, i)
    return SecretToASecret(k, True)


def xkeys_from_seed(seed, passphrase, derivation):
    from .mnemonic import Mnemonic
    xprv, xpub = bip32_root(Mnemonic.mnemonic_to_seed(seed, passphrase), 0)
    xprv, xpub = bip32_private_derivation(xprv, "m/", derivation)
    return xprv, xpub<|MERGE_RESOLUTION|>--- conflicted
+++ resolved
@@ -331,7 +331,7 @@
         script = '76a9'                                      # op_dup, op_hash_160
         script += push_script(bh2u(hash_160))
         script += '88ac'                                     # op_equalverify, op_checksig
-    elif addrtype == ADDRTYPE_P2SH:
+    elif addrtype in [ADDRTYPE_P2SH, ADDRTYPE_P2SH_ALT]:
         script = 'a9'                                        # op_hash_160
         script += push_script(bh2u(hash_160))
         script += '87'                                       # op_equal
@@ -500,13 +500,8 @@
 
 def is_p2sh(addr):
     if is_address(addr):
-<<<<<<< HEAD
-        addrtype, h = bc_address_to_hash_160(addr)
+        addrtype, h = b58_address_to_hash160(addr)
         return addrtype in [ADDRTYPE_P2SH, ADDRTYPE_P2SH_ALT]
-=======
-        addrtype, h = b58_address_to_hash160(addr)
-        return addrtype == ADDRTYPE_P2SH
->>>>>>> 5f35081b
 
 def is_private_key(key):
     try:
