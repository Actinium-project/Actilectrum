--- conflicted
+++ resolved
@@ -350,27 +350,12 @@
 block_explorer_info = {
     'explorer.litecoin.net': ('http://explorer.litecoin.net',
                         {'tx': 'tx', 'addr': 'address'}),
-    'BlockCypher': ('https://live.blockcypher.com',
-                        {'tx': 'ltc/tx', 'addr': 'ltc/address'}),
     'Blockr.io': ('https://ltc.blockr.io',
                         {'tx': 'tx/info', 'addr': 'address/info'}),
-<<<<<<< HEAD
     'SoChain': ('https://chain.so',
                         {'tx': 'tx/LTC', 'addr': 'address/LTC'}),
-=======
-    'Blocktrail.com': ('https://www.blocktrail.com/BTC',
+    'BlockCypher.com': ('https://live.blockcypher.com/ltc',
                         {'tx': 'tx', 'addr': 'address'}),
-    'BTC.com': ('https://chain.btc.com',
-                        {'tx': 'tx', 'addr': 'address'}),
-    'Chain.so': ('https://www.chain.so',
-                        {'tx': 'tx/BTC', 'addr': 'address/BTC'}),
-    'Insight.is': ('https://insight.bitpay.com',
-                        {'tx': 'tx', 'addr': 'address'}),
-    'TradeBlock.com': ('https://tradeblock.com/blockchain',
-                        {'tx': 'tx', 'addr': 'address'}),
-    'BlockCypher.com': ('https://live.blockcypher.com/btc',
-                        {'tx': 'tx', 'addr': 'address'}),
->>>>>>> 353a7b8f
     'system default': ('blockchain:',
                         {'tx': 'tx', 'addr': 'address'}),
 }
