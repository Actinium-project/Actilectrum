#!/usr/bin/env python
#
# Electrum - lightweight Bitcoin client
# Copyright (C) 2011 Thomas Voegtlin
#
# Permission is hereby granted, free of charge, to any person
# obtaining a copy of this software and associated documentation files
# (the "Software"), to deal in the Software without restriction,
# including without limitation the rights to use, copy, modify, merge,
# publish, distribute, sublicense, and/or sell copies of the Software,
# and to permit persons to whom the Software is furnished to do so,
# subject to the following conditions:
#
# The above copyright notice and this permission notice shall be
# included in all copies or substantial portions of the Software.
#
# THE SOFTWARE IS PROVIDED "AS IS", WITHOUT WARRANTY OF ANY KIND,
# EXPRESS OR IMPLIED, INCLUDING BUT NOT LIMITED TO THE WARRANTIES OF
# MERCHANTABILITY, FITNESS FOR A PARTICULAR PURPOSE AND
# NONINFRINGEMENT. IN NO EVENT SHALL THE AUTHORS OR COPYRIGHT HOLDERS
# BE LIABLE FOR ANY CLAIM, DAMAGES OR OTHER LIABILITY, WHETHER IN AN
# ACTION OF CONTRACT, TORT OR OTHERWISE, ARISING FROM, OUT OF OR IN
# CONNECTION WITH THE SOFTWARE OR THE USE OR OTHER DEALINGS IN THE
# SOFTWARE.

import os, sys, re, json
import platform
import shutil
from collections import defaultdict
from datetime import datetime
from decimal import Decimal
import traceback
import urlparse
import urllib
import threading
from i18n import _

base_units = {'LTC':8, 'mLTC':5, 'uLTC':2}
fee_levels = [_('Within 25 blocks'), _('Within 10 blocks'), _('Within 5 blocks'), _('Within 2 blocks'), _('In the next block')]

def normalize_version(v):
    return [int(x) for x in re.sub(r'(\.0+)*$','', v).split(".")]

class NotEnoughFunds(Exception): pass

class InvalidPassword(Exception):
    def __str__(self):
        return _("Incorrect password")

# Throw this exception to unwind the stack like when an error occurs.
# However unlike other exceptions the user won't be informed.
class UserCancelled(Exception):
    '''An exception that is suppressed from the user'''
    pass

class MyEncoder(json.JSONEncoder):
    def default(self, obj):
        from transaction import Transaction
        if isinstance(obj, Transaction):
            return obj.as_dict()
        return super(MyEncoder, self).default(obj)

class PrintError(object):
    '''A handy base class'''
    def diagnostic_name(self):
        return self.__class__.__name__

    def print_error(self, *msg):
        print_error("[%s]" % self.diagnostic_name(), *msg)

    def print_msg(self, *msg):
        print_msg("[%s]" % self.diagnostic_name(), *msg)

class ThreadJob(PrintError):
    """A job that is run periodically from a thread's main loop.  run() is
    called from that thread's context.
    """

    def run(self):
        """Called periodically from the thread"""
        pass

class DebugMem(ThreadJob):
    '''A handy class for debugging GC memory leaks'''
    def __init__(self, classes, interval=30):
        self.next_time = 0
        self.classes = classes
        self.interval = interval

    def mem_stats(self):
        import gc
        self.print_error("Start memscan")
        gc.collect()
        objmap = defaultdict(list)
        for obj in gc.get_objects():
            for class_ in self.classes:
                if isinstance(obj, class_):
                    objmap[class_].append(obj)
        for class_, objs in objmap.items():
            self.print_error("%s: %d" % (class_.__name__, len(objs)))
        self.print_error("Finish memscan")

    def run(self):
        if time.time() > self.next_time:
            self.mem_stats()
            self.next_time = time.time() + self.interval

class DaemonThread(threading.Thread, PrintError):
    """ daemon thread that terminates cleanly """

    def __init__(self):
        threading.Thread.__init__(self)
        self.parent_thread = threading.currentThread()
        self.running = False
        self.running_lock = threading.Lock()
        self.job_lock = threading.Lock()
        self.jobs = []

    def add_jobs(self, jobs):
        with self.job_lock:
            self.jobs.extend(jobs)

    def run_jobs(self):
        # Don't let a throwing job disrupt the thread, future runs of
        # itself, or other jobs.  This is useful protection against
        # malformed or malicious server responses
        with self.job_lock:
            for job in self.jobs:
                try:
                    job.run()
                except:
                    traceback.print_exc(file=sys.stderr)

    def remove_jobs(self, jobs):
        with self.job_lock:
            for job in jobs:
                self.jobs.remove(job)

    def start(self):
        with self.running_lock:
            self.running = True
        return threading.Thread.start(self)

    def is_running(self):
        with self.running_lock:
            return self.running and self.parent_thread.is_alive()

    def stop(self):
        with self.running_lock:
            self.running = False

    def on_stop(self):
        if 'ANDROID_DATA' in os.environ:
            import jnius
            jnius.detach()
            self.print_error("jnius detach")
        self.print_error("stopped")


is_verbose = False
def set_verbosity(b):
    global is_verbose
    is_verbose = b


def print_error(*args):
    if not is_verbose: return
    print_stderr(*args)

def print_stderr(*args):
    args = [str(item) for item in args]
    sys.stderr.write(" ".join(args) + "\n")
    sys.stderr.flush()

def print_msg(*args):
    # Stringify args
    args = [str(item) for item in args]
    sys.stdout.write(" ".join(args) + "\n")
    sys.stdout.flush()

def json_encode(obj):
    try:
        s = json.dumps(obj, sort_keys = True, indent = 4, cls=MyEncoder)
    except TypeError:
        s = repr(obj)
    return s

def json_decode(x):
    try:
        return json.loads(x, parse_float=Decimal)
    except:
        return x

# decorator that prints execution time
def profiler(func):
    def do_profile(func, args, kw_args):
        n = func.func_name
        t0 = time.time()
        o = func(*args, **kw_args)
        t = time.time() - t0
        print_error("[profiler]", n, "%.4f"%t)
        return o
    return lambda *args, **kw_args: do_profile(func, args, kw_args)


def android_ext_dir():
    import jnius
    env = jnius.autoclass('android.os.Environment')
    return env.getExternalStorageDirectory().getPath()

def android_data_dir():
    import jnius
    PythonActivity = jnius.autoclass('org.kivy.android.PythonActivity')
    return PythonActivity.mActivity.getFilesDir().getPath() + '/data'

def android_headers_dir():
    d = android_ext_dir() + '/org.electrum_ltc.electrum_ltc'
    if not os.path.exists(d):
        os.mkdir(d)
    return d

def android_check_data_dir():
    """ if needed, move old directory to sandbox """
    ext_dir = android_ext_dir()
    data_dir = android_data_dir()
    old_electrum_dir = ext_dir + '/electrum-ltc'
    if not os.path.exists(data_dir) and os.path.exists(old_electrum_dir):
        import shutil
        new_headers_path = android_headers_dir() + '/blockchain_headers'
        old_headers_path = old_electrum_dir + '/blockchain_headers'
        if not os.path.exists(new_headers_path) and os.path.exists(old_headers_path):
            print_error("Moving headers file to", new_headers_path)
            shutil.move(old_headers_path, new_headers_path)
        print_error("Moving data to", data_dir)
        shutil.move(old_electrum_dir, data_dir)
    return data_dir

def get_headers_dir(config):
    return android_headers_dir() if 'ANDROID_DATA' in os.environ else config.path

def user_dir():
    if 'ANDROID_DATA' in os.environ:
        return android_check_data_dir()
    elif os.name == 'posix':
        return os.path.join(os.environ["HOME"], ".electrum-ltc")
    elif "APPDATA" in os.environ:
        return os.path.join(os.environ["APPDATA"], "Electrum-LTC")
    elif "LOCALAPPDATA" in os.environ:
        return os.path.join(os.environ["LOCALAPPDATA"], "Electrum-LTC")
    else:
        #raise Exception("No home directory found in environment variables.")
        return

def format_satoshis_plain(x, decimal_point = 8):
    '''Display a satoshi amount scaled.  Always uses a '.' as a decimal
    point and has no thousands separator'''
    scale_factor = pow(10, decimal_point)
    return "{:.8f}".format(Decimal(x) / scale_factor).rstrip('0').rstrip('.')

def format_satoshis(x, is_diff=False, num_zeros = 0, decimal_point = 8, whitespaces=False):
    from locale import localeconv
    if x is None:
        return 'unknown'
    x = int(x)  # Some callers pass Decimal
    scale_factor = pow (10, decimal_point)
    integer_part = "{:n}".format(int(abs(x) / scale_factor))
    if x < 0:
        integer_part = '-' + integer_part
    elif is_diff:
        integer_part = '+' + integer_part
    dp = localeconv()['decimal_point']
    fract_part = ("{:0" + str(decimal_point) + "}").format(abs(x) % scale_factor)
    fract_part = fract_part.rstrip('0')
    if len(fract_part) < num_zeros:
        fract_part += "0" * (num_zeros - len(fract_part))
    result = integer_part + dp + fract_part
    if whitespaces:
        result += " " * (decimal_point - len(fract_part))
        result = " " * (15 - len(result)) + result
    return result.decode('utf8')

def timestamp_to_datetime(timestamp):
    try:
        return datetime.fromtimestamp(timestamp)
    except:
        return None

def format_time(timestamp):
    date = timestamp_to_datetime(timestamp)
    return date.isoformat(' ')[:-3] if date else _("Unknown")


# Takes a timestamp and returns a string with the approximation of the age
def age(from_date, since_date = None, target_tz=None, include_seconds=False):
    if from_date is None:
        return "Unknown"

    from_date = datetime.fromtimestamp(from_date)
    if since_date is None:
        since_date = datetime.now(target_tz)

    td = time_difference(from_date - since_date, include_seconds)
    return td + " ago" if from_date < since_date else "in " + td


def time_difference(distance_in_time, include_seconds):
    #distance_in_time = since_date - from_date
    distance_in_seconds = int(round(abs(distance_in_time.days * 86400 + distance_in_time.seconds)))
    distance_in_minutes = int(round(distance_in_seconds/60))

    if distance_in_minutes <= 1:
        if include_seconds:
            for remainder in [5, 10, 20]:
                if distance_in_seconds < remainder:
                    return "less than %s seconds" % remainder
            if distance_in_seconds < 40:
                return "half a minute"
            elif distance_in_seconds < 60:
                return "less than a minute"
            else:
                return "1 minute"
        else:
            if distance_in_minutes == 0:
                return "less than a minute"
            else:
                return "1 minute"
    elif distance_in_minutes < 45:
        return "%s minutes" % distance_in_minutes
    elif distance_in_minutes < 90:
        return "about 1 hour"
    elif distance_in_minutes < 1440:
        return "about %d hours" % (round(distance_in_minutes / 60.0))
    elif distance_in_minutes < 2880:
        return "1 day"
    elif distance_in_minutes < 43220:
        return "%d days" % (round(distance_in_minutes / 1440))
    elif distance_in_minutes < 86400:
        return "about 1 month"
    elif distance_in_minutes < 525600:
        return "%d months" % (round(distance_in_minutes / 43200))
    elif distance_in_minutes < 1051200:
        return "about 1 year"
    else:
        return "over %d years" % (round(distance_in_minutes / 525600))

<<<<<<< HEAD
block_explorer_info = {
    'explorer.litecoin.net': ('http://explorer.litecoin.net',
=======
mainnet_block_explorers = {
    'Biteasy.com': ('https://www.biteasy.com/blockchain',
                        {'tx': 'transactions', 'addr': 'addresses'}),
    'Bitflyer.jp': ('https://chainflyer.bitflyer.jp',
                        {'tx': 'Transaction', 'addr': 'Address'}),
    'Blockchain.info': ('https://blockchain.info',
>>>>>>> a7679deb
                        {'tx': 'tx', 'addr': 'address'}),
    'Blockr.io': ('https://ltc.blockr.io',
                        {'tx': 'tx/info', 'addr': 'address/info'}),
    'SoChain': ('https://chain.so',
                        {'tx': 'tx/LTC', 'addr': 'address/LTC'}),
    'BlockCypher.com': ('https://live.blockcypher.com/ltc',
                        {'tx': 'tx', 'addr': 'address'}),
    'system default': ('blockchain:',
                        {'tx': 'tx', 'addr': 'address'}),
}

testnet_block_explorers = {
    'Blocktrail.com': ('https://www.blocktrail.com/tBTC',
                       {'tx': 'tx', 'addr': 'address'}),
    'system default': ('blockchain:',
                       {'tx': 'tx', 'addr': 'address'}),
}

def block_explorer_info():
    import bitcoin
    return testnet_block_explorers if bitcoin.TESTNET else mainnet_block_explorers

def block_explorer(config):
<<<<<<< HEAD
    return config.get('block_explorer', 'explorer.litecoin.net')
=======
    return config.get('block_explorer', 'Blocktrail.com')
>>>>>>> a7679deb

def block_explorer_tuple(config):
    return block_explorer_info().get(block_explorer(config))

def block_explorer_URL(config, kind, item):
    be_tuple = block_explorer_tuple(config)
    if not be_tuple:
        return
    kind_str = be_tuple[1].get(kind)
    if not kind_str:
        return
    url_parts = [be_tuple[0], kind_str, item]
    return "/".join(url_parts)

# URL decode
#_ud = re.compile('%([0-9a-hA-H]{2})', re.MULTILINE)
#urldecode = lambda x: _ud.sub(lambda m: chr(int(m.group(1), 16)), x)

def parse_URI(uri, on_pr=None):
    import bitcoin
    from bitcoin import COIN

    if ':' not in uri:
        if not bitcoin.is_address(uri):
            raise BaseException("Not a litecoin address")
        return {'address': uri}

    u = urlparse.urlparse(uri)
    if u.scheme != 'litecoin':
        raise BaseException("Not a litecoin URI")
    address = u.path

    # python for android fails to parse query
    if address.find('?') > 0:
        address, query = u.path.split('?')
        pq = urlparse.parse_qs(query)
    else:
        pq = urlparse.parse_qs(u.query)

    for k, v in pq.items():
        if len(v)!=1:
            raise Exception('Duplicate Key', k)

    out = {k: v[0] for k, v in pq.items()}
    if address:
        if not bitcoin.is_address(address):
            raise BaseException("Invalid litecoin address:" + address)
        out['address'] = address
    if 'amount' in out:
        am = out['amount']
        m = re.match('([0-9\.]+)X([0-9])', am)
        if m:
            k = int(m.group(2)) - 8
            amount = Decimal(m.group(1)) * pow(  Decimal(10) , k)
        else:
            amount = Decimal(am) * COIN
        out['amount'] = int(amount)
    if 'message' in out:
        out['message'] = out['message'].decode('utf8')
        out['memo'] = out['message']
    if 'time' in out:
        out['time'] = int(out['time'])
    if 'exp' in out:
        out['exp'] = int(out['exp'])
    if 'sig' in out:
        out['sig'] = bitcoin.base_decode(out['sig'], None, base=58).encode('hex')

    r = out.get('r')
    sig = out.get('sig')
    name = out.get('name')
    if on_pr and (r or (name and sig)):
        def get_payment_request_thread():
            import paymentrequest as pr
            if name and sig:
                s = pr.serialize_request(out).SerializeToString()
                request = pr.PaymentRequest(s)
            else:
                request = pr.get_payment_request(r)
            on_pr(request)
        t = threading.Thread(target=get_payment_request_thread)
        t.setDaemon(True)
        t.start()

    return out


def create_URI(addr, amount, message):
    import bitcoin
    if not bitcoin.is_address(addr):
        return ""
    query = []
    if amount:
        query.append('amount=%s'%format_satoshis_plain(amount))
    if message:
        if type(message) == unicode:
            message = message.encode('utf8')
        query.append('message=%s'%urllib.quote(message))
    p = urlparse.ParseResult(scheme='litecoin', netloc='', path=addr, params='', query='&'.join(query), fragment='')
    return urlparse.urlunparse(p)


# Python bug (http://bugs.python.org/issue1927) causes raw_input
# to be redirected improperly between stdin/stderr on Unix systems
def raw_input(prompt=None):
    if prompt:
        sys.stdout.write(prompt)
    return builtin_raw_input()
import __builtin__
builtin_raw_input = __builtin__.raw_input
__builtin__.raw_input = raw_input



def parse_json(message):
    n = message.find('\n')
    if n==-1:
        return None, message
    try:
        j = json.loads( message[0:n] )
    except:
        j = None
    return j, message[n+1:]




class timeout(Exception):
    pass

import socket
import errno
import json
import ssl
import time

class SocketPipe:

    def __init__(self, socket):
        self.socket = socket
        self.message = ''
        self.set_timeout(0.1)
        self.recv_time = time.time()

    def set_timeout(self, t):
        self.socket.settimeout(t)

    def idle_time(self):
        return time.time() - self.recv_time

    def get(self):
        while True:
            response, self.message = parse_json(self.message)
            if response is not None:
                return response
            try:
                data = self.socket.recv(1024)
            except socket.timeout:
                raise timeout
            except ssl.SSLError:
                raise timeout
            except socket.error as err:
                if err.errno == 60:
                    raise timeout
                elif err.errno in [11, 35, 10035]:
                    print_error("socket errno %d (resource temporarily unavailable)"% err.errno)
                    time.sleep(0.2)
                    raise timeout
                else:
                    print_error("pipe: socket error", err)
                    data = ''
            except:
                traceback.print_exc(file=sys.stderr)
                data = ''

            if not data:  # Connection closed remotely
                return None
            self.message += data
            self.recv_time = time.time()

    def send(self, request):
        out = json.dumps(request) + '\n'
        self._send(out)

    def send_all(self, requests):
        out = ''.join(map(lambda x: json.dumps(x) + '\n', requests))
        self._send(out)

    def _send(self, out):
        while out:
            try:
                sent = self.socket.send(out)
                out = out[sent:]
            except ssl.SSLError as e:
                print_error("SSLError:", e)
                time.sleep(0.1)
                continue
            except socket.error as e:
                if e[0] in (errno.EWOULDBLOCK,errno.EAGAIN):
                    print_error("EAGAIN: retrying")
                    time.sleep(0.1)
                    continue
                elif e[0] in ['timed out', 'The write operation timed out']:
                    print_error("socket timeout, retry")
                    time.sleep(0.1)
                    continue
                else:
                    traceback.print_exc(file=sys.stdout)
                    raise e



import Queue

class QueuePipe:

    def __init__(self, send_queue=None, get_queue=None):
        self.send_queue = send_queue if send_queue else Queue.Queue()
        self.get_queue = get_queue if get_queue else Queue.Queue()
        self.set_timeout(0.1)

    def get(self):
        try:
            return self.get_queue.get(timeout=self.timeout)
        except Queue.Empty:
            raise timeout

    def get_all(self):
        responses = []
        while True:
            try:
                r = self.get_queue.get_nowait()
                responses.append(r)
            except Queue.Empty:
                break
        return responses

    def set_timeout(self, t):
        self.timeout = t

    def send(self, request):
        self.send_queue.put(request)

    def send_all(self, requests):
        for request in requests:
            self.send(request)



def check_www_dir(rdir):
    import urllib, urlparse, shutil, os
    if not os.path.exists(rdir):
        os.mkdir(rdir)
    index = os.path.join(rdir, 'index.html')
    if not os.path.exists(index):
        print_error("copying index.html")
        src = os.path.join(os.path.dirname(__file__), 'www', 'index.html')
        shutil.copy(src, index)
    files = [
        "https://code.jquery.com/jquery-1.9.1.min.js",
        "https://raw.githubusercontent.com/davidshimjs/qrcodejs/master/qrcode.js",
        "https://code.jquery.com/ui/1.10.3/jquery-ui.js",
        "https://code.jquery.com/ui/1.10.3/themes/smoothness/jquery-ui.css"
    ]
    for URL in files:
        path = urlparse.urlsplit(URL).path
        filename = os.path.basename(path)
        path = os.path.join(rdir, filename)
        if not os.path.exists(path):
            print_error("downloading ", URL)
            urllib.urlretrieve(URL, path)<|MERGE_RESOLUTION|>--- conflicted
+++ resolved
@@ -343,31 +343,22 @@
     else:
         return "over %d years" % (round(distance_in_minutes / 525600))
 
-<<<<<<< HEAD
-block_explorer_info = {
+mainnet_block_explorers = {
     'explorer.litecoin.net': ('http://explorer.litecoin.net',
-=======
-mainnet_block_explorers = {
-    'Biteasy.com': ('https://www.biteasy.com/blockchain',
-                        {'tx': 'transactions', 'addr': 'addresses'}),
-    'Bitflyer.jp': ('https://chainflyer.bitflyer.jp',
-                        {'tx': 'Transaction', 'addr': 'Address'}),
-    'Blockchain.info': ('https://blockchain.info',
->>>>>>> a7679deb
                         {'tx': 'tx', 'addr': 'address'}),
     'Blockr.io': ('https://ltc.blockr.io',
                         {'tx': 'tx/info', 'addr': 'address/info'}),
+    'BlockCypher.com': ('https://live.blockcypher.com/ltc',
+                        {'tx': 'tx', 'addr': 'address'}),
     'SoChain': ('https://chain.so',
                         {'tx': 'tx/LTC', 'addr': 'address/LTC'}),
-    'BlockCypher.com': ('https://live.blockcypher.com/ltc',
-                        {'tx': 'tx', 'addr': 'address'}),
     'system default': ('blockchain:',
                         {'tx': 'tx', 'addr': 'address'}),
 }
 
 testnet_block_explorers = {
-    'Blocktrail.com': ('https://www.blocktrail.com/tBTC',
-                       {'tx': 'tx', 'addr': 'address'}),
+    'SoChain': ('https://chain.so',
+                        {'tx': 'tx/LTCTEST', 'addr': 'address/LTCTEST'}),
     'system default': ('blockchain:',
                        {'tx': 'tx', 'addr': 'address'}),
 }
@@ -377,11 +368,7 @@
     return testnet_block_explorers if bitcoin.TESTNET else mainnet_block_explorers
 
 def block_explorer(config):
-<<<<<<< HEAD
-    return config.get('block_explorer', 'explorer.litecoin.net')
-=======
-    return config.get('block_explorer', 'Blocktrail.com')
->>>>>>> a7679deb
+    return config.get('block_explorer', 'SoChain')
 
 def block_explorer_tuple(config):
     return block_explorer_info().get(block_explorer(config))
