--- conflicted
+++ resolved
@@ -192,21 +192,6 @@
         r = self.network.synchronous_get(('blockchain.utxo.get_address', [txid, pos]))
         return {'address': r}
 
-<<<<<<< HEAD
-    @command('wp')
-    def createrawtx(self, inputs, outputs, unsigned=False):
-        """Create a transaction from json inputs. The syntax is similar to litecoind."""
-        coins = self.wallet.get_spendable_coins(exclude_frozen = False)
-        tx_inputs = []
-        for i in inputs:
-            prevout_hash = i['txid']
-            prevout_n = i['vout']
-            for c in coins:
-                if c['prevout_hash'] == prevout_hash and c['prevout_n'] == prevout_n:
-                    self.wallet.add_input_info(c)
-                    tx_inputs.append(c)
-                    break
-=======
     @command('')
     def createrawtx(self, inputs, outputs):
         """Create a transaction from json inputs. Inputs must have a redeemPubkey. Outputs must be a list of (address, value).
@@ -217,7 +202,6 @@
                 prevout_hash, prevout_n = txin['output'].split(':')
                 txin['prevout_n'] = int(prevout_n)
                 txin['prevout_hash'] = prevout_hash
->>>>>>> ede1fbdb
             else:
                 raise BaseException('Output point missing', txin)
             if txin.get('redeemPubkey'):
