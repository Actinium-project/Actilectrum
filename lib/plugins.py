--- conflicted
+++ resolved
@@ -89,13 +89,9 @@
         return len(self.plugins)
 
     def load_plugin(self, name):
-<<<<<<< HEAD
-        full_name = 'electrum_ltc_plugins.' + name + '.' + self.gui_name
-=======
         if name in self.plugins:
             return
-        full_name = 'electrum_plugins.' + name + '.' + self.gui_name
->>>>>>> f9d5a5d3
+        full_name = 'electrum_ltc_plugins.' + name + '.' + self.gui_name
         loader = pkgutil.find_loader(full_name)
         if not loader:
             raise RuntimeError("%s implementation for %s plugin not found"
