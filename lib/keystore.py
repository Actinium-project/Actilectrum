--- conflicted
+++ resolved
@@ -682,16 +682,9 @@
 is_bip32_key = lambda x: is_xprv(x) or is_xpub(x)
 
 
-<<<<<<< HEAD
-def bip44_derivation(account_id, segwit=False):
-    bip  = 49 if segwit else 44
+def bip44_derivation(account_id, bip43_purpose=44):
     coin = 1 if bitcoin.NetworkConstants.TESTNET else 2
-    return "m/%d'/%d'/%d'" % (bip, coin, int(account_id))
-=======
-def bip44_derivation(account_id, bip43_purpose=44):
-    coin = 1 if bitcoin.NetworkConstants.TESTNET else 0
     return "m/%d'/%d'/%d'" % (bip43_purpose, coin, int(account_id))
->>>>>>> 453cc263
 
 def from_seed(seed, passphrase, is_p2sh):
     t = seed_type(seed)
