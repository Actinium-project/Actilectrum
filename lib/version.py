<<<<<<< HEAD
ELECTRUM_VERSION = '2.9.3.1' # version of the client package
PROTOCOL_VERSION = '0.10'   # protocol version requested
=======
ELECTRUM_VERSION = '2.10.0'  # version of the client package
PROTOCOL_VERSION = '0.10'    # protocol version requested
>>>>>>> fbe27fce

# The hash of the mnemonic seed must begin with this
SEED_PREFIX      = '01'      # Standard wallet
SEED_PREFIX_2FA  = '101'     # Two-factor authentication
SEED_PREFIX_SW   = '100'     # Segwit wallet


def seed_prefix(seed_type):
    if seed_type == 'standard':
        return SEED_PREFIX
    elif seed_type == 'segwit':
        return SEED_PREFIX_SW
    elif seed_type == '2fa':
        return SEED_PREFIX_2FA<|MERGE_RESOLUTION|>--- conflicted
+++ resolved
@@ -1,10 +1,5 @@
-<<<<<<< HEAD
-ELECTRUM_VERSION = '2.9.3.1' # version of the client package
-PROTOCOL_VERSION = '0.10'   # protocol version requested
-=======
 ELECTRUM_VERSION = '2.10.0'  # version of the client package
 PROTOCOL_VERSION = '0.10'    # protocol version requested
->>>>>>> fbe27fce
 
 # The hash of the mnemonic seed must begin with this
 SEED_PREFIX      = '01'      # Standard wallet
