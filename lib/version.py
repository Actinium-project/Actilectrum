<<<<<<< HEAD
ELECTRUM_VERSION = "1.9.8.3" # version of the client package
=======
ELECTRUM_VERSION = "2.0"    # version of the client package
>>>>>>> d2709fac
PROTOCOL_VERSION = '0.9'    # protocol version requested
NEW_SEED_VERSION = 8        # bip32 wallets
OLD_SEED_VERSION = 4        # old electrum deterministic generation


# The hash of the mnemonic seed must begin with this
SEED_PREFIX      = '01'     # for BIP44<|MERGE_RESOLUTION|>--- conflicted
+++ resolved
@@ -1,8 +1,4 @@
-<<<<<<< HEAD
-ELECTRUM_VERSION = "1.9.8.3" # version of the client package
-=======
 ELECTRUM_VERSION = "2.0"    # version of the client package
->>>>>>> d2709fac
 PROTOCOL_VERSION = '0.9'    # protocol version requested
 NEW_SEED_VERSION = 8        # bip32 wallets
 OLD_SEED_VERSION = 4        # old electrum deterministic generation
