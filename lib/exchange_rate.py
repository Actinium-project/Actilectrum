from datetime import datetime
import inspect
import requests
import sys
import os
import json
from threading import Thread
import time
import csv
import decimal
from decimal import Decimal

from .bitcoin import COIN
from .i18n import _
from .util import PrintError, ThreadJob


# See https://en.wikipedia.org/wiki/ISO_4217
CCY_PRECISIONS = {'BHD': 3, 'BIF': 0, 'BYR': 0, 'CLF': 4, 'CLP': 0,
                  'CVE': 0, 'DJF': 0, 'GNF': 0, 'IQD': 3, 'ISK': 0,
                  'JOD': 3, 'JPY': 0, 'KMF': 0, 'KRW': 0, 'KWD': 3,
                  'LYD': 3, 'MGA': 1, 'MRO': 1, 'OMR': 3, 'PYG': 0,
                  'RWF': 0, 'TND': 3, 'UGX': 0, 'UYI': 0, 'VND': 0,
                  'VUV': 0, 'XAF': 0, 'XAU': 4, 'XOF': 0, 'XPF': 0}


class ExchangeBase(PrintError):

    def __init__(self, on_quotes, on_history):
        self.history = {}
        self.quotes = {}
        self.on_quotes = on_quotes
        self.on_history = on_history

    def get_json(self, site, get_string):
        # APIs must have https
        url = ''.join(['https://', site, get_string])
        response = requests.request('GET', url, headers={'User-Agent' : 'Electrum'}, timeout=10)
        return response.json()

    def get_csv(self, site, get_string):
        url = ''.join(['https://', site, get_string])
        response = requests.request('GET', url, headers={'User-Agent' : 'Electrum'})
        reader = csv.DictReader(response.content.decode().split('\n'))
        return list(reader)

    def name(self):
        return self.__class__.__name__

    def update_safe(self, ccy):
        try:
            self.print_error("getting fx quotes for", ccy)
            self.quotes = self.get_rates(ccy)
            self.print_error("received fx quotes")
        except BaseException as e:
            self.print_error("failed fx quotes:", e)
        self.on_quotes()

    def update(self, ccy):
        t = Thread(target=self.update_safe, args=(ccy,))
        t.setDaemon(True)
        t.start()

    def read_historical_rates(self, ccy, cache_dir):
        filename = os.path.join(cache_dir, self.name() + '_'+ ccy)
        if os.path.exists(filename):
            timestamp = os.stat(filename).st_mtime
            try:
                with open(filename, 'r', encoding='utf-8') as f:
                    h = json.loads(f.read())
                h['timestamp'] = timestamp
            except:
                h = None
        else:
            h = None
        if h:
            self.history[ccy] = h
            self.on_history()
        return h

    def get_historical_rates_safe(self, ccy, cache_dir):
        try:
            self.print_error("requesting fx history for", ccy)
            h = self.request_history(ccy)
            self.print_error("received fx history for", ccy)
        except BaseException as e:
            self.print_error("failed fx history:", e)
            return
        filename = os.path.join(cache_dir, self.name() + '_' + ccy)
        with open(filename, 'w', encoding='utf-8') as f:
            f.write(json.dumps(h))
        h['timestamp'] = time.time()
        self.history[ccy] = h
        self.on_history()

    def get_historical_rates(self, ccy, cache_dir):
        if ccy not in self.history_ccys():
            return
        h = self.history.get(ccy)
        if h is None:
            h = self.read_historical_rates(ccy, cache_dir)
        if h is None or h['timestamp'] < time.time() - 24*3600:
            t = Thread(target=self.get_historical_rates_safe, args=(ccy, cache_dir))
            t.setDaemon(True)
            t.start()

    def history_ccys(self):
        return []

    def historical_rate(self, ccy, d_t):
        return self.history.get(ccy, {}).get(d_t.strftime('%Y-%m-%d'), 'NaN')

    def get_currencies(self):
        rates = self.get_rates('')
        return sorted([str(a) for (a, b) in rates.items() if b is not None and len(a)==3])

<<<<<<< HEAD

class Bit2C(ExchangeBase):

    def get_rates(self, ccy):
        json = self.get_json('www.bit2c.co.il', '/Exchanges/LTCNIS/Ticker.json')
        return {'NIS': Decimal(json['ll'])}


=======
>>>>>>> 5284aef8
class BitcoinAverage(ExchangeBase):

    def get_rates(self, ccy):
        json = self.get_json('apiv2.bitcoinaverage.com', '/indices/global/ticker/short')
        return dict([(r.replace("LTC", ""), Decimal(json[r]['last']))
                     for r in json if r != 'timestamp'])

    def history_ccys(self):
        return ['AUD', 'BRL', 'CAD', 'CHF', 'CNY', 'EUR', 'GBP', 'IDR', 'ILS',
                'MXN', 'NOK', 'NZD', 'PLN', 'RON', 'RUB', 'SEK', 'SGD', 'USD',
                'ZAR']

    def request_history(self, ccy):
        history = self.get_csv('apiv2.bitcoinaverage.com',
                               "/indices/global/history/LTC%s?period=alltime&format=csv" % ccy)
        return dict([(h['DateTime'][:10], h['Average'])
                     for h in history])


class BitcoinVenezuela(ExchangeBase):

    def get_rates(self, ccy):
        json = self.get_json('api.bitcoinvenezuela.com', '/')
        rates = [(r, json['LTC'][r]) for r in json['LTC']
                 if json['LTC'][r] is not None]  # Giving NULL sometimes
        return dict(rates)

    def history_ccys(self):
        return ['ARS', 'EUR', 'USD', 'VEF']

    def request_history(self, ccy):
        return self.get_json('api.bitcoinvenezuela.com',
                             "/historical/index.php?coin=LTC")[ccy +'_LTC']

class Bitfinex(ExchangeBase):

    def get_rates(self, ccy):
        json = self.get_json('api.bitfinex.com', '/v1/pubticker/ltcusd')
        return {'USD': Decimal(json['last_price'])}


class Bitso(ExchangeBase):

    def get_rates(self, ccy):
        json = self.get_json('api.bitso.com', '/v3/ticker/?book=ltc_mxn')
        return {'MXN': Decimal(json['payload']['last'])}


class BitStamp(ExchangeBase):

    def get_rates(self, ccy):
        json = self.get_json('www.bitstamp.net', '/api/v2/ticker/ltcusd/')
        return {'USD': Decimal(json['last'])}


class Coinbase(ExchangeBase):

    def get_rates(self, ccy):
        json = self.get_json('api.coinbase.com',
                             '/v2/exchange-rates?currency=LTC')
        rates = json['data']['rates']
        return dict([(k, Decimal(rates[k])) for k in rates])


class CoinSpot(ExchangeBase):

    def get_rates(self, ccy):
        json = self.get_json('www.coinspot.com.au', '/pubapi/latest')
        return {'AUD': Decimal(json['prices']['ltc']['last'])}


class GoCoin(ExchangeBase):

    def get_rates(self, ccy):
        json = self.get_json('x.g0cn.com', '/prices')
        ltc_prices = json['prices']['LTC']
        return dict([(r, Decimal(ltc_prices[r])) for r in ltc_prices])


class HitBTC(ExchangeBase):

    def get_rates(self, ccy):
        ccys = ['EUR', 'USD']
        json = self.get_json('api.hitbtc.com', '/api/1/public/LTC%s/ticker' % ccy)
        result = dict.fromkeys(ccys)
        if ccy in ccys:
            result[ccy] = Decimal(json['last'])
        return result


class Kraken(ExchangeBase):

    def get_rates(self, ccy):
        dicts = self.get_json('api.kraken.com', '/0/public/AssetPairs')
        pairs = [k for k in dicts['result'] if k.startswith('XLTCZ')]
        json = self.get_json('api.kraken.com',
                             '/0/public/Ticker?pair=%s' % ','.join(pairs))
        ccys = [p[5:] for p in pairs]
        result = dict.fromkeys(ccys)
        result[ccy] = Decimal(json['result']['XLTCZ'+ccy]['c'][0])
        return result

    def history_ccys(self):
        return ['EUR', 'USD']

    def request_history(self, ccy):
        query = '/0/public/OHLC?pair=LTC%s&interval=1440' % ccy
        json = self.get_json('api.kraken.com', query)
        history = json['result']['XLTCZ'+ccy]
        return dict([(time.strftime('%Y-%m-%d', time.localtime(t[0])), t[4])
                                    for t in history])


class OKCoin(ExchangeBase):

    def get_rates(self, ccy):
        json = self.get_json('www.okcoin.com', '/api/v1/ticker.do?symbol=ltc_usd')
        return {'USD': Decimal(json['ticker']['last'])}


class MercadoBitcoin(ExchangeBase):

    def get_rates(self,ccy):
<<<<<<< HEAD
        json = self.get_json('www.mercadobitcoin.net', '/api/ltc/ticker/')
        return {'BRL': Decimal(json['ticker']['last'])}
=======
        json = self.get_json('api.bitvalor.com', '/v1/ticker.json')
        return {'BRL': Decimal(json['ticker_1h']['exchanges']['NEG']['last'])}

class TheRockTrading(ExchangeBase):
>>>>>>> 5284aef8

    def get_rates(self, ccy):
        json = self.get_json('api.therocktrading.com', 
                             '/v1/funds/BTCEUR/ticker')
        return {'EUR': Decimal(json['last'])}

class QuadrigaCX(ExchangeBase):

    def get_rates(self,ccy):
        json = self.get_json('api.quadrigacx.com', '/v2/ticker?book=ltc_cad')
        return {'CAD': Decimal(json['last'])}


class WEX(ExchangeBase):

    def get_rates(self, ccy):
        json_eur = self.get_json('wex.nz', '/api/3/ticker/ltc_eur')
        json_rub = self.get_json('wex.nz', '/api/3/ticker/ltc_rur')
        json_usd = self.get_json('wex.nz', '/api/3/ticker/ltc_usd')
        return {'EUR': Decimal(json_eur['ltc_eur']['last']),
                'RUB': Decimal(json_rub['ltc_rur']['last']),
                'USD': Decimal(json_usd['ltc_usd']['last'])}


def dictinvert(d):
    inv = {}
    for k, vlist in d.items():
        for v in vlist:
            keys = inv.setdefault(v, [])
            keys.append(k)
    return inv

def get_exchanges_and_currencies():
    import os, json
    path = os.path.join(os.path.dirname(__file__), 'currencies.json')
    try:
        with open(path, 'r', encoding='utf-8') as f:
            return json.loads(f.read())
    except:
        pass
    d = {}
    is_exchange = lambda obj: (inspect.isclass(obj)
                               and issubclass(obj, ExchangeBase)
                               and obj != ExchangeBase)
    exchanges = dict(inspect.getmembers(sys.modules[__name__], is_exchange))
    for name, klass in exchanges.items():
        exchange = klass(None, None)
        try:
            d[name] = exchange.get_currencies()
            print(name, "ok")
        except:
            print(name, "error")
            continue
    with open(path, 'w', encoding='utf-8') as f:
        f.write(json.dumps(d, indent=4, sort_keys=True))
    return d


CURRENCIES = get_exchanges_and_currencies()


def get_exchanges_by_ccy(history=True):
    if not history:
        return dictinvert(CURRENCIES)
    d = {}
    exchanges = CURRENCIES.keys()
    for name in exchanges:
        klass = globals()[name]
        exchange = klass(None, None)
        d[name] = exchange.history_ccys()
    return dictinvert(d)


class FxThread(ThreadJob):

    def __init__(self, config, network):
        self.config = config
        self.network = network
        self.ccy = self.get_currency()
        self.history_used_spot = False
        self.ccy_combo = None
        self.hist_checkbox = None
        self.cache_dir = os.path.join(config.path, 'cache')
        self.set_exchange(self.config_exchange())
        if not os.path.exists(self.cache_dir):
            os.mkdir(self.cache_dir)

    def get_currencies(self, h):
        d = get_exchanges_by_ccy(h)
        return sorted(d.keys())

    def get_exchanges_by_ccy(self, ccy, h):
        d = get_exchanges_by_ccy(h)
        return d.get(ccy, [])

    def ccy_amount_str(self, amount, commas):
        prec = CCY_PRECISIONS.get(self.ccy, 2)
        fmt_str = "{:%s.%df}" % ("," if commas else "", max(0, prec))
        try:
            rounded_amount = round(amount, prec)
        except decimal.InvalidOperation:
            rounded_amount = amount
        return fmt_str.format(rounded_amount)

    def run(self):
        # This runs from the plugins thread which catches exceptions
        if self.is_enabled():
            if self.timeout ==0 and self.show_history():
                self.exchange.get_historical_rates(self.ccy, self.cache_dir)
            if self.timeout <= time.time():
                self.timeout = time.time() + 150
                self.exchange.update(self.ccy)

    def is_enabled(self):
        return bool(self.config.get('use_exchange_rate'))

    def set_enabled(self, b):
        return self.config.set_key('use_exchange_rate', bool(b))

    def get_history_config(self):
        return bool(self.config.get('history_rates'))

    def set_history_config(self, b):
        self.config.set_key('history_rates', bool(b))

    def get_history_capital_gains_config(self):
        return bool(self.config.get('history_rates_capital_gains', False))

    def set_history_capital_gains_config(self, b):
        self.config.set_key('history_rates_capital_gains', bool(b))

    def get_fiat_address_config(self):
        return bool(self.config.get('fiat_address'))

    def set_fiat_address_config(self, b):
        self.config.set_key('fiat_address', bool(b))

    def get_currency(self):
        '''Use when dynamic fetching is needed'''
        return self.config.get("currency", "EUR")

    def config_exchange(self):
        return self.config.get('use_exchange', 'BitcoinAverage')

    def show_history(self):
        return self.is_enabled() and self.get_history_config() and self.ccy in self.exchange.history_ccys()

    def set_currency(self, ccy):
        self.ccy = ccy
        self.config.set_key('currency', ccy, True)
        self.timeout = 0 # Because self.ccy changes
        self.on_quotes()

    def set_exchange(self, name):
        class_ = globals().get(name, BitcoinAverage)
        self.print_error("using exchange", name)
        if self.config_exchange() != name:
            self.config.set_key('use_exchange', name, True)
        self.exchange = class_(self.on_quotes, self.on_history)
        # A new exchange means new fx quotes, initially empty.  Force
        # a quote refresh
        self.timeout = 0
        self.exchange.read_historical_rates(self.ccy, self.cache_dir)

    def on_quotes(self):
        if self.network:
            self.network.trigger_callback('on_quotes')

    def on_history(self):
        if self.network:
            self.network.trigger_callback('on_history')

    def exchange_rate(self):
        '''Returns None, or the exchange rate as a Decimal'''
        rate = self.exchange.quotes.get(self.ccy)
        if rate is None:
            return Decimal('NaN')
        return Decimal(rate)

    def format_amount(self, btc_balance):
        rate = self.exchange_rate()
        return '' if rate.is_nan() else "%s" % self.value_str(btc_balance, rate)

    def format_amount_and_units(self, btc_balance):
        rate = self.exchange_rate()
        return '' if rate.is_nan() else "%s %s" % (self.value_str(btc_balance, rate), self.ccy)

    def get_fiat_status_text(self, btc_balance, base_unit, decimal_point):
        rate = self.exchange_rate()
        return _("  (No FX rate available)") if rate.is_nan() else " 1 %s~%s %s" % (base_unit,
            self.value_str(COIN / (10**(8 - decimal_point)), rate), self.ccy)

    def fiat_value(self, satoshis, rate):
        return Decimal('NaN') if satoshis is None else Decimal(satoshis) / COIN * Decimal(rate)

    def value_str(self, satoshis, rate):
        return self.format_fiat(self.fiat_value(satoshis, rate))

    def format_fiat(self, value):
        if value.is_nan():
            return _("No data")
        return "%s" % (self.ccy_amount_str(value, True))

    def history_rate(self, d_t):
        if d_t is None:
            return Decimal('NaN')
        rate = self.exchange.historical_rate(self.ccy, d_t)
        # Frequently there is no rate for today, until tomorrow :)
        # Use spot quotes in that case
        if rate == 'NaN' and (datetime.today().date() - d_t.date()).days <= 2:
            rate = self.exchange.quotes.get(self.ccy, 'NaN')
            self.history_used_spot = True
        return Decimal(rate)

    def historical_value_str(self, satoshis, d_t):
        return self.format_fiat(self.historical_value(satoshis, d_t))

    def historical_value(self, satoshis, d_t):
        return self.fiat_value(satoshis, self.history_rate(d_t))

    def timestamp_rate(self, timestamp):
        from electrum_ltc.util import timestamp_to_datetime
        date = timestamp_to_datetime(timestamp)
        return self.history_rate(date)<|MERGE_RESOLUTION|>--- conflicted
+++ resolved
@@ -114,7 +114,6 @@
         rates = self.get_rates('')
         return sorted([str(a) for (a, b) in rates.items() if b is not None and len(a)==3])
 
-<<<<<<< HEAD
 
 class Bit2C(ExchangeBase):
 
@@ -123,8 +122,6 @@
         return {'NIS': Decimal(json['ll'])}
 
 
-=======
->>>>>>> 5284aef8
 class BitcoinAverage(ExchangeBase):
 
     def get_rates(self, ccy):
@@ -248,19 +245,14 @@
 class MercadoBitcoin(ExchangeBase):
 
     def get_rates(self,ccy):
-<<<<<<< HEAD
         json = self.get_json('www.mercadobitcoin.net', '/api/ltc/ticker/')
         return {'BRL': Decimal(json['ticker']['last'])}
-=======
-        json = self.get_json('api.bitvalor.com', '/v1/ticker.json')
-        return {'BRL': Decimal(json['ticker_1h']['exchanges']['NEG']['last'])}
 
 class TheRockTrading(ExchangeBase):
->>>>>>> 5284aef8
 
     def get_rates(self, ccy):
         json = self.get_json('api.therocktrading.com', 
-                             '/v1/funds/BTCEUR/ticker')
+                             '/v1/funds/LTCEUR/ticker')
         return {'EUR': Decimal(json['last'])}
 
 class QuadrigaCX(ExchangeBase):
