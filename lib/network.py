--- conflicted
+++ resolved
@@ -47,44 +47,6 @@
 from . import blockchain
 from .version import ELECTRUM_VERSION, PROTOCOL_VERSION
 
-<<<<<<< HEAD
-DEFAULT_PORTS = {'t':'50001', 's':'50002'}
-
-#There is a schedule to move the default list to e-x (electrumx) by Jan 2018
-#Schedule is as follows:
-#move ~3/4 to e-x by 1.4.17
-#then gradually switch remaining nodes to e-x nodes
-
-DEFAULT_SERVERS = {
-    'e-1.claudiobox.com': {'t':'50003', 's':'50004'},
-    'e-2.claudiobox.com': {'t':'50003', 's':'50004'},
-    'electrum-ltc.bysh.me': DEFAULT_PORTS,
-    'electrum-ltc.ddns.net': DEFAULT_PORTS,
-    'electrum-ltc.petrkr.net': {'t':'60001', 's':'60002'},
-    'electrum-ltc.villocq.com': {'t':'60001', 's':'60002'},
-    'electrum-ltc.wilv.in': DEFAULT_PORTS,
-    'electrum.ltc.xurious.com': DEFAULT_PORTS,
-    'electrum-ltc0.snel.it': {'t':'50003', 's':'50004'},
-    'electrumx.nmdps.net': {'t':'9433', 's':'9434'},
-    'ltc01.knas.systems': {'t':'50003', 's':'50004'},
-}
-
-def set_testnet():
-    global DEFAULT_PORTS, DEFAULT_SERVERS
-    DEFAULT_PORTS = {'t':'51001', 's':'51002'}
-    DEFAULT_SERVERS = {
-        'electrum-ltc.bysh.me': DEFAULT_PORTS,
-        'electrum.ltc.xurious.com': DEFAULT_PORTS,
-    }
-
-def set_nolnet():
-    global DEFAULT_PORTS, DEFAULT_SERVERS
-    DEFAULT_PORTS = {'t':'52001', 's':'52002'}
-    DEFAULT_SERVERS = {
-        '14.3.140.101': DEFAULT_PORTS,
-    }
-=======
->>>>>>> c5f552f2
 
 NODES_RETRY_INTERVAL = 60
 SERVER_RETRY_INTERVAL = 10
@@ -500,8 +462,7 @@
         '''Switch to a random connected server other than the current one'''
         servers = self.get_interfaces()    # Those in connected state
         if self.default_server in servers:
-            servers.remov
-            e(self.default_server)
+            servers.remove(self.default_server)
         if servers:
             self.switch_to_interface(random.choice(servers))
 
