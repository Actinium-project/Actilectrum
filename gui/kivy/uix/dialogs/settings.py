--- conflicted
+++ resolved
@@ -69,25 +69,13 @@
                 SettingsItem:
                     bu: app.base_unit
                     title: _('Denomination') + ': ' + self.bu
-<<<<<<< HEAD
                     description: _("Base unit for Litecoin amounts.")
-                    on_release:
-                        settings.unit_dialog(self)
+                    action: partial(root.unit_dialog, self)
                 SettingsItem:
                     status: root.fee_status()
                     title: _('Fees') + ': ' + self.status
                     description: _("Fees paid to the Litecoin miners.")
-                    on_release:
-                        root.fee_dialog(self)
-=======
-                    description: _("Base unit for Bitcoin amounts.")
-                    action: partial(root.unit_dialog, self)
-                SettingsItem:
-                    status: root.fee_status()
-                    title: _('Fees') + ': ' + self.status
-                    description: _("Fees paid to the Bitcoin miners.")
                     action: partial(root.fee_dialog, self)
->>>>>>> 9580cd62
                 SettingsItem:
                     status: root.fx_status()
                     title: _('Fiat Currency') + ': ' + self.status
@@ -100,14 +88,8 @@
                     action: partial(root.plugin_dialog, 'labels', self)
                 SettingsItem:
                     title: _('OpenAlias')
-<<<<<<< HEAD
                     description: "DNS record that stores one of your Litecoin addresses."
-                    on_release:
-                        settings.openalias_dialog()
-=======
-                    description: "DNS record that stores one of your Bitcoin addresses."
                     action: partial(root.openalias_dialog, self)
->>>>>>> 9580cd62
         BoxLayout:
             size_hint: 1, 0.1
             Widget:
