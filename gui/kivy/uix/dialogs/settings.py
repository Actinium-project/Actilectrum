--- conflicted
+++ resolved
@@ -64,26 +64,16 @@
                 settings.language_dialog(self)
         CardSeparator
         SettingsItem:
-<<<<<<< HEAD
-            title: _('PIN Code') + ' (%s)'%('ON' if app.wallet.use_encryption else 'OFF')
+            title: _('PIN Code') + ': %s'%('ON' if app.wallet.use_encryption else 'OFF')
             description: _("Your PIN code will be required in order to spend litecoins.")
-=======
-            title: _('PIN Code') + ': %s'%('ON' if app.wallet.use_encryption else 'OFF')
-            description: _("Your PIN code will be required in order to spend bitcoins.")
->>>>>>> ee4ccd9b
             on_release:
                 app.change_password()
                 self.title = _('PIN Code') + ' (%s)'%('ON' if app.wallet.use_encryption else 'OFF')
         CardSeparator
         SettingsItem:
             bu: app.base_unit
-<<<<<<< HEAD
-            title: _('Denomination') + ' (' + self.bu + ')'
+            title: _('Denomination') + ': ' + self.bu
             description: _("Base unit for Litecoin amounts.")
-=======
-            title: _('Denomination') + ': ' + self.bu
-            description: _("Base unit for Bitcoin amounts.")
->>>>>>> ee4ccd9b
             on_release:
                 settings.unit_dialog(self)
         CardSeparator
