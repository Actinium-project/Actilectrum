import re
import os
import sys
import time
import datetime
import traceback
from decimal import Decimal
import threading

<<<<<<< HEAD
import electrum_ltc as electrum
from electrum_ltc import WalletStorage, Wallet
from electrum_ltc_gui.kivy.i18n import _
from electrum_ltc.contacts import Contacts
from electrum_ltc.paymentrequest import InvoiceStore
from electrum_ltc.util import profiler, InvalidPassword
from electrum_ltc.plugins import run_hook
from electrum_ltc.util import format_satoshis, format_satoshis_plain
from electrum_ltc.paymentrequest import PR_UNPAID, PR_PAID, PR_UNKNOWN, PR_EXPIRED
=======
import electrum
from electrum.bitcoin import TYPE_ADDRESS
from electrum import WalletStorage, Wallet
from electrum_gui.kivy.i18n import _
from electrum.contacts import Contacts
from electrum.paymentrequest import InvoiceStore
from electrum.util import profiler, InvalidPassword
from electrum.plugins import run_hook
from electrum.util import format_satoshis, format_satoshis_plain
from electrum.paymentrequest import PR_UNPAID, PR_PAID, PR_UNKNOWN, PR_EXPIRED
>>>>>>> f2d2d618

from kivy.app import App
from kivy.core.window import Window
from kivy.logger import Logger
from kivy.utils import platform
from kivy.properties import (OptionProperty, AliasProperty, ObjectProperty,
                             StringProperty, ListProperty, BooleanProperty)
from kivy.cache import Cache
from kivy.clock import Clock
from kivy.factory import Factory
from kivy.metrics import inch
from kivy.lang import Builder

# lazy imports for factory so that widgets can be used in kv
Factory.register('InstallWizard',
                 module='electrum_ltc_gui.kivy.uix.dialogs.installwizard')
Factory.register('InfoBubble', module='electrum_ltc_gui.kivy.uix.dialogs')
Factory.register('OutputList', module='electrum_ltc_gui.kivy.uix.dialogs')
Factory.register('OutputItem', module='electrum_ltc_gui.kivy.uix.dialogs')


#from kivy.core.window import Window
#Window.softinput_mode = 'below_target'


# delayed imports: for startup speed on android
notification = app = ref = None
util = False


# register widget cache for keeping memory down timeout to forever to cache
# the data
Cache.register('electrum_ltc_widgets', timeout=0)

from kivy.uix.screenmanager import Screen
from kivy.uix.tabbedpanel import TabbedPanel
from kivy.uix.label import Label
from kivy.uix.checkbox import CheckBox
from kivy.uix.switch import Switch
from kivy.core.clipboard import Clipboard

Factory.register('TabbedCarousel', module='electrum_ltc_gui.kivy.uix.screens')

# Register fonts without this you won't be able to use bold/italic...
# inside markup.
from kivy.core.text import Label
Label.register('Roboto',
               'gui/kivy/data/fonts/Roboto.ttf',
               'gui/kivy/data/fonts/Roboto.ttf',
               'gui/kivy/data/fonts/Roboto-Bold.ttf',
               'gui/kivy/data/fonts/Roboto-Bold.ttf')


from electrum_ltc.util import base_units


class ElectrumWindow(App):

    electrum_config = ObjectProperty(None)

    language = StringProperty('en')

    def set_URI(self, uri):
        self.switch_to('send')
        self.send_screen.set_URI(uri)

    def on_new_intent(self, intent):
        if intent.getScheme() != 'litecoin':
            return
        uri = intent.getDataString()
        self.set_URI(uri)

    def on_language(self, instance, language):
        Logger.info('language: {}'.format(language))
        _.switch_lang(language)

    def on_quotes(self, d):
        #Logger.info("on_quotes")
        pass

    def on_history(self, d):
        #Logger.info("on_history")
        if self.history_screen:
            Clock.schedule_once(lambda dt: self.history_screen.update())

    def _get_bu(self):
        return self.electrum_config.get('base_unit', 'LTC')

    def _set_bu(self, value):
        assert value in base_units.keys()
        self.electrum_config.set_key('base_unit', value, True)
        self.update_status()
        if self.history_screen:
            self.history_screen.update()

    base_unit = AliasProperty(_get_bu, _set_bu)
    status = StringProperty('')
    fiat_unit = StringProperty('')

    def on_fiat_unit(self, a, b):
        if self.history_screen:
            self.history_screen.update()

    def decimal_point(self):
        return base_units[self.base_unit]

    def btc_to_fiat(self, amount_str):
        if not amount_str:
            return ''
        rate = run_hook('exchange_rate')
        if not rate:
            return ''
        fiat_amount = self.get_amount(amount_str + ' ' + self.base_unit) * rate / pow(10, 8)
        return "{:.2f}".format(fiat_amount).rstrip('0').rstrip('.')

    def fiat_to_btc(self, fiat_amount):
        if not fiat_amount:
            return ''
        rate = run_hook('exchange_rate')
        if not rate:
            return ''
        satoshis = int(pow(10,8) * Decimal(fiat_amount) / Decimal(rate))
        return format_satoshis_plain(satoshis, self.decimal_point())

    def get_amount(self, amount_str):
        a, u = amount_str.split()
        assert u == self.base_unit
        try:
            x = Decimal(a)
        except:
            return None
        p = pow(10, self.decimal_point())
        return int(p * x)


    _orientation = OptionProperty('landscape',
                                 options=('landscape', 'portrait'))

    def _get_orientation(self):
        return self._orientation

    orientation = AliasProperty(_get_orientation,
                                None,
                                bind=('_orientation',))
    '''Tries to ascertain the kind of device the app is running on.
    Cane be one of `tablet` or `phone`.

    :data:`orientation` is a read only `AliasProperty` Defaults to 'landscape'
    '''

    _ui_mode = OptionProperty('phone', options=('tablet', 'phone'))

    def _get_ui_mode(self):
        return self._ui_mode

    ui_mode = AliasProperty(_get_ui_mode,
                            None,
                            bind=('_ui_mode',))
    '''Defines tries to ascertain the kind of device the app is running on.
    Cane be one of `tablet` or `phone`.

    :data:`ui_mode` is a read only `AliasProperty` Defaults to 'phone'
    '''

    wallet = ObjectProperty(None)
    '''Holds the electrum wallet

    :attr:`wallet` is a `ObjectProperty` defaults to None.
    '''

    def __init__(self, **kwargs):
        # initialize variables
        self._clipboard = Clipboard
        self.info_bubble = None
        self.nfcscanner = None
        self.tabs = None
        self.is_exit = False

        super(ElectrumWindow, self).__init__(**kwargs)

        title = _('Electrum-LTC App')
        self.electrum_config = config = kwargs.get('config', None)
        self.language = config.get('language', 'en')
        self.network = network = kwargs.get('network', None)
        self.plugins = kwargs.get('plugins', [])

        self.gui_object = kwargs.get('gui_object', None)

        #self.config = self.gui_object.config
        self.contacts = Contacts(self.electrum_config)
        self.invoices = InvoiceStore(self.electrum_config)

        # create triggers so as to minimize updation a max of 2 times a sec
        self._trigger_update_wallet =\
            Clock.create_trigger(self.update_wallet, .5)
        self._trigger_update_status =\
            Clock.create_trigger(self.update_status, .5)
        self._trigger_notify_transactions = \
            Clock.create_trigger(self.notify_transactions, 5)
        # cached dialogs
        self._settings_dialog = None
        self._password_dialog = None


    def on_pr(self, pr):
        if pr.verify(self.contacts):
            key = self.invoices.add(pr)
            if self.invoices_screen:
                self.invoices_screen.update()
            status = self.invoices.get_status(key)
            if status == PR_PAID:
                self.show_error("invoice already paid")
                self.send_screen.do_clear()
            else:
                if pr.has_expired():
                    self.show_error(_('Payment request has expired'))
                else:
                    self.switch_to('send')
                    self.send_screen.set_request(pr)
        else:
            self.show_error("invoice error:" + pr.error)
            self.send_screen.do_clear()

    def on_qr(self, data):
        from electrum_ltc.bitcoin import base_decode, is_address
        if is_address(data):
            self.set_URI(data)
            return
        if data.startswith('litecoin:'):
            self.set_URI(data)
            return
        # try to decode transaction
        from electrum_ltc.transaction import Transaction
        try:
            text = base_decode(data, None, base=43).encode('hex')
            tx = Transaction(text)
        except:
            tx = None
        if tx:
            self.tx_dialog(tx)
            return
        # show error
        self.show_error("Unable to decode QR data")

    def update_tab(self, name):
        s = getattr(self, name + '_screen', None)
        if s:
            s.update()

    @profiler
    def update_tabs(self):
        for tab in ['invoices', 'send', 'history', 'receive', 'requests']:
            self.update_tab(tab)

    def switch_to(self, name):
        s = getattr(self, name + '_screen', None)
        if self.send_screen is None:
            s = self.tabs.ids[name + '_screen']
            s.load_screen()
        panel = self.tabs.ids.panel
        tab = self.tabs.ids[name + '_tab']
        panel.switch_to(tab)

    def show_request(self, addr):
        self.switch_to('receive')
        self.receive_screen.screen.address = addr

    def show_pr_details(self, req, status, is_invoice):
        from electrum_ltc.util import format_time
        requestor = req.get('requestor')
        exp = req.get('exp')
        memo = req.get('memo')
        amount = req.get('amount')
        popup = Builder.load_file('gui/kivy/uix/ui_screens/invoice.kv')
        popup.is_invoice = is_invoice
        popup.amount = amount
        popup.requestor = requestor if is_invoice else req.get('address')
        popup.exp = format_time(exp) if exp else ''
        popup.description = memo if memo else ''
        popup.signature = req.get('signature', '')
        popup.status = status
        txid = req.get('txid')
        popup.tx_hash = txid or ''
        popup.on_open = lambda: popup.ids.output_list.update(req.get('outputs', []))
        popup.open()

    def qr_dialog(self, title, data, show_text=False):
        from uix.dialogs.qr_dialog import QRDialog
        popup = QRDialog(title, data, show_text)
        popup.open()

    def scan_qr(self, on_complete):
        if platform != 'android':
            return
        from jnius import autoclass
        from android import activity
        PythonActivity = autoclass('org.renpy.android.PythonActivity')
        Intent = autoclass('android.content.Intent')
        intent = Intent("com.google.zxing.client.android.SCAN")
        intent.putExtra("SCAN_MODE", "QR_CODE_MODE")
        def on_qr_result(requestCode, resultCode, intent):
            if requestCode == 0:
                if resultCode == -1: # RESULT_OK:
                    contents = intent.getStringExtra("SCAN_RESULT")
                    if intent.getStringExtra("SCAN_RESULT_FORMAT") == 'QR_CODE':
                        on_complete(contents)
                    else:
                        self.show_error("wrong format " + intent.getStringExtra("SCAN_RESULT_FORMAT"))
        activity.bind(on_activity_result=on_qr_result)
        try:
            PythonActivity.mActivity.startActivityForResult(intent, 0)
        except:
            self.show_error(_('Could not start Barcode Scanner.') + ' ' + _('Please install the Barcode Scanner app from ZXing'))

    def scan_qr_zxing(self, on_complete):
        # uses zxing embedded lib
        if platform != 'android':
            return
        from jnius import autoclass
        from android import activity
        PythonActivity = autoclass('org.renpy.android.PythonActivity')
        IntentIntegrator = autoclass('com.google.zxing.integration.android.IntentIntegrator')
        integrator = IntentIntegrator(PythonActivity.mActivity)
        def on_qr_result(requestCode, resultCode, intent):
            if requestCode == 0:
                if resultCode == -1: # RESULT_OK:
                    contents = intent.getStringExtra("SCAN_RESULT")
                    if intent.getStringExtra("SCAN_RESULT_FORMAT") == 'QR_CODE':
                        on_complete(contents)
                    else:
                        self.show_error("wrong format " + intent.getStringExtra("SCAN_RESULT_FORMAT"))
        activity.bind(on_activity_result=on_qr_result)
        integrator.initiateScan()

    def build(self):
        return Builder.load_file('gui/kivy/main.kv')

    def _pause(self):
        if platform == 'android':
            # move activity to back
            from jnius import autoclass
            python_act = autoclass('org.renpy.android.PythonActivity')
            mActivity = python_act.mActivity
            mActivity.moveTaskToBack(True)

    def on_start(self):
        ''' This is the start point of the kivy ui
        '''
        import time
        Logger.info('Time to on_start: {} <<<<<<<<'.format(time.clock()))
        win = Window
        win.bind(size=self.on_size, on_keyboard=self.on_keyboard)
        win.bind(on_key_down=self.on_key_down)
        win.softinput_mode = 'below_target'
        self.on_size(win, win.size)
        self.init_ui()
        self.load_wallet_by_name(self.electrum_config.get_wallet_path())
        # init plugins
        run_hook('init_kivy', self)
        # default tab
        self.switch_to('history')
        # bind intent for bitcoin: URI scheme
        if platform == 'android':
            from android import activity
            from jnius import autoclass
            PythonActivity = autoclass('org.renpy.android.PythonActivity')
            mactivity = PythonActivity.mActivity
            self.on_new_intent(mactivity.getIntent())
            activity.bind(on_new_intent=self.on_new_intent)

        # URI passed in config
        uri = self.electrum_config.get('url')
        if uri:
            self.set_URI(uri)

    def get_wallet_path(self):
        if self.wallet:
            return self.wallet.storage.path
        else:
            return ''

    def load_wallet_by_name(self, wallet_path):
        if not wallet_path:
            return
        config = self.electrum_config
        try:
            storage = WalletStorage(wallet_path)
        except IOError:
            self.show_error("Cannot read wallet file")
            return
        if storage.file_exists:
            wallet = Wallet(storage)
            action = wallet.get_action()
        else:
            action = 'new'
        if action is not None:
            # start installation wizard
            Logger.debug('Electrum: Wallet not found. Launching install wizard')
            wizard = Factory.InstallWizard(config, self.network, storage)
            wizard.bind(on_wizard_complete=lambda instance, wallet: self.load_wallet(wallet))
            wizard.run(action)
        else:
            self.load_wallet(wallet)
        self.on_resume()

    def on_stop(self):
        self.stop_wallet()

    def stop_wallet(self):
        if self.wallet:
            self.wallet.stop_threads()

    def on_key_down(self, instance, key, keycode, codepoint, modifiers):
        if 'ctrl' in modifiers:
            # q=24 w=25
            if keycode in (24, 25):
                self.stop()
            elif keycode == 27:
                # r=27
                # force update wallet
                self.update_wallet()
            elif keycode == 112:
                # pageup
                #TODO move to next tab
                pass
            elif keycode == 117:
                # pagedown
                #TODO move to prev tab
                pass
        #TODO: alt+tab_number to activate the particular tab

    def on_keyboard(self, instance, key, keycode, codepoint, modifiers):
        if key == 27 and self.is_exit is False:
            self.is_exit = True
            self.show_info(_('Press again to exit'))
            return True
        self.is_exit = False
        # override settings button
        if key in (319, 282): #f1/settings button on android
            #self.gui.main_gui.toggle_settings(self)
            return True

    def settings_dialog(self):
        if self._settings_dialog is None:
            from uix.dialogs.settings import SettingsDialog
            self._settings_dialog = SettingsDialog(self)
        self._settings_dialog.update()
        self._settings_dialog.open()

    def popup_dialog(self, name):
        if name == 'settings':
            self.settings_dialog()
        elif name == 'wallets':
            from uix.dialogs.wallets import WalletDialog
            d = WalletDialog()
            d.open()
        else:
            popup = Builder.load_file('gui/kivy/uix/ui_screens/'+name+'.kv')
            popup.open()

    @profiler
    def init_ui(self):
        ''' Initialize The Ux part of electrum. This function performs the basic
        tasks of setting up the ui.
        '''
        from weakref import ref

        self.funds_error = False
        # setup UX
        self.screens = {}

        #setup lazy imports for mainscreen
        Factory.register('AnimatedPopup',
                         module='electrum_ltc_gui.kivy.uix.dialogs')
        Factory.register('QRCodeWidget',
                         module='electrum_ltc_gui.kivy.uix.qrcodewidget')

        # preload widgets. Remove this if you want to load the widgets on demand
        #Cache.append('electrum_ltc_widgets', 'AnimatedPopup', Factory.AnimatedPopup())
        #Cache.append('electrum_ltc_widgets', 'QRCodeWidget', Factory.QRCodeWidget())

        # load and focus the ui
        self.root.manager = self.root.ids['manager']

        self.history_screen = None
        self.contacts_screen = None
        self.send_screen = None
        self.invoices_screen = None
        self.receive_screen = None
        self.requests_screen = None

        self.icon = "icons/electrum-ltc.png"

        # connect callbacks
        if self.network:
            interests = ['updated', 'status', 'new_transaction']
            self.network.register_callback(self.on_network, interests)

        #self.wallet = None
        self.tabs = self.root.ids['tabs']

    def on_network(self, event, *args):
        if event == 'updated':
            self._trigger_update_wallet()
        elif event == 'status':
            self._trigger_update_status()
        elif event == 'new_transaction':
            self._trigger_notify_transactions(*args)

    @profiler
    def load_wallet(self, wallet):
        self.stop_wallet()
        self.wallet = wallet
        self.wallet.start_threads(self.network)
        self.current_account = self.wallet.storage.get('current_account', None)
        self.update_wallet()
        # Once GUI has been initialized check if we want to announce something
        # since the callback has been called before the GUI was initialized
        if self.receive_screen:
            self.receive_screen.clear()
        self.update_tabs()
        self.notify_transactions()
        run_hook('load_wallet', wallet, self)

    def update_status(self, *dt):
        if not self.wallet:
            self.status = _("No Wallet")
            return
        if self.network is None or not self.network.is_running():
            self.status = _("Offline")
        elif self.network.is_connected():
            server_height = self.network.get_server_height()
            server_lag = self.network.get_local_height() - server_height
            if not self.wallet.up_to_date or server_height == 0:
                self.status = _("Synchronizing...")
            elif server_lag > 1:
                self.status = _("Server lagging (%d blocks)"%server_lag)
            else:
                c, u, x = self.wallet.get_account_balance(self.current_account)
                text = self.format_amount(c+x+u)
                self.status = str(text.strip() + ' ' + self.base_unit)
        else:
            self.status = _("Not connected")

    def get_max_amount(self):
        inputs = self.wallet.get_spendable_coins(None)
        addr = str(self.send_screen.screen.address) or self.wallet.dummy_address()
        amount, fee = self.wallet.get_max_amount(self.electrum_config, inputs, (TYPE_ADDRESS, addr), None)
        return format_satoshis_plain(amount, self.decimal_point())

    def format_amount(self, x, is_diff=False, whitespaces=False):
        return format_satoshis(x, is_diff, 0, self.decimal_point(), whitespaces)

    def format_amount_and_units(self, x):
        return format_satoshis_plain(x, self.decimal_point()) + ' ' + self.base_unit

    @profiler
    def update_wallet(self, *dt):
        self._trigger_update_status()
        if self.wallet and (self.wallet.up_to_date or not self.network or not self.network.is_connected()):
            self.update_tabs()

    @profiler
    def notify_transactions(self, *dt):
        if not self.network or not self.network.is_connected():
            return
        # temporarily disabled for merge
        return
        iface = self.network
        ptfn = iface.pending_transactions_for_notifications
        if len(ptfn) > 0:
            # Combine the transactions if there are more then three
            tx_amount = len(ptfn)
            if(tx_amount >= 3):
                total_amount = 0
                for tx in ptfn:
                    is_relevant, is_mine, v, fee = self.wallet.get_tx_value(tx)
                    if(v > 0):
                        total_amount += v
                self.notify(_("{txs}s new transactions received. Total amount"
                              "received in the new transactions {amount}s"
                              "{unit}s").format(txs=tx_amount,
                                    amount=self.format_amount(total_amount),
                                    unit=self.base_unit()))

                iface.pending_transactions_for_notifications = []
            else:
              for tx in iface.pending_transactions_for_notifications:
                  if tx:
                      iface.pending_transactions_for_notifications.remove(tx)
                      is_relevant, is_mine, v, fee = self.wallet.get_tx_value(tx)
                      if(v > 0):
                          self.notify(
                              _("{txs} new transaction received. {amount} {unit}").
                              format(txs=tx_amount, amount=self.format_amount(v),
                                     unit=self.base_unit))

    def notify(self, message):
        try:
            global notification, os
            if not notification:
                from plyer import notification
            icon = (os.path.dirname(os.path.realpath(__file__))
                    + '/../../' + self.icon)
            notification.notify('Electrum-LTC', message,
                            app_icon=icon, app_name='Electrum-LTC')
        except ImportError:
            Logger.Error('Notification: needs plyer; `sudo pip install plyer`')

    def on_pause(self):
        # pause nfc
        if self.nfcscanner:
            self.nfcscanner.nfc_disable()
        return True

    def on_resume(self):
        if self.nfcscanner:
            self.nfcscanner.nfc_enable()

    def on_size(self, instance, value):
        width, height = value
        self._orientation = 'landscape' if width > height else 'portrait'
        self._ui_mode = 'tablet' if min(width, height) > inch(3.51) else 'phone'

    def on_ref_label(self, label, touch):
        if label.touched:
            label.touched = False
            self.qr_dialog(label.name, label.data, True)
        else:
            label.touched = True
            self._clipboard.copy(label.data)
            Clock.schedule_once(lambda dt: self.show_info(_('Text copied to clipboard.\nTap again to display it as QR code.')))

    def set_send(self, address, amount, label, message):
        self.send_payment(address, amount=amount, label=label, message=message)

    def show_error(self, error, width='200dp', pos=None, arrow_pos=None,
        exit=False, icon='atlas://gui/kivy/theming/light/error', duration=0,
        modal=False):
        ''' Show a error Message Bubble.
        '''
        self.show_info_bubble( text=error, icon=icon, width=width,
            pos=pos or Window.center, arrow_pos=arrow_pos, exit=exit,
            duration=duration, modal=modal)

    def show_info(self, error, width='200dp', pos=None, arrow_pos=None,
        exit=False, duration=0, modal=False):
        ''' Show a Info Message Bubble.
        '''
        self.show_error(error, icon='atlas://gui/kivy/theming/light/important',
            duration=duration, modal=modal, exit=exit, pos=pos,
            arrow_pos=arrow_pos)

    def show_info_bubble(self, text=_('Hello World'), pos=None, duration=0,
        arrow_pos='bottom_mid', width=None, icon='', modal=False, exit=False):
        '''Method to show a Information Bubble

        .. parameters::
            text: Message to be displayed
            pos: position for the bubble
            duration: duration the bubble remains on screen. 0 = click to hide
            width: width of the Bubble
            arrow_pos: arrow position for the bubble
        '''
        info_bubble = self.info_bubble
        if not info_bubble:
            info_bubble = self.info_bubble = Factory.InfoBubble()

        win = Window
        if info_bubble.parent:
            win.remove_widget(info_bubble
                                 if not info_bubble.modal else
                                 info_bubble._modal_view)

        if not arrow_pos:
            info_bubble.show_arrow = False
        else:
            info_bubble.show_arrow = True
            info_bubble.arrow_pos = arrow_pos
        img = info_bubble.ids.img
        if text == 'texture':
            # icon holds a texture not a source image
            # display the texture in full screen
            text = ''
            img.texture = icon
            info_bubble.fs = True
            info_bubble.show_arrow = False
            img.allow_stretch = True
            info_bubble.dim_background = True
            info_bubble.background_image = 'atlas://gui/kivy/theming/light/card'
        else:
            info_bubble.fs = False
            info_bubble.icon = icon
            #if img.texture and img._coreimage:
            #    img.reload()
            img.allow_stretch = False
            info_bubble.dim_background = False
            info_bubble.background_image = 'atlas://data/images/defaulttheme/bubble'
        info_bubble.message = text
        if not pos:
            pos = (win.center[0], win.center[1] - (info_bubble.height/2))
        info_bubble.show(pos, duration, width, modal=modal, exit=exit)

    def tx_dialog(self, tx):
        from uix.dialogs.tx_dialog import TxDialog
        d = TxDialog(self, tx)
        d.open()

    def sign_tx(self, *args):
        threading.Thread(target=self._sign_tx, args=args).start()

    def _sign_tx(self, tx, password, on_success, on_failure):
        try:
            self.wallet.sign_transaction(tx, password)
        except InvalidPassword:
            Clock.schedule_once(lambda dt: on_failure(_("Invalid PIN")))
            return
        Clock.schedule_once(lambda dt: on_success(tx))

    def _broadcast_thread(self, tx, on_complete):
        ok, txid = self.network.broadcast(tx)
        Clock.schedule_once(lambda dt: on_complete(ok, txid))

    def broadcast(self, tx, pr=None):
        def on_complete(ok, txid):
            self.show_info(txid)
            if ok and pr:
                pr.set_paid(tx.hash())
                self.invoices.save()
                self.update_tab('invoices')

        if self.network and self.network.is_connected():
            self.show_info(_('Sending'))
            threading.Thread(target=self._broadcast_thread, args=(tx, on_complete)).start()
        else:
            self.show_info(_('Cannot broadcast transaction') + ':\n' + _('Not connected'))

    def description_dialog(self, screen):
        from uix.dialogs.label_dialog import LabelDialog
        text = screen.message
        def callback(text):
            screen.message = text
        d = LabelDialog(_('Enter description'), text, callback)
        d.open()

    @profiler
    def amount_dialog(self, screen, show_max):
        from uix.dialogs.amount_dialog import AmountDialog
        amount = screen.amount
        if amount:
            amount, u = str(amount).split()
            assert u == self.base_unit
        def cb(amount):
            screen.amount = amount
        popup = AmountDialog(show_max, amount, cb)
        popup.open()

    def protected(self, msg, f, args):
        if self.wallet.use_encryption:
            self.password_dialog(msg, f, args)
        else:
            apply(f, args + (None,))

    def delete_wallet(self, name):
        basename = os.path.basename(name)
        def f(pw):
            if self.wallet.use_encryption:
                try:
                    self.wallet.check_password(old_password)
                except:
                    self.show_error("Invalid PIN")
                    return
            os.unlink, (name,)
            self.show_error("File %s removed."%basename)
        self.protected(_("Enter your PIN code to delete %s") % basename, f, ())

    def show_seed(self, label):
        self.protected(_("Enter your PIN code in order to decrypt your seed"), self._show_seed, (label,))

    def _show_seed(self, label, password):
        if self.wallet.use_encryption and password is None:
            return
        try:
            seed = self.wallet.get_seed(password)
        except:
            self.show_error("Invalid PIN")
            return
        label.text = _('Seed') + ':\n' + seed

    def change_password(self, cb):
        if self.wallet.use_encryption:
            self.protected(_("Changing PIN code.") + '\n' + _("Enter your current PIN:"), self._change_password, (cb,))
        else:
            self._change_password(cb, None)

    def _change_password(self, cb, old_password):
        if self.wallet.use_encryption:
            if old_password is None:
                return
            try:
                self.wallet.check_password(old_password)
            except InvalidPassword:
                self.show_error("Invalid PIN")
                return
        self.password_dialog(_('Enter new PIN'), self._change_password2, (cb, old_password,))

    def _change_password2(self, cb, old_password, new_password):
        self.password_dialog(_('Confirm new PIN'), self._change_password3, (cb, old_password, new_password))

    def _change_password3(self, cb, old_password, new_password, confirmed_password):
        if new_password == confirmed_password:
            self.wallet.update_password(old_password, new_password)
            cb()
        else:
            self.show_error("PIN numbers do not match")

    def password_dialog(self, msg, f, args):
        def callback(pw):
            Clock.schedule_once(lambda x: apply(f, args + (pw,)), 0.1)
        if self._password_dialog is None:
            from uix.dialogs.password_dialog import PasswordDialog
            self._password_dialog = PasswordDialog()
        self._password_dialog.init(msg, callback)
        self._password_dialog.open()
<|MERGE_RESOLUTION|>--- conflicted
+++ resolved
@@ -7,8 +7,8 @@
 from decimal import Decimal
 import threading
 
-<<<<<<< HEAD
 import electrum_ltc as electrum
+from electrum_ltc.bitcoin import TYPE_ADDRESS
 from electrum_ltc import WalletStorage, Wallet
 from electrum_ltc_gui.kivy.i18n import _
 from electrum_ltc.contacts import Contacts
@@ -17,18 +17,6 @@
 from electrum_ltc.plugins import run_hook
 from electrum_ltc.util import format_satoshis, format_satoshis_plain
 from electrum_ltc.paymentrequest import PR_UNPAID, PR_PAID, PR_UNKNOWN, PR_EXPIRED
-=======
-import electrum
-from electrum.bitcoin import TYPE_ADDRESS
-from electrum import WalletStorage, Wallet
-from electrum_gui.kivy.i18n import _
-from electrum.contacts import Contacts
-from electrum.paymentrequest import InvoiceStore
-from electrum.util import profiler, InvalidPassword
-from electrum.plugins import run_hook
-from electrum.util import format_satoshis, format_satoshis_plain
-from electrum.paymentrequest import PR_UNPAID, PR_PAID, PR_UNKNOWN, PR_EXPIRED
->>>>>>> f2d2d618
 
 from kivy.app import App
 from kivy.core.window import Window
