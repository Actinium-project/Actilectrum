Before compiling, create packages: `contrib/make_packages`

Commands::

    `make theming` to make a atlas out of a list of pngs

    `make apk` to make a apk


If something in included modules like kivy or any other module changes
then you need to rebuild the distribution. To do so:

<<<<<<< HEAD
   `rm -rf electrum-ltc/.buildozer/android/platform/python-for-android/dist`
=======
   `rm -rf electrum/.buildozer/android/platform/python-for-android/dist`


Note:
  python-for-android must be patched with:
  git pull git@github.com:denys-duchier/python-for-android.git fix-recursive-delete
>>>>>>> 32098b0e
<|MERGE_RESOLUTION|>--- conflicted
+++ resolved
@@ -10,13 +10,9 @@
 If something in included modules like kivy or any other module changes
 then you need to rebuild the distribution. To do so:
 
-<<<<<<< HEAD
    `rm -rf electrum-ltc/.buildozer/android/platform/python-for-android/dist`
-=======
-   `rm -rf electrum/.buildozer/android/platform/python-for-android/dist`
 
 
 Note:
   python-for-android must be patched with:
-  git pull git@github.com:denys-duchier/python-for-android.git fix-recursive-delete
->>>>>>> 32098b0e
+  git pull git@github.com:denys-duchier/python-for-android.git fix-recursive-delete