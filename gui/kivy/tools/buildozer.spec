--- conflicted
+++ resolved
@@ -32,11 +32,7 @@
 #version = 1.9.8
 
 # (list) Application requirements
-<<<<<<< HEAD
-requirements = requests, dnspython, openssl, pil, qrcode, ecdsa, pbkdf2, ltc_scrypt, plyer==master, kivy==master
-=======
 requirements = openssl, pil, plyer==master, kivy==master
->>>>>>> 3746050f
 
 # (str) Presplash of the application
 presplash.filename = %(source.dir)s/gui/kivy/theming/splash.png
