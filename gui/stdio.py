--- conflicted
+++ resolved
@@ -7,17 +7,10 @@
 from decimal import Decimal
 _ = lambda x:x
 #from i18n import _
-<<<<<<< HEAD
 from electrum_ltc import WalletStorage, Wallet
 from electrum_ltc.util import format_satoshis, set_verbosity
-from electrum_ltc.bitcoin import is_valid, COIN, TYPE_ADDRESS
+from electrum_ltc.bitcoin import is_address, COIN, TYPE_ADDRESS
 from electrum_ltc.network import filter_protocol
-=======
-from electrum import WalletStorage, Wallet
-from electrum.util import format_satoshis, set_verbosity
-from electrum.bitcoin import is_address, COIN, TYPE_ADDRESS
-from electrum.network import filter_protocol
->>>>>>> 5f35081b
 import sys, getpass, datetime
 
 # minimal fdisk like gui for console usage
@@ -176,13 +169,8 @@
         while self.done == 0: self.main_command()
 
     def do_send(self):
-<<<<<<< HEAD
-        if not is_valid(self.str_recipient):
+        if not is_address(self.str_recipient):
             print(_('Invalid Litecoin address'))
-=======
-        if not is_address(self.str_recipient):
-            print(_('Invalid Bitcoin address'))
->>>>>>> 5f35081b
             return
         try:
             amount = int(Decimal(self.str_amount) * COIN)
