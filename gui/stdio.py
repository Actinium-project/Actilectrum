--- conflicted
+++ resolved
@@ -1,18 +1,10 @@
 from decimal import Decimal
 _ = lambda x:x
 #from i18n import _
-<<<<<<< HEAD
 from electrum_ltc import WalletStorage, Wallet
 from electrum_ltc.util import format_satoshis, set_verbosity
 from electrum_ltc.bitcoin import is_address, COIN, TYPE_ADDRESS
-from electrum_ltc.network import filter_protocol
-import sys, getpass, datetime
-=======
-from electrum import WalletStorage, Wallet
-from electrum.util import format_satoshis, set_verbosity
-from electrum.bitcoin import is_address, COIN, TYPE_ADDRESS
 import getpass, datetime
->>>>>>> 580f2da1
 
 # minimal fdisk like gui for console usage
 # written by rofl0r, with some bits stolen from the text gui (ncurses)
