# -*- coding: utf-8 -*-

from decimal import Decimal

from PyQt5.QtCore import *
from PyQt5.QtGui import *
from PyQt5.QtWidgets import (QLineEdit, QStyle, QStyleOptionFrame)

<<<<<<< HEAD
from electrum_ltc.util import format_satoshis_plain, decimal_point_to_base_unit_name, FEERATE_PRECISION
=======
from electrum.util import (format_satoshis_plain, decimal_point_to_base_unit_name,
                           FEERATE_PRECISION, quantize_feerate)
>>>>>>> f0daf2d3


class MyLineEdit(QLineEdit):
    frozen = pyqtSignal()

    def setFrozen(self, b):
        self.setReadOnly(b)
        self.setFrame(not b)
        self.frozen.emit()

class AmountEdit(MyLineEdit):
    shortcut = pyqtSignal()

    def __init__(self, base_unit, is_int=False, parent=None):
        QLineEdit.__init__(self, parent)
        # This seems sufficient for hundred-BTC amounts with 8 decimals
        self.setFixedWidth(140)
        self.base_unit = base_unit
        self.textChanged.connect(self.numbify)
        self.is_int = is_int
        self.is_shortcut = False
        self.help_palette = QPalette()
        self.extra_precision = 0

    def decimal_point(self):
        return 8

    def max_precision(self):
        return self.decimal_point() + self.extra_precision

    def numbify(self):
        text = self.text().strip()
        if text == '!':
            self.shortcut.emit()
            return
        pos = self.cursorPosition()
        chars = '0123456789'
        if not self.is_int: chars +='.'
        s = ''.join([i for i in text if i in chars])
        if not self.is_int:
            if '.' in s:
                p = s.find('.')
                s = s.replace('.','')
                s = s[:p] + '.' + s[p:p+self.max_precision()]
        self.setText(s)
        # setText sets Modified to False.  Instead we want to remember
        # if updates were because of user modification.
        self.setModified(self.hasFocus())
        self.setCursorPosition(pos)

    def paintEvent(self, event):
        QLineEdit.paintEvent(self, event)
        if self.base_unit:
            panel = QStyleOptionFrame()
            self.initStyleOption(panel)
            textRect = self.style().subElementRect(QStyle.SE_LineEditContents, panel, self)
            textRect.adjust(2, 0, -10, 0)
            painter = QPainter(self)
            painter.setPen(self.help_palette.brush(QPalette.Disabled, QPalette.Text).color())
            painter.drawText(textRect, Qt.AlignRight | Qt.AlignVCenter, self.base_unit())

    def get_amount(self):
        try:
            return (int if self.is_int else Decimal)(str(self.text()))
        except:
            return None

    def setAmount(self, x):
        self.setText("%d"%x)


class BTCAmountEdit(AmountEdit):

    def __init__(self, decimal_point, is_int=False, parent=None):
        AmountEdit.__init__(self, self._base_unit, is_int, parent)
        self.decimal_point = decimal_point

    def _base_unit(self):
        return decimal_point_to_base_unit_name(self.decimal_point())

    def get_amount(self):
        try:
            x = Decimal(str(self.text()))
        except:
            return None
        # scale it to max allowed precision, make it an int
        power = pow(10, self.max_precision())
        max_prec_amount = int(power * x)
        # if the max precision is simply what unit conversion allows, just return
        if self.max_precision() == self.decimal_point():
            return max_prec_amount
        # otherwise, scale it back to the expected unit
        amount = Decimal(max_prec_amount) / pow(10, self.max_precision()-self.decimal_point())
        return Decimal(amount) if not self.is_int else int(amount)

    def setAmount(self, amount):
        if amount is None:
            self.setText(" ") # Space forces repaint in case units changed
        else:
            self.setText(format_satoshis_plain(amount, self.decimal_point()))


class FeerateEdit(BTCAmountEdit):

    def __init__(self, decimal_point, is_int=False, parent=None):
        super().__init__(decimal_point, is_int, parent)
        self.extra_precision = FEERATE_PRECISION

    def _base_unit(self):
        return 'sat/byte'

    def get_amount(self):
        sat_per_byte_amount = BTCAmountEdit.get_amount(self)
        return quantize_feerate(sat_per_byte_amount)

    def setAmount(self, amount):
        amount = quantize_feerate(amount)
        super().setAmount(amount)<|MERGE_RESOLUTION|>--- conflicted
+++ resolved
@@ -6,12 +6,8 @@
 from PyQt5.QtGui import *
 from PyQt5.QtWidgets import (QLineEdit, QStyle, QStyleOptionFrame)
 
-<<<<<<< HEAD
-from electrum_ltc.util import format_satoshis_plain, decimal_point_to_base_unit_name, FEERATE_PRECISION
-=======
-from electrum.util import (format_satoshis_plain, decimal_point_to_base_unit_name,
-                           FEERATE_PRECISION, quantize_feerate)
->>>>>>> f0daf2d3
+from electrum_ltc.util import (format_satoshis_plain, decimal_point_to_base_unit_name,
+                               FEERATE_PRECISION, quantize_feerate)
 
 
 class MyLineEdit(QLineEdit):
