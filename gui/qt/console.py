from __future__ import absolute_import
from __future__ import division
from __future__ import print_function
from __future__ import unicode_literals

import six
# source: http://stackoverflow.com/questions/2758159/how-to-embed-a-python-interpreter-in-a-pyqt-widget

import sys, os, re
import traceback, platform
<<<<<<< HEAD
from PyQt4 import QtCore
from PyQt4 import QtGui
from electrum_ltc import util
=======
from PyQt5 import QtCore
from PyQt5 import QtGui
from PyQt5 import QtWidgets
from electrum import util
>>>>>>> 2239cb96


if platform.system() == 'Windows':
    MONOSPACE_FONT = 'Lucida Console'
elif platform.system() == 'Darwin':
    MONOSPACE_FONT = 'Monaco'
else:
    MONOSPACE_FONT = 'monospace'


class Console(QtWidgets.QPlainTextEdit):
    def __init__(self, prompt='>> ', startup_message='', parent=None):
        QtWidgets.QPlainTextEdit.__init__(self, parent)

        self.prompt = prompt
        self.history = []
        self.namespace = {}
        self.construct = []

        self.setGeometry(50, 75, 600, 400)
        self.setWordWrapMode(QtGui.QTextOption.WrapAnywhere)
        self.setUndoRedoEnabled(False)
        self.document().setDefaultFont(QtGui.QFont(MONOSPACE_FONT, 10, QtGui.QFont.Normal))
        self.showMessage(startup_message)

        self.updateNamespace({'run':self.run_script})
        self.set_json(False)

    def set_json(self, b):
        self.is_json = b

    def run_script(self, filename):
        with open(filename) as f:
            script = f.read()

        # eval is generally considered bad practice. use it wisely!
        result = eval(script, self.namespace, self.namespace)



    def updateNamespace(self, namespace):
        self.namespace.update(namespace)

    def showMessage(self, message):
        self.appendPlainText(message)
        self.newPrompt()

    def clear(self):
        self.setPlainText('')
        self.newPrompt()

    def newPrompt(self):
        if self.construct:
            prompt = '.' * len(self.prompt)
        else:
            prompt = self.prompt

        self.completions_pos = self.textCursor().position()
        self.completions_visible = False

        self.appendPlainText(prompt)
        self.moveCursor(QtGui.QTextCursor.End)

    def getCommand(self):
        doc = self.document()
        curr_line = doc.findBlockByLineNumber(doc.lineCount() - 1).text()
        curr_line = curr_line.rstrip()
        curr_line = curr_line[len(self.prompt):]
        return curr_line

    def setCommand(self, command):
        if self.getCommand() == command:
            return

        doc = self.document()
        curr_line = doc.findBlockByLineNumber(doc.lineCount() - 1).text()
        self.moveCursor(QtGui.QTextCursor.End)
        for i in range(len(curr_line) - len(self.prompt)):
            self.moveCursor(QtGui.QTextCursor.Left, QtGui.QTextCursor.KeepAnchor)

        self.textCursor().removeSelectedText()
        self.textCursor().insertText(command)
        self.moveCursor(QtGui.QTextCursor.End)

    def show_completions(self, completions):
        if self.completions_visible:
            self.hide_completions()

        c = self.textCursor()
        c.setPosition(self.completions_pos)

        completions = map(lambda x: x.split('.')[-1], completions)
        t = '\n' + ' '.join(completions)
        if len(t) > 500:
            t = t[:500] + '...'
        c.insertText(t)
        self.completions_end = c.position()

        self.moveCursor(QtGui.QTextCursor.End)
        self.completions_visible = True

    def hide_completions(self):
        if not self.completions_visible:
            return
        c = self.textCursor()
        c.setPosition(self.completions_pos)
        l = self.completions_end - self.completions_pos
        for x in range(l): c.deleteChar()

        self.moveCursor(QtGui.QTextCursor.End)
        self.completions_visible = False

    def getConstruct(self, command):
        if self.construct:
            prev_command = self.construct[-1]
            self.construct.append(command)
            if not prev_command and not command:
                ret_val = '\n'.join(self.construct)
                self.construct = []
                return ret_val
            else:
                return ''
        else:
            if command and command[-1] == (':'):
                self.construct.append(command)
                return ''
            else:
                return command

    def getHistory(self):
        return self.history

    def setHisory(self, history):
        self.history = history

    def addToHistory(self, command):
        if command[0:1] == ' ':
            return

        if command and (not self.history or self.history[-1] != command):
            self.history.append(command)
        self.history_index = len(self.history)

    def getPrevHistoryEntry(self):
        if self.history:
            self.history_index = max(0, self.history_index - 1)
            return self.history[self.history_index]
        return ''

    def getNextHistoryEntry(self):
        if self.history:
            hist_len = len(self.history)
            self.history_index = min(hist_len, self.history_index + 1)
            if self.history_index < hist_len:
                return self.history[self.history_index]
        return ''

    def getCursorPosition(self):
        c = self.textCursor()
        return c.position() - c.block().position() - len(self.prompt)

    def setCursorPosition(self, position):
        self.moveCursor(QtGui.QTextCursor.StartOfLine)
        for i in range(len(self.prompt) + position):
            self.moveCursor(QtGui.QTextCursor.Right)

    def register_command(self, c, func):
        methods = { c: func}
        self.updateNamespace(methods)


    def runCommand(self):
        command = self.getCommand()
        self.addToHistory(command)

        command = self.getConstruct(command)

        if command:
            tmp_stdout = sys.stdout

            class stdoutProxy():
                def __init__(self, write_func):
                    self.write_func = write_func
                    self.skip = False

                def flush(self):
                    pass

                def write(self, text):
                    if not self.skip:
                        stripped_text = text.rstrip('\n')
                        self.write_func(stripped_text)
                        QtCore.QCoreApplication.processEvents()
                    self.skip = not self.skip

            if type(self.namespace.get(command)) == type(lambda:None):
                self.appendPlainText("'%s' is a function. Type '%s()' to use it in the Python console."%(command, command))
                self.newPrompt()
                return

            sys.stdout = stdoutProxy(self.appendPlainText)
            try:
                try:
                    # eval is generally considered bad practice. use it wisely!
                    result = eval(command, self.namespace, self.namespace)
                    if result != None:
                        if self.is_json:
                            util.print_msg(util.json_encode(result))
                        else:
                            self.appendPlainText(repr(result))
                except SyntaxError:
                    # exec is generally considered bad practice. use it wisely!
                    exec(command) in self.namespace
            except SystemExit:
                self.close()
            except Exception:
                traceback_lines = traceback.format_exc().split('\n')
                # Remove traceback mentioning this file, and a linebreak
                for i in (3,2,1,-1):
                    traceback_lines.pop(i)
                self.appendPlainText('\n'.join(traceback_lines))
            sys.stdout = tmp_stdout
        self.newPrompt()
        self.set_json(False)


    def keyPressEvent(self, event):
        if event.key() == QtCore.Qt.Key_Tab:
            self.completions()
            return

        self.hide_completions()

        if event.key() in (QtCore.Qt.Key_Enter, QtCore.Qt.Key_Return):
            self.runCommand()
            return
        if event.key() == QtCore.Qt.Key_Home:
            self.setCursorPosition(0)
            return
        if event.key() == QtCore.Qt.Key_PageUp:
            return
        elif event.key() in (QtCore.Qt.Key_Left, QtCore.Qt.Key_Backspace):
            if self.getCursorPosition() == 0:
                return
        elif event.key() == QtCore.Qt.Key_Up:
            self.setCommand(self.getPrevHistoryEntry())
            return
        elif event.key() == QtCore.Qt.Key_Down:
            self.setCommand(self.getNextHistoryEntry())
            return
        elif event.key() == QtCore.Qt.Key_L and event.modifiers() == QtCore.Qt.ControlModifier:
            self.clear()

        super(Console, self).keyPressEvent(event)



    def completions(self):
        cmd = self.getCommand()
        lastword = re.split(' |\(|\)',cmd)[-1]
        beginning = cmd[0:-len(lastword)]

        path = lastword.split('.')
        ns = self.namespace.keys()

        if len(path) == 1:
            ns = ns
            prefix = ''
        else:
            obj = self.namespace.get(path[0])
            prefix = path[0] + '.'
            ns = dir(obj)


        completions = []
        for x in ns:
            if x[0] == '_':continue
            xx = prefix + x
            if xx.startswith(lastword):
                completions.append(xx)
        completions.sort()

        if not completions:
            self.hide_completions()
        elif len(completions) == 1:
            self.hide_completions()
            self.setCommand(beginning + completions[0])
        else:
            # find common prefix
            p = os.path.commonprefix(completions)
            if len(p)>len(lastword):
                self.hide_completions()
                self.setCommand(beginning + p)
            else:
                self.show_completions(completions)


welcome_message = '''
   ---------------------------------------------------------------
     Welcome to a primitive Python interpreter.
   ---------------------------------------------------------------
'''

if __name__ == '__main__':
    app = QtWidgets.QApplication(sys.argv)
    console = Console(startup_message=welcome_message)
    console.updateNamespace({'myVar1' : app, 'myVar2' : 1234})
    console.show()
    sys.exit(app.exec_())<|MERGE_RESOLUTION|>--- conflicted
+++ resolved
@@ -8,16 +8,10 @@
 
 import sys, os, re
 import traceback, platform
-<<<<<<< HEAD
-from PyQt4 import QtCore
-from PyQt4 import QtGui
-from electrum_ltc import util
-=======
 from PyQt5 import QtCore
 from PyQt5 import QtGui
 from PyQt5 import QtWidgets
-from electrum import util
->>>>>>> 2239cb96
+from electrum_ltc import util
 
 
 if platform.system() == 'Windows':
