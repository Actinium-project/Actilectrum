#!/usr/bin/env python
#
# Electrum - lightweight Bitcoin client
# Copyright (C) 2012 thomasv@gitorious
#
# This program is free software: you can redistribute it and/or modify
# it under the terms of the GNU General Public License as published by
# the Free Software Foundation, either version 3 of the License, or
# (at your option) any later version.
#
# This program is distributed in the hope that it will be useful,
# but WITHOUT ANY WARRANTY; without even the implied warranty of
# MERCHANTABILITY or FITNESS FOR A PARTICULAR PURPOSE. See the
# GNU General Public License for more details.
#
# You should have received a copy of the GNU General Public License
# along with this program. If not, see <http://www.gnu.org/licenses/>.

import sys, time, threading
import os.path, json, traceback
import shutil
import socket
import webbrowser
import csv
from decimal import Decimal
import base64
from functools import partial

import PyQt4
from PyQt4.QtGui import *
from PyQt4.QtCore import *
import PyQt4.QtCore as QtCore

import icons_rc

from electrum_ltc.bitcoin import MIN_RELAY_TX_FEE, COIN, is_valid
from electrum_ltc.plugins import run_hook
from electrum_ltc.i18n import _
from electrum_ltc.util import block_explorer, block_explorer_info, block_explorer_URL
from electrum_ltc.util import format_satoshis, format_satoshis_plain, format_time
from electrum_ltc.util import PrintError, NotEnoughFunds, StoreDict
from electrum_ltc import Transaction
from electrum_ltc import mnemonic
from electrum_ltc import util, bitcoin, commands, Wallet
from electrum_ltc import SimpleConfig, Wallet, WalletStorage
from electrum_ltc import Imported_Wallet
from electrum_ltc import paymentrequest

from amountedit import BTCAmountEdit, MyLineEdit, BTCkBEdit
from network_dialog import NetworkDialog
from qrcodewidget import QRCodeWidget, QRDialog
from qrtextedit import ScanQRTextEdit, ShowQRTextEdit
from transaction_dialog import show_transaction





from electrum_ltc import ELECTRUM_VERSION
import re

from util import *


class StatusBarButton(QPushButton):
    def __init__(self, icon, tooltip, func):
        QPushButton.__init__(self, icon, '')
        self.setToolTip(tooltip)
        self.setFlat(True)
        self.setMaximumWidth(25)
        self.clicked.connect(self.onPress)
        self.func = func
        self.setIconSize(QSize(25,25))

    def onPress(self, checked=False):
        '''Drops the unwanted PyQt4 "checked" argument'''
        self.func()

    def keyPressEvent(self, e):
        if e.key() == QtCore.Qt.Key_Return:
            self.func()


from electrum_ltc.paymentrequest import PR_UNPAID, PR_PAID, PR_UNKNOWN, PR_EXPIRED
from electrum_ltc.paymentrequest import PaymentRequest, get_payment_request

pr_icons = {
    PR_UNPAID:":icons/unpaid.png",
    PR_PAID:":icons/confirmed.png",
    PR_EXPIRED:":icons/expired.png"
}

pr_tooltips = {
    PR_UNPAID:_('Pending'),
    PR_PAID:_('Paid'),
    PR_EXPIRED:_('Expired')
}

expiration_values = [
    (_('1 hour'), 60*60),
    (_('1 day'), 24*64*64),
    (_('1 week'), 7*24*60*60),
    (_('Never'), None)
]



class ElectrumWindow(QMainWindow, PrintError):
    labelsChanged = pyqtSignal()

    def __init__(self, config, network, gui_object):
        QMainWindow.__init__(self)

        self.config = config
        self.network = network
        self.wallet = None
        self.gui_object = gui_object
        self.invoices = gui_object.invoices
        self.contacts = gui_object.contacts
        self.tray = gui_object.tray
        self.app = gui_object.app

        self.create_status_bar()
        self.need_update = threading.Event()

        self.decimal_point = config.get('decimal_point', 8)
        self.num_zeros     = int(config.get('num_zeros',0))

        self.completions = QStringListModel()

        self.tabs = tabs = QTabWidget(self)
        tabs.addTab(self.create_history_tab(), _('History') )
        tabs.addTab(self.create_send_tab(), _('Send') )
        tabs.addTab(self.create_receive_tab(), _('Receive') )
        tabs.addTab(self.create_addresses_tab(), _('Addresses') )
        tabs.addTab(self.create_contacts_tab(), _('Contacts') )
        tabs.addTab(self.create_console_tab(), _('Console') )
        tabs.setMinimumSize(600, 400)
        tabs.setSizePolicy(QSizePolicy.Expanding, QSizePolicy.Expanding)
        self.setCentralWidget(tabs)

        #try:
        #    self.setGeometry(*self.config.get("winpos-qt"))
        #except:
        #    self.setGeometry(100, 100, 840, 400)

        if self.config.get("is_maximized"):
            self.showMaximized()

        self.setWindowIcon(QIcon(":icons/electrum-ltc.png"))
        self.init_menubar()

        QShortcut(QKeySequence("Ctrl+W"), self, self.close)
        QShortcut(QKeySequence("Ctrl+Q"), self, self.close)
        QShortcut(QKeySequence("Ctrl+R"), self, self.update_wallet)
        QShortcut(QKeySequence("Ctrl+PgUp"), self, lambda: tabs.setCurrentIndex( (tabs.currentIndex() - 1 )%tabs.count() ))
        QShortcut(QKeySequence("Ctrl+PgDown"), self, lambda: tabs.setCurrentIndex( (tabs.currentIndex() + 1 )%tabs.count() ))

        for i in range(tabs.count()):
            QShortcut(QKeySequence("Alt+" + str(i + 1)), self, lambda i=i: tabs.setCurrentIndex(i))

        self.connect(self, QtCore.SIGNAL('payment_request_ok'), self.payment_request_ok)
        self.connect(self, QtCore.SIGNAL('payment_request_error'), self.payment_request_error)
        self.labelsChanged.connect(self.update_tabs)
        self.history_list.setFocus(True)

        # network callbacks
        if self.network:
            self.network.register_callback('updated', lambda: self.need_update.set())
            self.network.register_callback('new_transaction', self.new_transaction)
            self.register_callback('status', self.update_status)
            self.register_callback('close', self.close)
            self.register_callback('banner', self.console.showMessage)
            self.register_callback('verified', self.history_list.update_item)

            # set initial message
            self.console.showMessage(self.network.banner)

        self.payment_request = None
        self.qr_window = None
        self.not_enough_funds = False
        self.pluginsdialog = None
        self.fetch_alias()
        self.require_fee_update = False
        self.tx_notifications = []

    def diagnostic_name(self):
        return "%s/%s" % (PrintError.diagnostic_name(self),
                          self.wallet.basename() if self.wallet else "None")

    def is_hidden(self):
        return self.isMinimized() or self.isHidden()

    def show_or_hide(self):
        if self.is_hidden():
            self.bring_to_top()
        else:
            self.hide()

    def bring_to_top(self):
        self.show()
        self.raise_()

    def register_callback(self, name, method):
        """ run callback in the qt thread """
        self.connect(self, QtCore.SIGNAL(name), method)
        self.network.register_callback(name, lambda *params: self.emit(QtCore.SIGNAL(name), *params))


    def fetch_alias(self):
        self.alias_info = None
        alias = self.config.get('alias')
        if alias:
            alias = str(alias)
            def f():
                self.alias_info = self.contacts.resolve_openalias(alias)
                self.emit(SIGNAL('alias_received'))
            t = threading.Thread(target=f)
            t.setDaemon(True)
            t.start()

    def update_account_selector(self):
        # account selector
        accounts = self.wallet.get_account_names()
        self.account_selector.clear()
        if len(accounts) > 1:
            self.account_selector.addItems([_("All accounts")] + accounts.values())
            self.account_selector.setCurrentIndex(0)
            self.account_selector.show()
        else:
            self.account_selector.hide()

    def close_wallet(self):
        if self.wallet:
            self.print_error('close_wallet', self.wallet.storage.path)
            self.wallet.storage.put('accounts_expanded', self.accounts_expanded)
            self.wallet.stop_threads()
        run_hook('close_wallet')

    def load_wallet(self, wallet):
        self.wallet = wallet
        # backward compatibility
        self.update_wallet_format()
        self.import_old_contacts()
        # address used to create a dummy transaction and estimate transaction fee
        a = self.wallet.addresses(False)
        self.dummy_address = a[0] if a else None
        self.accounts_expanded = self.wallet.storage.get('accounts_expanded',{})
        self.current_account = self.wallet.storage.get("current_account", None)
        title = 'Electrum-LTC %s  -  %s' % (self.wallet.electrum_version, self.wallet.basename())
        if self.wallet.is_watching_only():
            title += ' [%s]' % (_('watching only'))
        self.setWindowTitle( title )
        self.history_list.update()
        self.need_update.set()
        # Once GUI has been initialized check if we want to announce something since the callback has been called before the GUI was initialized
        self.notify_transactions()
        self.update_account_selector()
        # update menus
        self.new_account_menu.setVisible(self.wallet.can_create_accounts())
        self.private_keys_menu.setEnabled(not self.wallet.is_watching_only())
        self.password_menu.setEnabled(self.wallet.can_change_password())
        self.seed_menu.setEnabled(self.wallet.has_seed())
        self.mpk_menu.setEnabled(self.wallet.is_deterministic())
        self.import_menu.setVisible(self.wallet.can_import())
        self.export_menu.setEnabled(self.wallet.can_export())
        self.update_lock_icon()
        self.update_buttons_on_seed()
        self.update_console()
        self.clear_receive_tab()
        self.receive_list.update()
        self.tabs.show()
        self.show()
        if self.wallet.is_watching_only():
            msg = ' '.join([
                _("This wallet is watching-only."),
                _("This means you will not be able to spend litecoins with it."),
                _("Make sure you own the seed phrase or the private keys, before you request litecoins to be sent to this wallet.")
            ])
            QMessageBox.warning(self, _('Information'), msg, _('OK'))
        run_hook('load_wallet', wallet, self)

    def import_old_contacts(self):
        # backward compatibility: import contacts
        old_contacts = self.wallet.storage.get('contacts', [])
        if old_contacts:
            for k in set(old_contacts):
                l = self.wallet.labels.get(k)
                if bitcoin.is_address(k) and l:
                    self.contacts[l] = ('address', k)
            self.wallet.storage.put('contacts', None)

    def update_wallet_format(self):
        # convert old-format imported keys
        if self.wallet.imported_keys:
            password = self.password_dialog(_("Please enter your password in order to update imported keys")) if self.wallet.use_encryption else None
            try:
                self.wallet.convert_imported_keys(password)
            except Exception as e:
                traceback.print_exc(file=sys.stdout)
                self.show_message(str(e))
        # call synchronize to regenerate addresses in case we are offline
        if self.wallet.get_master_public_keys() and self.wallet.addresses() == []:
            self.wallet.synchronize()

    def open_wallet(self):
        wallet_folder = self.gui_object.get_wallet_folder()
        filename = unicode(QFileDialog.getOpenFileName(self, "Select your wallet file", wallet_folder))
        if not filename:
            return
        self.gui_object.new_window(filename)


    def backup_wallet(self):
        path = self.wallet.storage.path
        wallet_folder = os.path.dirname(path)
        filename = unicode( QFileDialog.getSaveFileName(self, _('Enter a filename for the copy of your wallet'), wallet_folder) )
        if not filename:
            return

        new_path = os.path.join(wallet_folder, filename)
        if new_path != path:
            try:
                shutil.copy2(path, new_path)
                QMessageBox.information(None,"Wallet backup created", _("A copy of your wallet file was created in")+" '%s'" % str(new_path))
            except (IOError, os.error), reason:
                QMessageBox.critical(None,"Unable to create backup", _("Electrum was unable to copy your wallet file to the specified location.")+"\n" + str(reason))



    def update_recently_visited(self, filename=None):
        recent = self.config.get('recently_open', [])
        if filename:
            if filename in recent:
                recent.remove(filename)
            recent.insert(0, filename)
            recent = recent[:5]
            self.config.set_key('recently_open', recent)
        self.recently_visited_menu.clear()
        for i, k in enumerate(sorted(recent)):
            b = os.path.basename(k)
            def loader(k):
                return lambda: self.gui_object.new_window(k)
            self.recently_visited_menu.addAction(b, loader(k)).setShortcut(QKeySequence("Ctrl+%d"%(i+1)))
        self.recently_visited_menu.setEnabled(len(recent))

    def init_menubar(self):
        menubar = QMenuBar()

        file_menu = menubar.addMenu(_("&File"))
        self.recently_visited_menu = file_menu.addMenu(_("&Recently open"))
        file_menu.addAction(_("&Open"), self.open_wallet).setShortcut(QKeySequence.Open)
        file_menu.addAction(_("&New/Restore"), self.gui_object.new_wallet).setShortcut(QKeySequence.New)
        file_menu.addAction(_("&Save Copy"), self.backup_wallet).setShortcut(QKeySequence.SaveAs)
        file_menu.addSeparator()
        file_menu.addAction(_("&Quit"), self.close)
        self.update_recently_visited()

        wallet_menu = menubar.addMenu(_("&Wallet"))
        wallet_menu.addAction(_("&New contact"), self.new_contact_dialog)
        self.new_account_menu = wallet_menu.addAction(_("&New account"), self.new_account_dialog)

        wallet_menu.addSeparator()

        self.password_menu = wallet_menu.addAction(_("&Password"), self.change_password_dialog)
        self.seed_menu = wallet_menu.addAction(_("&Seed"), self.show_seed_dialog)
        self.mpk_menu = wallet_menu.addAction(_("&Master Public Keys"), self.show_master_public_keys)

        wallet_menu.addSeparator()
        labels_menu = wallet_menu.addMenu(_("&Labels"))
        labels_menu.addAction(_("&Import"), self.do_import_labels)
        labels_menu.addAction(_("&Export"), self.do_export_labels)

        self.private_keys_menu = wallet_menu.addMenu(_("&Private keys"))
        self.private_keys_menu.addAction(_("&Sweep"), self.sweep_key_dialog)
        self.import_menu = self.private_keys_menu.addAction(_("&Import"), self.do_import_privkey)
        self.export_menu = self.private_keys_menu.addAction(_("&Export"), self.export_privkeys_dialog)
        wallet_menu.addAction(_("&Export History"), self.export_history_dialog)
        wallet_menu.addAction(_("Search"), self.toggle_search).setShortcut(QKeySequence("Ctrl+S"))

        tools_menu = menubar.addMenu(_("&Tools"))

        # Settings / Preferences are all reserved keywords in OSX using this as work around
        tools_menu.addAction(_("Electrum preferences") if sys.platform == 'darwin' else _("Preferences"), self.settings_dialog)
        tools_menu.addAction(_("&Network"), self.run_network_dialog)
        tools_menu.addAction(_("&Plugins"), self.plugins_dialog)
        tools_menu.addSeparator()
        tools_menu.addAction(_("&Sign/verify message"), self.sign_verify_message)
        tools_menu.addAction(_("&Encrypt/decrypt message"), self.encrypt_message)
        tools_menu.addSeparator()

        paytomany_menu = tools_menu.addAction(_("&Pay to many"), self.paytomany)

        raw_transaction_menu = tools_menu.addMenu(_("&Load transaction"))
        raw_transaction_menu.addAction(_("&From file"), self.do_process_from_file)
        raw_transaction_menu.addAction(_("&From text"), self.do_process_from_text)
        raw_transaction_menu.addAction(_("&From the blockchain"), self.do_process_from_txid)
        raw_transaction_menu.addAction(_("&From QR code"), self.read_tx_from_qrcode)
        self.raw_transaction_menu = raw_transaction_menu

        help_menu = menubar.addMenu(_("&Help"))
        help_menu.addAction(_("&About"), self.show_about)
        help_menu.addAction(_("&Official website"), lambda: webbrowser.open("http://electrum-ltc.org"))
        help_menu.addSeparator()
        help_menu.addAction(_("&Documentation"), lambda: webbrowser.open("http://electrum.orain.org/")).setShortcut(QKeySequence.HelpContents)
        help_menu.addAction(_("&Report Bug"), self.show_report_bug)

        self.setMenuBar(menubar)

    def show_about(self):
        QMessageBox.about(self, "Electrum-LTC",
            _("Version")+" %s" % (self.wallet.electrum_version) + "\n\n" + _("Electrum's focus is speed, with low resource usage and simplifying Litecoin. You do not need to perform regular backups, because your wallet can be recovered from a secret phrase that you can memorize or write on paper. Startup times are instant because it operates in conjunction with high-performance servers that handle the most complicated parts of the Litecoin system."))

    def show_report_bug(self):
        QMessageBox.information(self, "Electrum-LTC - " + _("Reporting Bugs"),
            _("Please report any bugs as issues on github:")+" <a href=\"https://github.com/pooler/electrum-ltc/issues\">https://github.com/pooler/electrum-ltc/issues</a>")


    def new_transaction(self, tx):
        self.tx_notifications.append(tx)

    def notify_transactions(self):
        if not self.network or not self.network.is_connected():
            return
        self.print_error("Notifying GUI")
        if len(self.tx_notifications) > 0:
            # Combine the transactions if there are more then three
            tx_amount = len(self.tx_notifications)
            if(tx_amount >= 3):
                total_amount = 0
                for tx in self.tx_notifications:
                    is_relevant, is_mine, v, fee = self.wallet.get_wallet_delta(tx)
                    if(v > 0):
                        total_amount += v
                self.notify(_("%(txs)s new transactions received. Total amount received in the new transactions %(amount)s") \
                            % { 'txs' : tx_amount, 'amount' : self.format_amount_and_units(total_amount)})
                self.tx_notifications = []
            else:
              for tx in self.tx_notifications:
                  if tx:
                      self.tx_notifications.remove(tx)
                      is_relevant, is_mine, v, fee = self.wallet.get_wallet_delta(tx)
                      if(v > 0):
                          self.notify(_("New transaction received. %(amount)s") % { 'amount' : self.format_amount_and_units(v)})

    def notify(self, message):
        if self.tray:
            self.tray.showMessage("Electrum-LTC", message, QSystemTrayIcon.Information, 20000)



    # custom wrappers for getOpenFileName and getSaveFileName, that remember the path selected by the user
    def getOpenFileName(self, title, filter = ""):
        directory = self.config.get('io_dir', unicode(os.path.expanduser('~')))
        fileName = unicode( QFileDialog.getOpenFileName(self, title, directory, filter) )
        if fileName and directory != os.path.dirname(fileName):
            self.config.set_key('io_dir', os.path.dirname(fileName), True)
        return fileName

    def getSaveFileName(self, title, filename, filter = ""):
        directory = self.config.get('io_dir', unicode(os.path.expanduser('~')))
        path = os.path.join( directory, filename )
        fileName = unicode( QFileDialog.getSaveFileName(self, title, path, filter) )
        if fileName and directory != os.path.dirname(fileName):
            self.config.set_key('io_dir', os.path.dirname(fileName), True)
        return fileName

    def connect_slots(self, sender):
        self.connect(sender, QtCore.SIGNAL('timersignal'), self.timer_actions)

    def timer_actions(self):
        if self.need_update.is_set():
            self.update_wallet()
            self.need_update.clear()
        # resolve aliases
        self.payto_e.resolve()
        # update fee
        if self.require_fee_update:
            self.do_update_fee()
            self.require_fee_update = False
        run_hook('timer_actions')

    def format_amount(self, x, is_diff=False, whitespaces=False):
        return format_satoshis(x, is_diff, self.num_zeros, self.decimal_point, whitespaces)

    def format_amount_and_units(self, amount):
        text = self.format_amount(amount) + ' '+ self.base_unit()
        x = run_hook('format_amount_and_units', amount)
        if x:
            text += ''.join(x)
        return text

    def get_decimal_point(self):
        return self.decimal_point

    def base_unit(self):
        assert self.decimal_point in [2, 5, 8]
        if self.decimal_point == 2:
            return 'bits'
        if self.decimal_point == 5:
            return 'mLTC'
        if self.decimal_point == 8:
            return 'LTC'
        raise Exception('Unknown base unit')

    def update_status(self):
        if not self.wallet:
            return

        if self.network is None or not self.network.is_running():
            text = _("Offline")
            icon = QIcon(":icons/status_disconnected.png")

        elif self.network.is_connected():
            server_height = self.network.get_server_height()
            server_lag = self.network.get_local_height() - server_height
            # Server height can be 0 after switching to a new server
            # until we get a headers subscription request response.
            # Display the synchronizing message in that case.
            if not self.wallet.up_to_date or server_height == 0:
                text = _("Synchronizing...")
                icon = QIcon(":icons/status_waiting.png")
            elif server_lag > 1:
                text = _("Server is lagging (%d blocks)"%server_lag)
                icon = QIcon(":icons/status_lagging.png")
            else:
                c, u, x = self.wallet.get_account_balance(self.current_account)
                text =  _("Balance" ) + ": %s "%(self.format_amount_and_units(c))
                if u:
                    text +=  " [%s unconfirmed]"%(self.format_amount(u, True).strip())
                if x:
                    text +=  " [%s unmatured]"%(self.format_amount(x, True).strip())
                # append fiat balance and price from exchange rate plugin
                r = {'text': ''}
                run_hook('get_fiat_status_text', c + u + x, r)
                text += r['text']
                icon = QIcon(":icons/status_connected.png")
        else:
            text = _("Not connected")
            icon = QIcon(":icons/status_disconnected.png")

        self.tray.setToolTip("%s (%s)" % (text, self.wallet.basename()))
        self.balance_label.setText(text)
        self.status_button.setIcon( icon )


    def update_wallet(self):
        self.update_status()
        if self.wallet is None:
            return
        if self.wallet.up_to_date or not self.network or not self.network.is_connected():
            self.update_tabs()

    def update_tabs(self):
        self.history_list.update()
        self.receive_list.update()
        self.address_list.update()
        self.contacts_list.update()
        self.invoices_list.update()
        self.update_completions()

    def create_history_tab(self):
        from history_widget import HistoryWidget
        self.history_list = l = HistoryWidget(self)
        return l

    def show_address(self, addr):
        import address_dialog
        d = address_dialog.AddressDialog(addr, self)
        d.exec_()

    def show_transaction(self, tx, tx_desc = None):
        '''tx_desc is set only for txs created in the Send tab'''
        show_transaction(tx, self, tx_desc)

    def create_receive_tab(self):

        self.receive_grid = grid = QGridLayout()
        grid.setColumnMinimumWidth(3, 300)

        self.receive_address_e = ButtonsLineEdit()
        self.receive_address_e.addCopyButton(self.app)
        self.receive_address_e.setReadOnly(True)
        msg = _('Litecoin address where the payment should be received. Note that each payment request uses a different Litecoin address.')
        self.receive_address_label = HelpLabel(_('Receiving address'), msg)
        self.receive_address_e.textChanged.connect(self.update_receive_qr)
        self.receive_address_e.setFocusPolicy(Qt.NoFocus)
        grid.addWidget(self.receive_address_label, 0, 0)
        grid.addWidget(self.receive_address_e, 0, 1, 1, 4)

        self.receive_message_e = QLineEdit()
        grid.addWidget(QLabel(_('Description')), 1, 0)
        grid.addWidget(self.receive_message_e, 1, 1, 1, 4)
        self.receive_message_e.textChanged.connect(self.update_receive_qr)

        self.receive_amount_e = BTCAmountEdit(self.get_decimal_point)
        grid.addWidget(QLabel(_('Requested amount')), 2, 0)
        grid.addWidget(self.receive_amount_e, 2, 1, 1, 2)
        self.receive_amount_e.textChanged.connect(self.update_receive_qr)

        self.expires_combo = QComboBox()
        self.expires_combo.addItems(map(lambda x:x[0], expiration_values))
        self.expires_combo.setCurrentIndex(1)
        msg = ' '.join([
            _('Expiration date of your request.'),
            _('This information is seen by the recipient if you send them a signed payment request.'),
            _('Expired requests have to be deleted manually from your list, in order to free the corresponding Litecoin addresses'),
        ])
        grid.addWidget(HelpLabel(_('Expires in'), msg), 3, 0)
        grid.addWidget(self.expires_combo, 3, 1)
        self.expires_label = QLineEdit('')
        self.expires_label.setReadOnly(1)
        self.expires_label.setFocusPolicy(Qt.NoFocus)
        self.expires_label.hide()
        grid.addWidget(self.expires_label, 3, 1, 1, 2)

        self.save_request_button = QPushButton(_('Save'))
        self.save_request_button.clicked.connect(self.save_payment_request)

        self.new_request_button = QPushButton(_('New'))
        self.new_request_button.clicked.connect(self.new_payment_request)

        self.receive_qr = QRCodeWidget(fixedSize=200)
        self.receive_qr.mouseReleaseEvent = lambda x: self.toggle_qr_window()
        self.receive_qr.enterEvent = lambda x: self.app.setOverrideCursor(QCursor(Qt.PointingHandCursor))
        self.receive_qr.leaveEvent = lambda x: self.app.setOverrideCursor(QCursor(Qt.ArrowCursor))

        self.receive_buttons = buttons = QHBoxLayout()
        buttons.addStretch(1)
        buttons.addWidget(self.save_request_button)
        buttons.addWidget(self.new_request_button)

        self.receive_requests_label = QLabel(_('My Requests'))
        self.receive_list = MyTreeWidget(self, self.receive_list_menu, [_('Date'), _('Account'), _('Address'), '', _('Description'), _('Amount'), _('Status')], 4)
        self.receive_list.currentItemChanged.connect(self.receive_item_changed)
        self.receive_list.itemClicked.connect(self.receive_item_changed)
        self.receive_list.setSortingEnabled(True)
        self.receive_list.setColumnWidth(0, 180)
        self.receive_list.hideColumn(1)
        self.receive_list.hideColumn(2)
        self.receive_list.on_update = self.update_receive_tab

        # layout
        vbox_g = QVBoxLayout()
        vbox_g.addLayout(grid)
        vbox_g.addLayout(buttons)

        hbox = QHBoxLayout()
        hbox.addLayout(vbox_g)
        hbox.addStretch()
        hbox.addWidget(self.receive_qr)

        w = QWidget()
        vbox = QVBoxLayout(w)
        vbox.addLayout(hbox)
        vbox.addStretch(1)
        vbox.addWidget(self.receive_requests_label)
        vbox.addWidget(self.receive_list)

        return w

    def receive_item_changed(self, item):
        if item is None:
            return
        if not self.receive_list.isItemSelected(item):
            return
        addr = str(item.text(2))
        req = self.wallet.receive_requests[addr]
        expires = util.age(req['time'] + req['exp']) if req.get('exp') else _('Never')
        amount = req['amount']
        message = self.wallet.labels.get(addr, '')
        self.receive_address_e.setText(addr)
        self.receive_message_e.setText(message)
        self.receive_amount_e.setAmount(amount)
        self.expires_combo.hide()
        self.expires_label.show()
        self.expires_label.setText(expires)
        self.new_request_button.setEnabled(True)

    def delete_payment_request(self, item):
        addr = str(item.text(2))
        self.wallet.remove_payment_request(addr, self.config)
        self.receive_list.update()
        self.clear_receive_tab()

    def get_request_URI(self, addr):
        req = self.wallet.receive_requests[addr]
        message = self.wallet.labels.get(addr, '')
        amount = req['amount']
        URI = util.create_URI(addr, amount, message)
        if req.get('time'):
            URI += "&time=%d"%req.get('time')
        if req.get('exp'):
            URI += "&exp=%d"%req.get('exp')
        if req.get('name') and req.get('sig'):
            sig = req.get('sig').decode('hex')
            sig = bitcoin.base_encode(sig, base=58)
            URI += "&name=" + req['name'] + "&sig="+sig
        return str(URI)

    def receive_list_menu(self, position):
        item = self.receive_list.itemAt(position)
        addr = str(item.text(2))
        req = self.wallet.receive_requests[addr]
        menu = QMenu(self)
        menu.addAction(_("Copy Address"), lambda: self.view_and_paste(_('Address'), '', addr))
        menu.addAction(_("Copy URI"), lambda: self.view_and_paste('URI', '', self.get_request_URI(addr)))
        menu.addAction(_("Save as BIP70 file"), lambda: self.export_payment_request(addr))
        menu.addAction(_("Delete"), lambda: self.delete_payment_request(item))
        run_hook('receive_list_menu', menu, addr)
        menu.exec_(self.receive_list.viewport().mapToGlobal(position))

    def sign_payment_request(self, addr):
        alias = self.config.get('alias')
        alias_privkey = None
        if alias and self.alias_info:
            alias_addr, alias_name, validated = self.alias_info
            if alias_addr:
                if self.wallet.is_mine(alias_addr):
                    msg = _('This payment request will be signed.') + '\n' + _('Please enter your password')
                    password = self.password_dialog(msg)
                    if password:
                        try:
                            self.wallet.sign_payment_request(addr, alias, alias_addr, password)
                        except Exception as e:
                            QMessageBox.warning(self, _('Error'), str(e), _('OK'))
                            return
                    else:
                        return
                else:
                    return


    def save_payment_request(self):
        addr = str(self.receive_address_e.text())
        amount = self.receive_amount_e.get_amount()
        message = unicode(self.receive_message_e.text())
        if not message and not amount:
            QMessageBox.warning(self, _('Error'), _('No message or amount'), _('OK'))
            return False
        i = self.expires_combo.currentIndex()
        expiration = map(lambda x: x[1], expiration_values)[i]
        req = self.wallet.make_payment_request(addr, amount, message, expiration)
        self.wallet.add_payment_request(req, self.config)
        self.sign_payment_request(addr)
        self.receive_list.update()
        self.address_list.update()
        self.save_request_button.setEnabled(False)

    def view_and_paste(self, title, msg, data):
        dialog = QDialog(self)
        dialog.setWindowTitle(title)
        vbox = QVBoxLayout()
        label = QLabel(msg)
        label.setWordWrap(True)
        vbox.addWidget(label)
        pr_e = ShowQRTextEdit(text=data)
        vbox.addWidget(pr_e)
        vbox.addLayout(Buttons(CopyCloseButton(pr_e.text, self.app, dialog)))
        dialog.setLayout(vbox)
        dialog.exec_()

    def export_payment_request(self, addr):
        r = self.wallet.receive_requests.get(addr)
        pr = paymentrequest.serialize_request(r).SerializeToString()
        name = r['id'] + '.bip70'
        fileName = self.getSaveFileName(_("Select where to save your payment request"), name, "*.bip70")
        if fileName:
            with open(fileName, "wb+") as f:
                f.write(str(pr))
            self.show_message(_("Request saved successfully"))
            self.saved = True

    def new_payment_request(self):
        addr = self.wallet.get_unused_address(self.current_account)
        if addr is None:
            if isinstance(self.wallet, Imported_Wallet):
                self.show_message(_('No more addresses in your wallet.'))
                return
            if not self.question(_("Warning: The next address will not be recovered automatically if you restore your wallet from seed; you may need to add it manually.\n\nThis occurs because you have too many unused addresses in your wallet. To avoid this situation, use the existing addresses first.\n\nCreate anyway?")):
                return
            addr = self.wallet.create_new_address(self.current_account, False)
        self.set_receive_address(addr)
        self.expires_label.hide()
        self.expires_combo.show()
        self.new_request_button.setEnabled(False)
        self.receive_message_e.setFocus(1)

    def set_receive_address(self, addr):
        self.receive_address_e.setText(addr)
        self.receive_message_e.setText('')
        self.receive_amount_e.setAmount(None)

    def clear_receive_tab(self):
        addr = self.wallet.get_unused_address(self.current_account)
        self.receive_address_e.setText(addr if addr else '')
        self.receive_message_e.setText('')
        self.receive_amount_e.setAmount(None)
        self.expires_label.hide()
        self.expires_combo.show()

    def toggle_qr_window(self):
        import qrwindow
        if not self.qr_window:
            self.qr_window = qrwindow.QR_Window(self)
            self.qr_window.setVisible(True)
            self.qr_window_geometry = self.qr_window.geometry()
        else:
            if not self.qr_window.isVisible():
                self.qr_window.setVisible(True)
                self.qr_window.setGeometry(self.qr_window_geometry)
            else:
                self.qr_window_geometry = self.qr_window.geometry()
                self.qr_window.setVisible(False)
        self.update_receive_qr()


    def receive_at(self, addr):
        if not bitcoin.is_address(addr):
            return
        self.tabs.setCurrentIndex(2)
        self.receive_address_e.setText(addr)
        self.new_request_button.setEnabled(True)

    def update_receive_tab(self):

        # hide receive tab if no receive requests available
        b = len(self.wallet.receive_requests) > 0
        self.receive_list.setVisible(b)
        self.receive_requests_label.setVisible(b)
        if not b:
            self.expires_label.hide()
            self.expires_combo.show()

        # check if it is necessary to show the account
        self.receive_list.setColumnHidden(1, len(self.wallet.get_accounts()) == 1)

        # update the receive address if necessary
        current_address = self.receive_address_e.text()
        domain = self.wallet.get_account_addresses(self.current_account, include_change=False)
        addr = self.wallet.get_unused_address(self.current_account)
        if not current_address in domain and addr:
            self.set_receive_address(addr)
        self.new_request_button.setEnabled(addr != current_address)

        # clear the list and fill it again
        self.receive_list.clear()
        for req in self.wallet.get_sorted_requests(self.config):
            address = req['address']
            if address not in domain:
                continue
            timestamp = req.get('time', 0)
            amount = req.get('amount')
            expiration = req.get('exp', None)
            message = req.get('memo', '')
            date = format_time(timestamp)
            status = req.get('status')
            signature = req.get('sig')
            requestor = req.get('name', '')
            amount_str = self.format_amount(amount) if amount else ""
            account = ''
            item = QTreeWidgetItem([date, account, address, '', message, amount_str, pr_tooltips.get(status,'')])
            if signature is not None:
                item.setIcon(3, QIcon(":icons/seal.png"))
                item.setToolTip(3, 'signed by '+ requestor)
            if status is not PR_UNKNOWN:
                item.setIcon(6, QIcon(pr_icons.get(status)))
            self.receive_list.addTopLevelItem(item)


    def update_receive_qr(self):
        addr = str(self.receive_address_e.text())
        amount = self.receive_amount_e.get_amount()
        message = unicode(self.receive_message_e.text()).encode('utf8')
        self.save_request_button.setEnabled((amount is not None) or (message != ""))
        uri = util.create_URI(addr, amount, message)
        self.receive_qr.setData(uri)
        if self.qr_window and self.qr_window.isVisible():
            self.qr_window.set_content(addr, amount, message, uri)

    def show_before_broadcast(self):
        return self.config.get('show_before_broadcast', False)

    def set_show_before_broadcast(self, show):
        self.config.set_key('show_before_broadcast', bool(show))
        self.set_send_button_text()

    def set_send_button_text(self):
        if self.show_before_broadcast():
            text = _("Send...")
        elif self.wallet and self.wallet.is_watching_only():
            text = _("Send...")
        else:
            text = _("Send")
        self.send_button.setText(text)

    def create_send_tab(self):
        self.send_grid = grid = QGridLayout()
        grid.setSpacing(8)
        grid.setColumnMinimumWidth(3,300)
        grid.setColumnStretch(5,1)
        grid.setRowStretch(8, 1)

        from paytoedit import PayToEdit
        self.amount_e = BTCAmountEdit(self.get_decimal_point)
        self.payto_e = PayToEdit(self)
        msg = _('Recipient of the funds.') + '\n\n'\
              + _('You may enter a Litecoin address, a label from your list of contacts (a list of completions will be proposed), or an alias (email-like address that forwards to a Litecoin address)')
        payto_label = HelpLabel(_('Pay to'), msg)
        grid.addWidget(payto_label, 1, 0)
        grid.addWidget(self.payto_e, 1, 1, 1, 3)

        completer = QCompleter()
        completer.setCaseSensitivity(False)
        self.payto_e.setCompleter(completer)
        completer.setModel(self.completions)

        msg = _('Description of the transaction (not mandatory).') + '\n\n'\
              + _('The description is not sent to the recipient of the funds. It is stored in your wallet file, and displayed in the \'History\' tab.')
        description_label = HelpLabel(_('Description'), msg)
        grid.addWidget(description_label, 2, 0)
        self.message_e = MyLineEdit()
        grid.addWidget(self.message_e, 2, 1, 1, 3)

        self.from_label = QLabel(_('From'))
        grid.addWidget(self.from_label, 3, 0)
        self.from_list = MyTreeWidget(self, self.from_list_menu, ['',''])
        self.from_list.setHeaderHidden(True)
        self.from_list.setMaximumHeight(80)
        grid.addWidget(self.from_list, 3, 1, 1, 3)
        self.set_pay_from([])

        msg = _('Amount to be sent.') + '\n\n' \
              + _('The amount will be displayed in red if you do not have enough funds in your wallet.') + ' ' \
              + _('Note that if you have frozen some of your addresses, the available funds will be lower than your total balance.') + '\n\n' \
              + _('Keyboard shortcut: type "!" to send all your coins.')
        amount_label = HelpLabel(_('Amount'), msg)
        grid.addWidget(amount_label, 4, 0)
        grid.addWidget(self.amount_e, 4, 1, 1, 2)

        msg = _('Litecoin transactions are in general not free. A transaction fee is paid by the sender of the funds.') + '\n\n'\
              + _('The amount of fee can be decided freely by the sender. However, transactions with low fees take more time to be processed.') + '\n\n'\
              + _('A suggested fee is automatically added to this field. You may override it. The suggested fee increases with the size of the transaction.')
        self.fee_e_label = HelpLabel(_('Fee'), msg)
        self.fee_e = BTCAmountEdit(self.get_decimal_point)
        grid.addWidget(self.fee_e_label, 5, 0)
        grid.addWidget(self.fee_e, 5, 1, 1, 2)

        self.send_button = EnterButton(_("Send"), self.do_send)
        self.clear_button = EnterButton(_("Clear"), self.do_clear)
        buttons = QHBoxLayout()
        buttons.addStretch(1)
        buttons.addWidget(self.send_button)
        buttons.addWidget(self.clear_button)

        def on_shortcut():
            sendable = self.get_sendable_balance()
            inputs = self.get_coins()
            for i in inputs:
                self.wallet.add_input_info(i)
            addr = self.payto_e.payto_address if self.payto_e.payto_address else self.dummy_address
            output = ('address', addr, sendable)
            dummy_tx = Transaction.from_io(inputs, [output])
            if self.fee_e.get_amount() is None:
                fee_per_kb = self.wallet.fee_per_kb(self.config)
                self.fee_e.setAmount(self.wallet.estimated_fee(dummy_tx, fee_per_kb))
            self.amount_e.setAmount(max(0, sendable - self.fee_e.get_amount()))
            # emit signal for fiat_amount update
            self.amount_e.textEdited.emit("")

        self.amount_e.shortcut.connect(on_shortcut)

        self.payto_e.textChanged.connect(self.update_fee)
        self.amount_e.textEdited.connect(self.update_fee)
        self.fee_e.textEdited.connect(self.update_fee)
        # This is so that when the user blanks the fee and moves on,
        # we go back to auto-calculate mode and put a fee back.
        self.fee_e.editingFinished.connect(self.update_fee)

        def entry_changed():
            text = ""
            if self.not_enough_funds:
                amt_color, fee_color = RED_FG, RED_FG
                text = _( "Not enough funds" )
                c, u, x = self.wallet.get_frozen_balance()
                if c+u+x:
                    text += ' (' + self.format_amount(c+u+x).strip() + ' ' + self.base_unit() + ' ' +_("are frozen") + ')'

            elif self.fee_e.isModified():
                amt_color, fee_color = BLACK_FG, BLACK_FG
            elif self.amount_e.isModified():
                amt_color, fee_color = BLACK_FG, BLUE_FG
            else:
                amt_color, fee_color = BLUE_FG, BLUE_FG

            self.statusBar().showMessage(text)
            self.amount_e.setStyleSheet(amt_color)
            self.fee_e.setStyleSheet(fee_color)

        self.amount_e.textChanged.connect(entry_changed)
        self.fee_e.textChanged.connect(entry_changed)

        self.invoices_label = QLabel(_('Invoices'))
        self.invoices_list = MyTreeWidget(self, self.invoices_list_menu,
                                          [_('Expires'), _('Requestor'), _('Description'), _('Amount'), _('Status')], 2)
        self.invoices_list.setSortingEnabled(True)
        self.invoices_list.header().setResizeMode(1, QHeaderView.Interactive)
        self.invoices_list.setColumnWidth(1, 200)
        self.invoices_list.on_update = self.update_invoices_list

        vbox0 = QVBoxLayout()
        vbox0.addLayout(grid)
        vbox0.addLayout(buttons)
        vbox0.addStretch(1)
        hbox = QHBoxLayout()
        hbox.addLayout(vbox0)
        hbox.addStretch(1)
        w = QWidget()
        vbox = QVBoxLayout(w)
        vbox.addLayout(hbox)
        vbox.addStretch()
        vbox.addWidget(self.invoices_label)
        vbox.addWidget(self.invoices_list)

        # Defer this until grid is parented to avoid ugly flash during startup
        self.update_fee_edit()

        run_hook('create_send_tab', grid)
        return w

    def update_fee(self):
        self.require_fee_update = True

    def do_update_fee(self):
        '''Recalculate the fee.  If the fee was manually input, retain it, but
        still build the TX to see if there are enough funds.
        '''
        freeze_fee = (self.fee_e.isModified()
                      and (self.fee_e.text() or self.fee_e.hasFocus()))
        outputs = self.payto_e.get_outputs()
        amount = self.amount_e.get_amount()
        if amount is None:
            if not freeze_fee:
                self.fee_e.setAmount(None)
            self.not_enough_funds = False
        else:
            fee = self.fee_e.get_amount() if freeze_fee else None
            if not outputs:
                addr = self.payto_e.payto_address if self.payto_e.payto_address else self.dummy_address
                outputs = [('address', addr, amount)]
            try:
                tx = self.wallet.make_unsigned_transaction(self.get_coins(), outputs, self.config, fee)
                self.not_enough_funds = False
            except NotEnoughFunds:
                self.not_enough_funds = True
            if not freeze_fee:
                fee = None if self.not_enough_funds else self.wallet.get_tx_fee(tx)
                self.fee_e.setAmount(fee)

    def update_fee_edit(self):
        b = self.config.get('can_edit_fees', False)
        self.fee_e.setVisible(b)
        self.fee_e_label.setVisible(b)

    def from_list_delete(self, item):
        i = self.from_list.indexOfTopLevelItem(item)
        self.pay_from.pop(i)
        self.redraw_from_list()

    def from_list_menu(self, position):
        item = self.from_list.itemAt(position)
        menu = QMenu()
        menu.addAction(_("Remove"), lambda: self.from_list_delete(item))
        menu.exec_(self.from_list.viewport().mapToGlobal(position))

    def set_pay_from(self, domain = None):
        self.pay_from = [] if domain == [] else self.wallet.get_spendable_coins(domain)
        self.redraw_from_list()

    def redraw_from_list(self):
        self.from_list.clear()
        self.from_label.setHidden(len(self.pay_from) == 0)
        self.from_list.setHidden(len(self.pay_from) == 0)

        def format(x):
            h = x.get('prevout_hash')
            return h[0:8] + '...' + h[-8:] + ":%d"%x.get('prevout_n') + u'\t' + "%s"%x.get('address')

        for item in self.pay_from:
            self.from_list.addTopLevelItem(QTreeWidgetItem( [format(item), self.format_amount(item['value']) ]))

    def get_contact_payto(self, key):
        _type, value = self.contacts.get(key)
        return key + '  <' + value + '>' if _type == 'address' else key

    def update_completions(self):
        l = [self.get_contact_payto(key) for key in self.contacts.keys()]
        self.completions.setStringList(l)

    def protected(func):
        '''Password request wrapper.  The password is passed to the function
        as the 'password' named argument.  Return value is a 2-element
        tuple: (Cancelled, Result) where Cancelled is True if the user
        cancels the password request, otherwise False.  Result is the
        return value of the wrapped function, or None if cancelled.
        '''
        def request_password(self, *args, **kwargs):
            parent = kwargs.get('parent', self)
            if self.wallet.use_encryption:
                while True:
                    password = self.password_dialog(parent=parent)
                    if not password:
                        return True, None
                    try:
                        self.wallet.check_password(password)
                        break
                    except Exception as e:
                        QMessageBox.warning(parent, _('Error'), str(e), _('OK'))
                        continue
            else:
                password = None

            kwargs['password'] = password
            return False, func(self, *args, **kwargs)
        return request_password

    def read_send_tab(self):
        if self.payment_request and self.payment_request.has_expired():
            QMessageBox.warning(self, _('Error'), _('Payment request has expired'), _('OK'))
            return
        label = unicode( self.message_e.text() )

        if self.payment_request:
            outputs = self.payment_request.get_outputs()
        else:
            errors = self.payto_e.get_errors()
            if errors:
                self.show_warning(_("Invalid Lines found:") + "\n\n" + '\n'.join([ _("Line #") + str(x[0]+1) + ": " + x[1] for x in errors]))
                return
            outputs = self.payto_e.get_outputs()

            if self.payto_e.is_alias and self.payto_e.validated is False:
                alias = self.payto_e.toPlainText()
                msg = _('WARNING: the alias "%s" could not be validated via an additional security check, DNSSEC, and thus may not be correct.'%alias) + '\n'
                msg += _('Do you wish to continue?')
                if not self.question(msg):
                    return

        if not outputs:
            QMessageBox.warning(self, _('Error'), _('No outputs'), _('OK'))
            return

        for _type, addr, amount in outputs:
            if addr is None:
                QMessageBox.warning(self, _('Error'), _('Litecoin Address is None'), _('OK'))
                return
            if _type == 'address' and not bitcoin.is_address(addr):
                QMessageBox.warning(self, _('Error'), _('Invalid Litecoin Address'), _('OK'))
                return
            if amount is None:
                QMessageBox.warning(self, _('Error'), _('Invalid Amount'), _('OK'))
                return

        fee = self.fee_e.get_amount()
        if fee is None:
            QMessageBox.warning(self, _('Error'), _('Invalid Fee'), _('OK'))
            return

<<<<<<< HEAD
        amount = sum(map(lambda x:x[2], outputs))
        confirm_amount = self.config.get('confirm_amount', 10*COIN)
        if amount >= confirm_amount:
            o = '\n'.join(map(lambda x:x[1], outputs))
            if not self.question(_("send %(amount)s to %(address)s?")%{ 'amount' : self.format_amount(amount) + ' '+ self.base_unit(), 'address' : o}):
                return

=======
>>>>>>> 58bd655f
        coins = self.get_coins()
        return outputs, fee, label, coins


    def do_send(self):
        if run_hook('abort_send', self):
            return
        r = self.read_send_tab()
        if not r:
            return
        outputs, fee, tx_desc, coins = r
        amount = sum(map(lambda x:x[2], outputs))
        try:
            tx = self.wallet.make_unsigned_transaction(coins, outputs, self.config, fee)
        except NotEnoughFunds:
            self.show_message(_("Insufficient funds"))
            return
        except BaseException as e:
            traceback.print_exc(file=sys.stdout)
            self.show_message(str(e))
            return

        if tx.get_fee() < tx.required_fee(self.wallet):
            QMessageBox.warning(self, _('Error'), _("This transaction requires a higher fee, or it will not be propagated by the network."), _('OK'))
            return

<<<<<<< HEAD
        if not self.config.get('can_edit_fees', False):
            if not self.question(_("A fee of %(fee)s will be added to this transaction.\nProceed?")%{ 'fee' : self.format_amount(fee) + ' '+ self.base_unit()}):
                return
        else:
            confirm_fee = self.config.get('confirm_fee', 1000000)
            if fee >= confirm_fee:
                msg = '\n'.join([
                    _("The fee for this transaction seems unusually high."),
                    _("Are you really sure you want to pay %(fee)s in fees?")%{ 'fee' : self.format_amount(fee) + ' '+ self.base_unit()}
                ])
                if not self.question(msg):
                    return

=======
>>>>>>> 58bd655f
        if self.show_before_broadcast():
            self.show_transaction(tx, tx_desc)
            return
        # confirmation dialog
        confirm_amount = self.config.get('confirm_amount', COIN)
        msg = [
            _("Amount to be sent") + ": " + self.format_amount_and_units(amount),
            _("Transaction fee") + ": " + self.format_amount_and_units(fee),
        ]
        if self.wallet.use_encryption:
            msg.append(_("Enter your password to proceed"))
            password = self.password_dialog('\n'.join(msg))
            if not password:
                return
        else:
            msg.append(_('Proceed?'))
            password = None
            if not self.question('\n'.join(msg)):
                return

        def sign_done(success):
            if success:
                if not tx.is_complete():
                    self.show_transaction(tx)
                    self.do_clear()
                else:
                    self.broadcast_transaction(tx, tx_desc)
        self.sign_tx_with_password(tx, sign_done, password)

    @protected
    def sign_tx(self, tx, callback, password, parent=None):
        self.sign_tx_with_password(tx, callback, password, parent)

    def sign_tx_with_password(self, tx, callback, password, parent=None):
        '''Sign the transaction in a separate thread.  When done, calls
        the callback with a success code of True or False.
        '''
        if parent == None:
            parent = self
        self.send_button.setDisabled(True)

        # call hook to see if plugin needs gui interaction
        run_hook('sign_tx', parent, tx)

        # sign the tx
        success = [False]  # Array to work around python scoping
        def sign_thread():
            if not self.wallet.is_watching_only():
                self.wallet.sign_transaction(tx, password)
        def on_sign_successful(ret):
            success[0] = True
        def on_dialog_close():
            self.send_button.setDisabled(False)
            callback(success[0])

        # keep a reference to WaitingDialog or the gui might crash
        self.waiting_dialog = WaitingDialog(parent, 'Signing transaction...', sign_thread, on_sign_successful, on_dialog_close)
        self.waiting_dialog.start()


    def broadcast_transaction(self, tx, tx_desc, parent=None):

        confirm_fee = self.config.get('confirm_fee', 100000)
        if tx.get_fee() >= confirm_fee:
            msg = '\n'.join([
                _("The fee for this transaction seems unusually high."),
                _("Are you really sure you want to pay %(fee)s in fees?")%{ 'fee' : self.format_amount_and_units(fee)}
            ])
            if not self.question(msg):
                return

        def broadcast_thread():
            # non-GUI thread
            pr = self.payment_request
            if pr is None:
                return self.wallet.sendtx(tx)
            if pr.has_expired():
                self.payment_request = None
                return False, _("Payment request has expired")
            status, msg =  self.wallet.sendtx(tx)
            if not status:
                return False, msg
            key = pr.get_id()
            self.invoices.set_paid(key, tx.hash())
            self.payment_request = None
            refund_address = self.wallet.addresses()[0]
            ack_status, ack_msg = pr.send_ack(str(tx), refund_address)
            if ack_status:
                msg = ack_msg
            return status, msg

        def broadcast_done(status, msg):
            # GUI thread
            if status:
                if tx_desc is not None and tx.is_complete():
                    self.wallet.set_label(tx.hash(), tx_desc)
                QMessageBox.information(parent, '', _('Payment sent.') + '\n' + msg, _('OK'))
                self.invoices_list.update()
                self.do_clear()
            else:
                QMessageBox.warning(parent, _('Error'), msg, _('OK'))
            self.send_button.setDisabled(False)

        if parent == None:
            parent = self
        self.waiting_dialog = WaitingDialog(parent, 'Broadcasting transaction...', broadcast_thread, broadcast_done)
        self.waiting_dialog.start()



    def prepare_for_payment_request(self):
        self.tabs.setCurrentIndex(1)
        self.payto_e.is_pr = True
        for e in [self.payto_e, self.amount_e, self.message_e]:
            e.setFrozen(True)
        self.payto_e.setText(_("please wait..."))
        return True

    def payment_request_ok(self):
        pr = self.payment_request
        key = self.invoices.add(pr)
        status = self.invoices.get_status(key)
        self.invoices_list.update()
        if status == PR_PAID:
            self.show_message("invoice already paid")
            self.do_clear()
            self.payment_request = None
            return

        self.payto_e.is_pr = True
        if not pr.has_expired():
            self.payto_e.setGreen()
        else:
            self.payto_e.setExpired()

        self.payto_e.setText(pr.get_requestor())
        self.amount_e.setText(format_satoshis_plain(pr.get_amount(), self.decimal_point))
        self.message_e.setText(pr.get_memo())
        # signal to set fee
        self.amount_e.textEdited.emit("")

    def payment_request_error(self):
        self.show_message(self.payment_request.error)
        self.payment_request = None
        self.do_clear()

    def pay_to_URI(self, URI):
        if not URI:
            return
        try:
            out = util.parse_URI(unicode(URI))
        except Exception as e:
            QMessageBox.warning(self, _('Error'), _('Invalid litecoin URI:') + '\n' + str(e), _('OK'))
            return
        self.tabs.setCurrentIndex(1)

        r = out.get('r')
        sig = out.get('sig')
        name = out.get('name')
        if r or (name and sig):
            def get_payment_request_thread():
                if name and sig:
                    from electrum_ltc import paymentrequest
                    pr = paymentrequest.serialize_request(out).SerializeToString()
                    self.payment_request = paymentrequest.PaymentRequest(pr)
                else:
                    self.payment_request = get_payment_request(r)
                if self.payment_request.verify(self.contacts):
                    self.emit(SIGNAL('payment_request_ok'))
                else:
                    self.emit(SIGNAL('payment_request_error'))
            t = threading.Thread(target=get_payment_request_thread)
            t.setDaemon(True)
            t.start()
            self.prepare_for_payment_request()
            return

        address = out.get('address')
        amount = out.get('amount')
        label = out.get('label')
        message = out.get('message')
        if label:
            if self.wallet.labels.get(address) != label:
                if self.question(_('Save label "%(label)s" for address %(address)s ?'%{'label':label,'address':address})):
                    if address not in self.wallet.addressbook and not self.wallet.is_mine(address):
                        self.wallet.addressbook.append(address)
                        self.wallet.set_label(address, label)
        else:
            label = self.wallet.labels.get(address)
        if address:
            self.payto_e.setText(label + '  <'+ address +'>' if label else address)
        if message:
            self.message_e.setText(message)
        if amount:
            self.amount_e.setAmount(amount)
            self.amount_e.textEdited.emit("")


    def do_clear(self):
        self.not_enough_funds = False
        self.payment_request = None
        self.payto_e.is_pr = False
        for e in [self.payto_e, self.message_e, self.amount_e, self.fee_e]:
            e.setText('')
            e.setFrozen(False)
        self.set_pay_from([])
        self.update_status()
        run_hook('do_clear', self)

    def set_frozen_state(self, addrs, freeze):
        self.wallet.set_frozen_state(addrs, freeze)
        self.address_list.update()
        self.update_fee()

    def create_list_tab(self, l):
        w = QWidget()
        vbox = QVBoxLayout()
        w.setLayout(vbox)
        vbox.setMargin(0)
        vbox.setSpacing(0)
        vbox.addWidget(l)
        buttons = QWidget()
        vbox.addWidget(buttons)
        return w

    def create_addresses_tab(self):
        l = MyTreeWidget(self, self.create_receive_menu, [ _('Address'), _('Label'), _('Balance'), _('Tx')], 1)
        l.setSelectionMode(QAbstractItemView.ExtendedSelection)
        l.on_update = self.update_address_tab
        self.address_list = l
        return self.create_list_tab(l)

    def create_contacts_tab(self):
        l = MyTreeWidget(self, self.create_contact_menu, [_('Name'), _('Value'), _('Type')], 1, [0, 1])
        l.setSelectionMode(QAbstractItemView.ExtendedSelection)
        l.setSortingEnabled(True)
        l.on_edited = self.on_contact_edited
        l.on_permit_edit = self.on_permit_contact_edit
        l.on_update = self.update_contacts_tab
        self.contacts_list = l
        return self.create_list_tab(l)

    def update_invoices_list(self):
        inv_list = self.invoices.sorted_list()
        l = self.invoices_list
        l.clear()
        for pr in inv_list:
            key = pr.get_id()
            status = self.invoices.get_status(key)
            requestor = pr.get_requestor()
            exp = pr.get_expiration_date()
            date_str = util.format_time(exp) if exp else _('Never')
            item = QTreeWidgetItem([date_str, requestor, pr.memo, self.format_amount(pr.get_amount(), whitespaces=True), pr_tooltips.get(status,'')])
            item.setIcon(4, QIcon(pr_icons.get(status)))
            item.setData(0, Qt.UserRole, key)
            item.setFont(1, QFont(MONOSPACE_FONT))
            item.setFont(3, QFont(MONOSPACE_FONT))
            l.addTopLevelItem(item)
        l.setCurrentItem(l.topLevelItem(0))
        self.invoices_list.setVisible(len(inv_list))
        self.invoices_label.setVisible(len(inv_list))

    def delete_imported_key(self, addr):
        if self.question(_("Do you want to remove")+" %s "%addr +_("from your wallet?")):
            self.wallet.delete_imported_key(addr)
            self.address_list.update()
            self.history_list.update()

    def edit_account_label(self, k):
        text, ok = QInputDialog.getText(self, _('Rename account'), _('Name') + ':', text = self.wallet.labels.get(k,''))
        if ok:
            label = unicode(text)
            self.wallet.set_label(k,label)
            self.address_list.update()

    def account_set_expanded(self, item, k, b):
        item.setExpanded(b)
        self.accounts_expanded[k] = b

    def create_account_menu(self, position, k, item):
        menu = QMenu()
        exp = item.isExpanded()
        menu.addAction(_("Minimize") if exp else _("Maximize"), lambda: self.account_set_expanded(item, k, not exp))
        menu.addAction(_("Rename"), lambda: self.edit_account_label(k))
        if self.wallet.seed_version > 4:
            menu.addAction(_("View details"), lambda: self.show_account_details(k))
        if self.wallet.account_is_pending(k):
            menu.addAction(_("Delete"), lambda: self.delete_pending_account(k))
        menu.exec_(self.address_list.viewport().mapToGlobal(position))

    def delete_pending_account(self, k):
        self.wallet.delete_pending_account(k)
        self.address_list.update()
        self.update_account_selector()

    def create_receive_menu(self, position):
        selected = self.address_list.selectedItems()
        multi_select = len(selected) > 1
        addrs = [unicode(item.text(0)) for item in selected]
        if not multi_select:
            item = self.address_list.itemAt(position)
            if not item:
                return
            addr = addrs[0]
            if not is_valid(addr):
                k = str(item.data(0,32).toString())
                if k:
                    self.create_account_menu(position, k, item)
                else:
                    item.setExpanded(not item.isExpanded())
                return

        menu = QMenu()
        if not multi_select:
            menu.addAction(_("Copy to clipboard"), lambda: self.app.clipboard().setText(addr))
            menu.addAction(_("Request payment"), lambda: self.receive_at(addr))
            menu.addAction(_("Edit label"), lambda: self.address_list.editItem(item, self.address_list.editable_columns[0]))
            menu.addAction(_('History'), lambda: self.show_address(addr))
            menu.addAction(_('Public Keys'), lambda: self.show_public_keys(addr))
            if self.wallet.can_export():
                menu.addAction(_("Private key"), lambda: self.show_private_key(addr))
            if not self.wallet.is_watching_only():
                menu.addAction(_("Sign/verify message"), lambda: self.sign_verify_message(addr))
                menu.addAction(_("Encrypt/decrypt message"), lambda: self.encrypt_message(addr))
            if self.wallet.is_imported(addr):
                menu.addAction(_("Remove from wallet"), lambda: self.delete_imported_key(addr))
            addr_URL = block_explorer_URL(self.config, 'addr', addr)
            if addr_URL:
                menu.addAction(_("View on block explorer"), lambda: webbrowser.open(addr_URL))

        if any(not self.wallet.is_frozen(addr) for addr in addrs):
            menu.addAction(_("Freeze"), lambda: self.set_frozen_state(addrs, True))
        if any(self.wallet.is_frozen(addr) for addr in addrs):
            menu.addAction(_("Unfreeze"), lambda: self.set_frozen_state(addrs, False))

        def can_send(addr):
            return not self.wallet.is_frozen(addr) and sum(self.wallet.get_addr_balance(addr)[:2])
        if any(can_send(addr) for addr in addrs):
            menu.addAction(_("Send From"), lambda: self.send_from_addresses(addrs))

        run_hook('receive_menu', menu, addrs)
        menu.exec_(self.address_list.viewport().mapToGlobal(position))


    def get_sendable_balance(self):
        return sum(map(lambda x:x['value'], self.get_coins()))


    def get_coins(self):
        if self.pay_from:
            return self.pay_from
        else:
            domain = self.wallet.get_account_addresses(self.current_account)
            return self.wallet.get_spendable_coins(domain)


    def send_from_addresses(self, addrs):
        self.set_pay_from(addrs)
        self.tabs.setCurrentIndex(1)
        self.update_fee()

    def paytomany(self):
        self.tabs.setCurrentIndex(1)
        self.payto_e.paytomany()

    def payto_contacts(self, labels):
        paytos = [self.get_contact_payto(label) for label in labels]
        self.tabs.setCurrentIndex(1)
        if len(paytos) == 1:
            self.payto_e.setText(paytos[0])
            self.amount_e.setFocus()
        else:
            text = "\n".join([payto + ", 0" for payto in paytos])
            self.payto_e.setText(text)
            self.payto_e.setFocus()

    def on_permit_contact_edit(self, item, column):
        # openalias items shouldn't be editable
        return item.text(2) != "openalias"

    def on_contact_edited(self, item, column, prior):
        if column == 0:  # Remove old contact if renamed
            self.contacts.pop(prior)
        self.set_contact(unicode(item.text(0)), unicode(item.text(1)))

    def set_contact(self, label, address):
        if not is_valid(address):
            QMessageBox.warning(self, _('Error'), _('Invalid Address'), _('OK'))
            self.contacts_list.update()  # Displays original unchanged value
            return False
        self.contacts[label] = ('address', address)
        self.contacts_list.update()
        self.history_list.update()
        self.update_completions()
        return True

    def delete_contacts(self, labels):
        if not self.question(_("Remove %s from your list of contacts?")
                             % " + ".join(labels)):
            return
        for label in labels:
            self.contacts.pop(label)
        self.history_list.update()
        self.contacts_list.update()
        self.update_completions()

    def create_contact_menu(self, position):
        menu = QMenu()
        selected = self.contacts_list.selectedItems()
        if not selected:
            menu.addAction(_("New contact"), lambda: self.new_contact_dialog())
        else:
            labels = [unicode(item.text(0)) for item in selected]
            addrs = [unicode(item.text(1)) for item in selected]
            types = [unicode(item.text(2)) for item in selected]
            menu.addAction(_("Copy to Clipboard"), lambda:
                           self.app.clipboard().setText('\n'.join(labels)))
            menu.addAction(_("Pay to"), lambda: self.payto_contacts(labels))
            menu.addAction(_("Delete"), lambda: self.delete_contacts(labels))
            URLs = []
            for (addr, _type) in zip(addrs, types):
                if _type == 'address':
                    URLs.append(block_explorer_URL(self.config, 'addr', addr))
            if URLs:
                menu.addAction(_("View on block explorer"),
                               lambda: map(webbrowser.open, URLs))

        run_hook('create_contact_menu', menu, selected)
        menu.exec_(self.contacts_list.viewport().mapToGlobal(position))


    def show_invoice(self, key):
        pr = self.invoices.get(key)
        pr.verify(self.contacts)
        self.show_pr_details(pr)

    def show_pr_details(self, pr):
        d = QDialog(self)
        d.setWindowTitle(_("Invoice"))
        vbox = QVBoxLayout(d)
        grid = QGridLayout()
        grid.addWidget(QLabel(_("Requestor") + ':'), 0, 0)
        grid.addWidget(QLabel(pr.get_requestor()), 0, 1)
        grid.addWidget(QLabel(_("Expires") + ':'), 1, 0)
        grid.addWidget(QLabel(format_time(pr.get_expiration_date())), 1, 1)
        grid.addWidget(QLabel(_("Memo") + ':'), 2, 0)
        grid.addWidget(QLabel(pr.get_memo()), 2, 1)
        grid.addWidget(QLabel(_("Signature") + ':'), 3, 0)
        grid.addWidget(QLabel(pr.get_verify_status()), 3, 1)
        grid.addWidget(QLabel(_("Payment URL") + ':'), 4, 0)
        grid.addWidget(QLabel(pr.payment_url), 4, 1)
        grid.addWidget(QLabel(_("Outputs") + ':'), 5, 0)
        outputs_str = '\n'.join(map(lambda x: x[1] + ' ' + self.format_amount(x[2])+ self.base_unit(), pr.get_outputs()))
        grid.addWidget(QLabel(outputs_str), 5, 1)
        if pr.tx:
            grid.addWidget(QLabel(_("Transaction ID") + ':'), 6, 0)
            l = QLineEdit(pr.tx)
            l.setReadOnly(True)
            grid.addWidget(l, 6, 1)
        vbox.addLayout(grid)
        vbox.addLayout(Buttons(CloseButton(d)))
        d.exec_()
        return


    def do_pay_invoice(self, key):
        pr = self.invoices.get(key)
        self.payment_request = pr
        self.prepare_for_payment_request()
        if pr.verify(self.contacts):
            self.payment_request_ok()
        else:
            self.payment_request_error()


    def invoices_list_menu(self, position):
        item = self.invoices_list.itemAt(position)
        if not item:
            return
        key = str(item.data(0, 32).toString())
        pr = self.invoices.get(key)
        status = self.invoices.get_status(key)
        menu = QMenu()
        menu.addAction(_("Details"), lambda: self.show_invoice(key))
        if status == PR_UNPAID:
            menu.addAction(_("Pay Now"), lambda: self.do_pay_invoice(key))
        def delete_invoice(key):
            self.invoices.remove(key)
            self.invoices_list.update()
        menu.addAction(_("Delete"), lambda: delete_invoice(key))
        menu.exec_(self.invoices_list.viewport().mapToGlobal(position))


    def update_address_tab(self):
        l = self.address_list
        item = l.currentItem()
        current_address = item.data(0, Qt.UserRole).toString() if item else None
        l.clear()
        accounts = self.wallet.get_accounts()
        if self.current_account is None:
            account_items = sorted(accounts.items())
        else:
            account_items = [(self.current_account, accounts.get(self.current_account))]
        for k, account in account_items:
            if len(accounts) > 1:
                name = self.wallet.get_account_name(k)
                c, u, x = self.wallet.get_account_balance(k)
                account_item = QTreeWidgetItem([ name, '', self.format_amount(c + u + x), ''])
                account_item.setExpanded(self.accounts_expanded.get(k, True))
                account_item.setData(0, Qt.UserRole, k)
                l.addTopLevelItem(account_item)
            else:
                account_item = l
            sequences = [0,1] if account.has_change() else [0]
            for is_change in sequences:
                if len(sequences) > 1:
                    name = _("Receiving") if not is_change else _("Change")
                    seq_item = QTreeWidgetItem( [ name, '', '', '', ''] )
                    account_item.addChild(seq_item)
                    if not is_change:
                        seq_item.setExpanded(True)
                else:
                    seq_item = account_item
                used_item = QTreeWidgetItem( [ _("Used"), '', '', '', ''] )
                used_flag = False
                addr_list = account.get_addresses(is_change)
                for address in addr_list:
                    num = len(self.wallet.history.get(address,[]))
                    is_used = self.wallet.is_used(address)
                    label = self.wallet.labels.get(address,'')
                    c, u, x = self.wallet.get_addr_balance(address)
                    balance = self.format_amount(c + u + x)
                    item = QTreeWidgetItem([address, label, balance, "%d"%num])
                    item.setFont(0, QFont(MONOSPACE_FONT))
                    item.setData(0, Qt.UserRole, address)
                    item.setData(0, Qt.UserRole+1, True) # label can be edited
                    if self.wallet.is_frozen(address):
                        item.setBackgroundColor(0, QColor('lightblue'))
                    if self.wallet.is_beyond_limit(address, account, is_change):
                        item.setBackgroundColor(0, QColor('red'))
                    if is_used:
                        if not used_flag:
                            seq_item.insertChild(0, used_item)
                            used_flag = True
                        used_item.addChild(item)
                    else:
                        seq_item.addChild(item)
                    if address == current_address:
                        l.setCurrentItem(item)


    def update_contacts_tab(self):
        l = self.contacts_list
        item = l.currentItem()
        current_key = item.data(0, Qt.UserRole).toString() if item else None
        l.clear()
        for key in sorted(self.contacts.keys()):
            _type, value = self.contacts[key]
            item = QTreeWidgetItem([key, value, _type])
            item.setData(0, Qt.UserRole, key)
            l.addTopLevelItem(item)
            if key == current_key:
                l.setCurrentItem(item)
        run_hook('update_contacts_tab', l)


    def create_console_tab(self):
        from console import Console
        self.console = console = Console()
        return console


    def update_console(self):
        console = self.console
        console.history = self.config.get("console-history",[])
        console.history_index = len(console.history)

        console.updateNamespace({'wallet' : self.wallet,
                                 'network' : self.network,
                                 'plugins' : self.gui_object.plugins,
                                 'window': self})
        console.updateNamespace({'util' : util, 'bitcoin':bitcoin})

        c = commands.Commands(self.config, self.wallet, self.network, lambda: self.console.set_json(True))
        methods = {}
        def mkfunc(f, method):
            return lambda *args: apply( f, (method, args, self.password_dialog ))
        for m in dir(c):
            if m[0]=='_' or m in ['network','wallet']: continue
            methods[m] = mkfunc(c._run, m)

        console.updateNamespace(methods)


    def change_account(self,s):
        if s == _("All accounts"):
            self.current_account = None
        else:
            accounts = self.wallet.get_account_names()
            for k, v in accounts.items():
                if v == s:
                    self.current_account = k
        self.history_list.update()
        self.update_status()
        self.address_list.update()
        self.receive_list.update()

    def create_status_bar(self):

        sb = QStatusBar()
        sb.setFixedHeight(35)
        qtVersion = qVersion()

        self.balance_label = QLabel("")
        sb.addWidget(self.balance_label)

        from version_getter import UpdateLabel
        self.updatelabel = UpdateLabel(self.config, sb)

        self.account_selector = QComboBox()
        self.account_selector.setSizeAdjustPolicy(QComboBox.AdjustToContents)
        self.connect(self.account_selector,SIGNAL("activated(QString)"),self.change_account)
        sb.addPermanentWidget(self.account_selector)

        self.search_box = QLineEdit()
        self.search_box.textChanged.connect(self.do_search)
        self.search_box.hide()
        sb.addPermanentWidget(self.search_box)

        self.lock_icon = QIcon()
        self.password_button = StatusBarButton( self.lock_icon, _("Password"), self.change_password_dialog )
        sb.addPermanentWidget( self.password_button )

        sb.addPermanentWidget( StatusBarButton( QIcon(":icons/preferences.png"), _("Preferences"), self.settings_dialog ) )
        self.seed_button = StatusBarButton( QIcon(":icons/seed.png"), _("Seed"), self.show_seed_dialog )
        sb.addPermanentWidget( self.seed_button )
        self.status_button = StatusBarButton( QIcon(":icons/status_disconnected.png"), _("Network"), self.run_network_dialog )
        sb.addPermanentWidget( self.status_button )
        run_hook('create_status_bar', sb)
        self.setStatusBar(sb)

    def update_lock_icon(self):
        icon = QIcon(":icons/lock.png") if self.wallet.use_encryption else QIcon(":icons/unlock.png")
        self.password_button.setIcon( icon )

    def update_buttons_on_seed(self):
        self.seed_button.setVisible(self.wallet.has_seed())
        self.password_button.setVisible(self.wallet.can_change_password())
        self.set_send_button_text()

    def change_password_dialog(self):
        from password_dialog import PasswordDialog
        d = PasswordDialog(self.wallet, self)
        d.run()
        self.update_lock_icon()

    def toggle_search(self):
        self.search_box.setHidden(not self.search_box.isHidden())
        if not self.search_box.isHidden():
            self.search_box.setFocus(1)
        else:
            self.do_search('')

    def do_search(self, t):
        i = self.tabs.currentIndex()
        if i == 0:
            self.history_list.filter(t, [2, 3, 4])  # Date, Description, Amount
        elif i == 1:
            self.invoices_list.filter(t, [0, 1, 2, 3]) # Date, Requestor, Description, Amount
        elif i == 2:
            self.receive_list.filter(t, [0, 1, 2, 3, 4]) # Date, Account, Address, Description, Amount
        elif i == 3:
            self.address_list.filter(t, [0,1, 2])  # Address, Label, Balance
        elif i == 4:
            self.contacts_list.filter(t, [0, 1])  # Key, Value


    def new_contact_dialog(self):
        d = QDialog(self)
        d.setWindowTitle(_("New Contact"))
        vbox = QVBoxLayout(d)
        vbox.addWidget(QLabel(_('New Contact') + ':'))
        grid = QGridLayout()
        line1 = QLineEdit()
        line1.setFixedWidth(280)
        line2 = QLineEdit()
        line2.setFixedWidth(280)
        grid.addWidget(QLabel(_("Address")), 1, 0)
        grid.addWidget(line1, 1, 1)
        grid.addWidget(QLabel(_("Name")), 2, 0)
        grid.addWidget(line2, 2, 1)

        vbox.addLayout(grid)
        vbox.addLayout(Buttons(CancelButton(d), OkButton(d)))

        if not d.exec_():
            return

        if self.set_contact(unicode(line2.text()), str(line1.text())):
            self.tabs.setCurrentIndex(4)


    @protected
    def new_account_dialog(self, password):
        dialog = QDialog(self)
        dialog.setModal(1)
        dialog.setWindowTitle(_("New Account"))
        vbox = QVBoxLayout()
        vbox.addWidget(QLabel(_('Account name')+':'))
        e = QLineEdit()
        vbox.addWidget(e)
        msg = _("Note: Newly created accounts are 'pending' until they receive litecoins.") + " " \
            + _("You will need to wait for 2 confirmations until the correct balance is displayed and more addresses are created for that account.")
        l = QLabel(msg)
        l.setWordWrap(True)
        vbox.addWidget(l)
        vbox.addLayout(Buttons(CancelButton(dialog), OkButton(dialog)))
        dialog.setLayout(vbox)
        r = dialog.exec_()
        if not r:
            return
        name = str(e.text())
        self.wallet.create_pending_account(name, password)
        self.address_list.update()
        self.update_account_selector()
        self.tabs.setCurrentIndex(3)


    def show_master_public_keys(self):

        dialog = QDialog(self)
        dialog.setModal(1)
        dialog.setWindowTitle(_("Master Public Keys"))

        mpk_dict = self.wallet.get_master_public_keys()
        vbox = QVBoxLayout()
        # only show the combobox in case multiple accounts are available
        if len(mpk_dict) > 1:
            gb = QGroupBox(_("Master Public Keys"))
            vbox.addWidget(gb)
            group = QButtonGroup()
            first_button = None
            for key in sorted(mpk_dict.keys()):
                is_mine = self.wallet.master_private_keys.has_key(key)
                b = QRadioButton(gb)
                name = 'Self' if is_mine else 'Cosigner'
                b.setText(name + ' (%s)'%key)
                b.key = key
                group.addButton(b)
                vbox.addWidget(b)
                if not first_button:
                    first_button = b

            mpk_text = ShowQRTextEdit()
            mpk_text.setMaximumHeight(170)
            vbox.addWidget(mpk_text)

            def show_mpk(b):
                mpk = mpk_dict.get(b.key, "")
                mpk_text.setText(mpk)

            group.buttonReleased.connect(show_mpk)
            first_button.setChecked(True)
            show_mpk(first_button)
        elif len(mpk_dict) == 1:
            mpk = mpk_dict.values()[0]
            mpk_text = ShowQRTextEdit(text=mpk)
            mpk_text.setMaximumHeight(170)
            vbox.addWidget(mpk_text)

        mpk_text.addCopyButton(self.app)
        vbox.addLayout(Buttons(CloseButton(dialog)))
        dialog.setLayout(vbox)
        dialog.exec_()

    @protected
    def show_seed_dialog(self, password):
        if not self.wallet.has_seed():
            QMessageBox.information(self, _('Message'), _('This wallet has no seed'), _('OK'))
            return

        try:
            mnemonic = self.wallet.get_mnemonic(password)
        except BaseException as e:
            QMessageBox.warning(self, _('Error'), str(e), _('OK'))
            return
        from seed_dialog import SeedDialog
        d = SeedDialog(self, mnemonic, self.wallet.has_imported_keys())
        d.exec_()



    def show_qrcode(self, data, title = _("QR code")):
        if not data:
            return
        d = QRDialog(data, self, title)
        d.exec_()

    def show_public_keys(self, address):
        if not address: return
        try:
            pubkey_list = self.wallet.get_public_keys(address)
        except Exception as e:
            traceback.print_exc(file=sys.stdout)
            self.show_message(str(e))
            return

        d = QDialog(self)
        d.setMinimumSize(600, 200)
        d.setModal(1)
        d.setWindowTitle(_("Public key"))
        vbox = QVBoxLayout()
        vbox.addWidget( QLabel(_("Address") + ': ' + address))
        vbox.addWidget( QLabel(_("Public key") + ':'))
        keys_e = ShowQRTextEdit(text='\n'.join(pubkey_list))
        keys_e.addCopyButton(self.app)
        vbox.addWidget(keys_e)
        vbox.addLayout(Buttons(CloseButton(d)))
        d.setLayout(vbox)
        d.exec_()

    @protected
    def show_private_key(self, address, password):
        if not address: return
        try:
            pk_list = self.wallet.get_private_key(address, password)
        except Exception as e:
            traceback.print_exc(file=sys.stdout)
            self.show_message(str(e))
            return

        d = QDialog(self)
        d.setMinimumSize(600, 200)
        d.setModal(1)
        d.setWindowTitle(_("Private key"))
        vbox = QVBoxLayout()
        vbox.addWidget( QLabel(_("Address") + ': ' + address))
        vbox.addWidget( QLabel(_("Private key") + ':'))
        keys_e = ShowQRTextEdit(text='\n'.join(pk_list))
        keys_e.addCopyButton(self.app)
        vbox.addWidget(keys_e)
        vbox.addLayout(Buttons(CloseButton(d)))
        d.setLayout(vbox)
        d.exec_()


    @protected
    def do_sign(self, address, message, signature, password):
        message = unicode(message.toPlainText())
        message = message.encode('utf-8')
        try:
            sig = self.wallet.sign_message(str(address.text()), message, password)
            sig = base64.b64encode(sig)
            signature.setText(sig)
        except Exception as e:
            self.show_message(str(e))

    def do_verify(self, address, message, signature):
        message = unicode(message.toPlainText())
        message = message.encode('utf-8')
        sig = base64.b64decode(str(signature.toPlainText()))
        if bitcoin.verify_message(address.text(), sig, message):
            self.show_message(_("Signature verified"))
        else:
            self.show_message(_("Error: wrong signature"))


    def sign_verify_message(self, address=''):
        d = QDialog(self)
        d.setModal(1)
        d.setWindowTitle(_('Sign/verify Message'))
        d.setMinimumSize(410, 290)

        layout = QGridLayout(d)

        message_e = QTextEdit()
        layout.addWidget(QLabel(_('Message')), 1, 0)
        layout.addWidget(message_e, 1, 1)
        layout.setRowStretch(2,3)

        address_e = QLineEdit()
        address_e.setText(address)
        layout.addWidget(QLabel(_('Address')), 2, 0)
        layout.addWidget(address_e, 2, 1)

        signature_e = QTextEdit()
        layout.addWidget(QLabel(_('Signature')), 3, 0)
        layout.addWidget(signature_e, 3, 1)
        layout.setRowStretch(3,1)

        hbox = QHBoxLayout()

        b = QPushButton(_("Sign"))
        b.clicked.connect(lambda: self.do_sign(address_e, message_e, signature_e))
        hbox.addWidget(b)

        b = QPushButton(_("Verify"))
        b.clicked.connect(lambda: self.do_verify(address_e, message_e, signature_e))
        hbox.addWidget(b)

        b = QPushButton(_("Close"))
        b.clicked.connect(d.accept)
        hbox.addWidget(b)
        layout.addLayout(hbox, 4, 1)
        d.exec_()


    @protected
    def do_decrypt(self, message_e, pubkey_e, encrypted_e, password):
        try:
            decrypted = self.wallet.decrypt_message(str(pubkey_e.text()), str(encrypted_e.toPlainText()), password)
            message_e.setText(decrypted)
        except BaseException as e:
            traceback.print_exc(file=sys.stdout)
            self.show_warning(str(e))


    def do_encrypt(self, message_e, pubkey_e, encrypted_e):
        message = unicode(message_e.toPlainText())
        message = message.encode('utf-8')
        try:
            encrypted = bitcoin.encrypt_message(message, str(pubkey_e.text()))
            encrypted_e.setText(encrypted)
        except BaseException as e:
            traceback.print_exc(file=sys.stdout)
            self.show_warning(str(e))


    def encrypt_message(self, address = ''):
        d = QDialog(self)
        d.setModal(1)
        d.setWindowTitle(_('Encrypt/decrypt Message'))
        d.setMinimumSize(610, 490)

        layout = QGridLayout(d)

        message_e = QTextEdit()
        layout.addWidget(QLabel(_('Message')), 1, 0)
        layout.addWidget(message_e, 1, 1)
        layout.setRowStretch(2,3)

        pubkey_e = QLineEdit()
        if address:
            pubkey = self.wallet.get_public_keys(address)[0]
            pubkey_e.setText(pubkey)
        layout.addWidget(QLabel(_('Public key')), 2, 0)
        layout.addWidget(pubkey_e, 2, 1)

        encrypted_e = QTextEdit()
        layout.addWidget(QLabel(_('Encrypted')), 3, 0)
        layout.addWidget(encrypted_e, 3, 1)
        layout.setRowStretch(3,1)

        hbox = QHBoxLayout()
        b = QPushButton(_("Encrypt"))
        b.clicked.connect(lambda: self.do_encrypt(message_e, pubkey_e, encrypted_e))
        hbox.addWidget(b)

        b = QPushButton(_("Decrypt"))
        b.clicked.connect(lambda: self.do_decrypt(message_e, pubkey_e, encrypted_e))
        hbox.addWidget(b)

        b = QPushButton(_("Close"))
        b.clicked.connect(d.accept)
        hbox.addWidget(b)

        layout.addLayout(hbox, 4, 1)
        d.exec_()


    def question(self, msg):
        return QMessageBox.question(self, _('Message'), msg, QMessageBox.Yes | QMessageBox.No, QMessageBox.No) == QMessageBox.Yes

    def show_message(self, msg):
        QMessageBox.information(self, _('Message'), msg, _('OK'))

    def show_warning(self, msg):
        QMessageBox.warning(self, _('Warning'), msg, _('OK'))

    def password_dialog(self, msg=None, parent=None):
        if parent == None:
            parent = self
        d = QDialog(parent)
        d.setModal(1)
        d.setWindowTitle(_("Enter Password"))
        pw = QLineEdit()
        pw.setEchoMode(2)
        vbox = QVBoxLayout()
        if not msg:
            msg = _('Please enter your password')
        vbox.addWidget(QLabel(msg))
        grid = QGridLayout()
        grid.setSpacing(8)
        grid.addWidget(QLabel(_('Password')), 1, 0)
        grid.addWidget(pw, 1, 1)
        vbox.addLayout(grid)
        vbox.addLayout(Buttons(CancelButton(d), OkButton(d)))
        d.setLayout(vbox)
        run_hook('password_dialog', pw, grid, 1)
        if not d.exec_(): return
        return unicode(pw.text())


    def tx_from_text(self, txt):
        "json or raw hexadecimal"
        txt = txt.strip()
        try:
            txt.decode('hex')
            is_hex = True
        except:
            is_hex = False

        if is_hex:
            try:
                return Transaction(txt)
            except:
                traceback.print_exc(file=sys.stdout)
                QMessageBox.critical(None, _("Unable to parse transaction"), _("Electrum was unable to parse your transaction"))
                return

        try:
            tx_dict = json.loads(str(txt))
            assert "hex" in tx_dict.keys()
            tx = Transaction(tx_dict["hex"])
            #if tx_dict.has_key("input_info"):
            #    input_info = json.loads(tx_dict['input_info'])
            #    tx.add_input_info(input_info)
            return tx
        except Exception:
            traceback.print_exc(file=sys.stdout)
            QMessageBox.critical(None, _("Unable to parse transaction"), _("Electrum was unable to parse your transaction"))


    def read_tx_from_qrcode(self):
        from electrum_ltc import qrscanner
        try:
            data = qrscanner.scan_qr(self.config)
        except BaseException, e:
            QMessageBox.warning(self, _('Error'), _(e), _('OK'))
            return
        if not data:
            return
        # if the user scanned a bitcoin URI
        if data.startswith("litecoin:"):
            self.pay_to_URI(data)
            return
        # else if the user scanned an offline signed tx
        # transactions are binary, but qrcode seems to return utf8...
        data = data.decode('utf8')
        z = bitcoin.base_decode(data, length=None, base=43)
        data = ''.join(chr(ord(b)) for b in z).encode('hex')
        tx = self.tx_from_text(data)
        if not tx:
            return
        self.show_transaction(tx)


    def read_tx_from_file(self):
        fileName = self.getOpenFileName(_("Select your transaction file"), "*.txn")
        if not fileName:
            return
        try:
            with open(fileName, "r") as f:
                file_content = f.read()
        except (ValueError, IOError, os.error), reason:
            QMessageBox.critical(None, _("Unable to read file or no transaction found"), _("Electrum was unable to open your transaction file") + "\n" + str(reason))
        return self.tx_from_text(file_content)

    def do_process_from_text(self):
        text = text_dialog(self, _('Input raw transaction'), _("Transaction:"), _("Load transaction"))
        if not text:
            return
        tx = self.tx_from_text(text)
        if tx:
            self.show_transaction(tx)

    def do_process_from_file(self):
        tx = self.read_tx_from_file()
        if tx:
            self.show_transaction(tx)

    def do_process_from_txid(self):
        from electrum_ltc import transaction
        txid, ok = QInputDialog.getText(self, _('Lookup transaction'), _('Transaction ID') + ':')
        if ok and txid:
            txid = str(txid).strip()
            try:
                r = self.network.synchronous_get(('blockchain.transaction.get',[txid]))
            except BaseException as e:
                self.show_message(str(e))
                return
            tx = transaction.Transaction(r)
            self.show_transaction(tx)


    @protected
    def export_privkeys_dialog(self, password):
        if self.wallet.is_watching_only():
            self.show_message(_("This is a watching-only wallet"))
            return

        try:
            self.wallet.check_password(password)
        except Exception as e:
            QMessageBox.warning(self, _('Error'), str(e), _('OK'))
            return

        d = QDialog(self)
        d.setWindowTitle(_('Private keys'))
        d.setMinimumSize(850, 300)
        vbox = QVBoxLayout(d)

        msg = "%s\n%s\n%s" % (_("WARNING: ALL your private keys are secret."),
                              _("Exposing a single private key can compromise your entire wallet!"),
                              _("In particular, DO NOT use 'redeem private key' services proposed by third parties."))
        vbox.addWidget(QLabel(msg))

        e = QTextEdit()
        e.setReadOnly(True)
        vbox.addWidget(e)

        defaultname = 'electrum-ltc-private-keys.csv'
        select_msg = _('Select file to export your private keys to')
        hbox, filename_e, csv_button = filename_field(self, self.config, defaultname, select_msg)
        vbox.addLayout(hbox)

        b = OkButton(d, _('Export'))
        b.setEnabled(False)
        vbox.addLayout(Buttons(CancelButton(d), b))

        private_keys = {}
        addresses = self.wallet.addresses(True)
        done = False
        def privkeys_thread():
            for addr in addresses:
                time.sleep(0.1)
                if done:
                    break
                private_keys[addr] = "\n".join(self.wallet.get_private_key(addr, password))
                d.emit(SIGNAL('computing_privkeys'))
            d.emit(SIGNAL('show_privkeys'))

        def show_privkeys():
            s = "\n".join( map( lambda x: x[0] + "\t"+ x[1], private_keys.items()))
            e.setText(s)
            b.setEnabled(True)

        d.connect(d, QtCore.SIGNAL('computing_privkeys'), lambda: e.setText("Please wait... %d/%d"%(len(private_keys),len(addresses))))
        d.connect(d, QtCore.SIGNAL('show_privkeys'), show_privkeys)
        threading.Thread(target=privkeys_thread).start()

        if not d.exec_():
            done = True
            return

        filename = filename_e.text()
        if not filename:
            return

        try:
            self.do_export_privkeys(filename, private_keys, csv_button.isChecked())
        except (IOError, os.error), reason:
            export_error_label = _("Electrum was unable to produce a private key-export.")
            QMessageBox.critical(None, _("Unable to create csv"), export_error_label + "\n" + str(reason))

        except Exception as e:
            self.show_message(str(e))
            return

        self.show_message(_("Private keys exported."))


    def do_export_privkeys(self, fileName, pklist, is_csv):
        with open(fileName, "w+") as f:
            if is_csv:
                transaction = csv.writer(f)
                transaction.writerow(["address", "private_key"])
                for addr, pk in pklist.items():
                    transaction.writerow(["%34s"%addr,pk])
            else:
                import json
                f.write(json.dumps(pklist, indent = 4))


    def do_import_labels(self):
        labelsFile = self.getOpenFileName(_("Open labels file"), "*.dat")
        if not labelsFile: return
        try:
            f = open(labelsFile, 'r')
            data = f.read()
            f.close()
            for key, value in json.loads(data).items():
                self.wallet.set_label(key, value)
            QMessageBox.information(None, _("Labels imported"), _("Your labels were imported from")+" '%s'" % str(labelsFile))
        except (IOError, os.error), reason:
            QMessageBox.critical(None, _("Unable to import labels"), _("Electrum was unable to import your labels.")+"\n" + str(reason))


    def do_export_labels(self):
        labels = self.wallet.labels
        try:
            fileName = self.getSaveFileName(_("Select file to save your labels"), 'electrum-ltc_labels.dat', "*.dat")
            if fileName:
                with open(fileName, 'w+') as f:
                    json.dump(labels, f)
                QMessageBox.information(None, _("Labels exported"), _("Your labels where exported to")+" '%s'" % str(fileName))
        except (IOError, os.error), reason:
            QMessageBox.critical(None, _("Unable to export labels"), _("Electrum was unable to export your labels.")+"\n" + str(reason))


    def export_history_dialog(self):
        d = QDialog(self)
        d.setWindowTitle(_('Export History'))
        d.setMinimumSize(400, 200)
        vbox = QVBoxLayout(d)
        defaultname = os.path.expanduser('~/electrum-ltc-history.csv')
        select_msg = _('Select file to export your wallet transactions to')
        hbox, filename_e, csv_button = filename_field(self, self.config, defaultname, select_msg)
        vbox.addLayout(hbox)
        vbox.addStretch(1)
        hbox = Buttons(CancelButton(d), OkButton(d, _('Export')))
        vbox.addLayout(hbox)
        run_hook('export_history_dialog', self, hbox)
        self.update()
        if not d.exec_():
            return
        filename = filename_e.text()
        if not filename:
            return
        try:
            self.do_export_history(self.wallet, filename, csv_button.isChecked())
        except (IOError, os.error), reason:
            export_error_label = _("Electrum was unable to produce a transaction export.")
            QMessageBox.critical(self, _("Unable to export history"), export_error_label + "\n" + str(reason))
            return
        QMessageBox.information(self,_("History exported"), _("Your wallet history has been successfully exported."))


    def do_export_history(self, wallet, fileName, is_csv):
        history = wallet.get_history()
        lines = []
        for item in history:
            tx_hash, confirmations, value, timestamp, balance = item
            if confirmations:
                if timestamp is not None:
                    time_string = format_time(timestamp)
                else:
                    time_string = "unknown"
            else:
                time_string = "pending"

            if value is not None:
                value_string = format_satoshis(value, True)
            else:
                value_string = '--'

            if tx_hash:
                label, is_default_label = wallet.get_label(tx_hash)
                label = label.encode('utf-8')
            else:
                label = ""

            if is_csv:
                lines.append([tx_hash, label, confirmations, value_string, time_string])
            else:
                lines.append({'txid':tx_hash, 'date':"%16s"%time_string, 'label':label, 'value':value_string})

        with open(fileName, "w+") as f:
            if is_csv:
                transaction = csv.writer(f, lineterminator='\n')
                transaction.writerow(["transaction_hash","label", "confirmations", "value", "timestamp"])
                for line in lines:
                    transaction.writerow(line)
            else:
                import json
                f.write(json.dumps(lines, indent = 4))


    def sweep_key_dialog(self):
        d = QDialog(self)
        d.setWindowTitle(_('Sweep private keys'))
        d.setMinimumSize(600, 300)

        vbox = QVBoxLayout(d)
        vbox.addWidget(QLabel(_("Enter private keys")))

        keys_e = QTextEdit()
        keys_e.setTabChangesFocus(True)
        vbox.addWidget(keys_e)

        h, address_e = address_field(self.wallet.addresses(False))
        vbox.addLayout(h)

        vbox.addStretch(1)
        button = OkButton(d, _('Sweep'))
        vbox.addLayout(Buttons(CancelButton(d), button))
        button.setEnabled(False)

        def get_address():
            addr = str(address_e.text())
            if bitcoin.is_address(addr):
                return addr

        def get_pk():
            pk = str(keys_e.toPlainText()).strip()
            if Wallet.is_private_key(pk):
                return pk.split()

        f = lambda: button.setEnabled(get_address() is not None and get_pk() is not None)
        keys_e.textChanged.connect(f)
        address_e.textChanged.connect(f)
        if not d.exec_():
            return

        fee = self.wallet.fee_per_kb(self.config)
        tx = Transaction.sweep(get_pk(), self.network, get_address(), fee)
        if not tx:
            self.show_message(_('No inputs found. (Note that inputs need to be confirmed)'))
            return
        self.show_transaction(tx)


    @protected
    def do_import_privkey(self, password):
        if not self.wallet.has_imported_keys():
            r = QMessageBox.question(None, _('Warning'), '<b>'+_('Warning') +':\n</b><br/>'+ _('Imported keys are not recoverable from seed.') + ' ' \
                                         + _('If you ever need to restore your wallet from its seed, these keys will be lost.') + '<p>' \
                                         + _('Are you sure you understand what you are doing?'), 3, 4)
            if r == 4: return

        text = text_dialog(self, _('Import private keys'), _("Enter private keys")+':', _("Import"))
        if not text: return

        text = str(text).split()
        badkeys = []
        addrlist = []
        for key in text:
            try:
                addr = self.wallet.import_key(key, password)
            except Exception as e:
                badkeys.append(key)
                continue
            if not addr:
                badkeys.append(key)
            else:
                addrlist.append(addr)
        if addrlist:
            QMessageBox.information(self, _('Information'), _("The following addresses were added") + ':\n' + '\n'.join(addrlist))
        if badkeys:
            QMessageBox.critical(self, _('Error'), _("The following inputs could not be imported") + ':\n'+ '\n'.join(badkeys))
        self.address_list.update()
        self.history_list.update()


    def settings_dialog(self):
        self.need_restart = False
        d = QDialog(self)
        d.setWindowTitle(_('Preferences'))
        d.setModal(1)
        vbox = QVBoxLayout()
        tabs = QTabWidget()
        gui_widgets = []
        tx_widgets = []
        id_widgets = []

        # language
        lang_help = _('Select which language is used in the GUI (after restart).')
        lang_label = HelpLabel(_('Language') + ':', lang_help)
        lang_combo = QComboBox()
        from electrum_ltc.i18n import languages
        lang_combo.addItems(languages.values())
        try:
            index = languages.keys().index(self.config.get("language",''))
        except Exception:
            index = 0
        lang_combo.setCurrentIndex(index)
        if not self.config.is_modifiable('language'):
            for w in [lang_combo, lang_label]: w.setEnabled(False)
        def on_lang(x):
            lang_request = languages.keys()[lang_combo.currentIndex()]
            if lang_request != self.config.get('language'):
                self.config.set_key("language", lang_request, True)
                self.need_restart = True
        lang_combo.currentIndexChanged.connect(on_lang)
        gui_widgets.append((lang_label, lang_combo))

        nz_help = _('Number of zeros displayed after the decimal point. For example, if this is set to 2, "1." will be displayed as "1.00"')
        nz_label = HelpLabel(_('Zeros after decimal point') + ':', nz_help)
        nz = QSpinBox()
        nz.setMinimum(0)
        nz.setMaximum(self.decimal_point)
        nz.setValue(self.num_zeros)
        if not self.config.is_modifiable('num_zeros'):
            for w in [nz, nz_label]: w.setEnabled(False)
        def on_nz():
            value = nz.value()
            if self.num_zeros != value:
                self.num_zeros = value
                self.config.set_key('num_zeros', value, True)
                self.history_list.update()
                self.address_list.update()
        nz.valueChanged.connect(on_nz)
        gui_widgets.append((nz_label, nz))

        msg = _('Fee per kilobyte of transaction.') + '\n' \
              + _('If you enable dynamic fees, this parameter will be used as upper bound.')
        fee_label = HelpLabel(_('Transaction fee per kb') + ':', msg)
        fee_e = BTCkBEdit(self.get_decimal_point)
        fee_e.setAmount(self.config.get('fee_per_kb', bitcoin.RECOMMENDED_FEE))
        def on_fee(is_done):
            if self.config.get('dynamic_fees'):
                return
            v = fee_e.get_amount() or 0
            self.config.set_key('fee_per_kb', v, is_done)
            self.update_fee()
        fee_e.editingFinished.connect(lambda: on_fee(True))
        fee_e.textEdited.connect(lambda: on_fee(False))
        tx_widgets.append((fee_label, fee_e))

        dynfee_cb = QCheckBox(_('Dynamic fees'))
        dynfee_cb.setChecked(self.config.get('dynamic_fees', False))
        dynfee_cb.setToolTip(_("Use a fee per kB value recommended by the server."))
        dynfee_sl = QSlider(Qt.Horizontal, self)
        dynfee_sl.setValue(self.config.get('fee_factor', 50))
        dynfee_sl.setToolTip("Fee Multiplier. Min = 50%, Max = 150%")
        tx_widgets.append((dynfee_cb, dynfee_sl))

        def update_feeperkb():
            fee_e.setAmount(self.wallet.fee_per_kb(self.config))
            b = self.config.get('dynamic_fees')
            dynfee_sl.setHidden(not b)
            fee_e.setEnabled(not b)
        def fee_factor_changed(b):
            self.config.set_key('fee_factor', b, False)
            update_feeperkb()
        def on_dynfee(x):
            dynfee = x == Qt.Checked
            self.config.set_key('dynamic_fees', dynfee)
            update_feeperkb()
        dynfee_cb.stateChanged.connect(on_dynfee)
        dynfee_sl.valueChanged[int].connect(fee_factor_changed)
        update_feeperkb()

        msg = _('OpenAlias record, used to receive coins and to sign payment requests.') + '\n\n'\
              + _('The following alias providers are available:') + '\n'\
              + '\n'.join(['https://cryptoname.co/', 'http://xmr.link']) + '\n\n'\
              + 'For more information, see http://openalias.org'
        alias_label = HelpLabel(_('OpenAlias') + ':', msg)
        alias = self.config.get('alias','')
        alias_e = QLineEdit(alias)
        def set_alias_color():
            if not self.config.get('alias'):
                alias_e.setStyleSheet("")
                return
            if self.alias_info:
                alias_addr, alias_name, validated = self.alias_info
                alias_e.setStyleSheet(GREEN_BG if validated else RED_BG)
            else:
                alias_e.setStyleSheet(RED_BG)
        def on_alias_edit():
            alias_e.setStyleSheet("")
            alias = str(alias_e.text())
            self.config.set_key('alias', alias, True)
            if alias:
                self.fetch_alias()
        set_alias_color()
        self.connect(self, SIGNAL('alias_received'), set_alias_color)
        alias_e.editingFinished.connect(on_alias_edit)
        id_widgets.append((alias_label, alias_e))

        # SSL certificate
        msg = ' '.join([
            _('SSL certificate used to sign payment requests.'),
            _('Use setconfig to set ssl_chain and ssl_privkey.'),
        ])
        if self.config.get('ssl_privkey') or self.config.get('ssl_chain'):
            try:
                SSL_identity = paymentrequest.check_ssl_config(self.config)
                SSL_error = None
            except BaseException as e:
                SSL_identity = "error"
                SSL_error = str(e)
        else:
            SSL_identity = ""
            SSL_error = None
        SSL_id_label = HelpLabel(_('SSL certificate') + ':', msg)
        SSL_id_e = QLineEdit(SSL_identity)
        SSL_id_e.setStyleSheet(RED_BG if SSL_error else GREEN_BG if SSL_identity else '')
        if SSL_error:
            SSL_id_e.setToolTip(SSL_error)
        SSL_id_e.setReadOnly(True)
        id_widgets.append((SSL_id_label, SSL_id_e))

        units = ['LTC', 'mLTC', 'bits']
        msg = _('Base unit of your wallet.')\
              + '\n1BTC=1000mLTC.\n' \
              + _(' These settings affects the fields in the Send tab')+' '
        unit_label = HelpLabel(_('Base unit') + ':', msg)
        unit_combo = QComboBox()
        unit_combo.addItems(units)
        unit_combo.setCurrentIndex(units.index(self.base_unit()))
        def on_unit(x):
            unit_result = units[unit_combo.currentIndex()]
            if self.base_unit() == unit_result:
                return
            if unit_result == 'LTC':
                self.decimal_point = 8
            elif unit_result == 'mLTC':
                self.decimal_point = 5
            elif unit_result == 'bits':
                self.decimal_point = 2
            else:
                raise Exception('Unknown base unit')
            self.config.set_key('decimal_point', self.decimal_point, True)
            self.history_list.update()
            self.receive_list.update()
            self.address_list.update()
            fee_e.setAmount(self.wallet.fee_per_kb(self.config))
            self.update_status()
        unit_combo.currentIndexChanged.connect(on_unit)
        gui_widgets.append((unit_label, unit_combo))

        block_explorers = sorted(block_explorer_info.keys())
        msg = _('Choose which online block explorer to use for functions that open a web browser')
        block_ex_label = HelpLabel(_('Online Block Explorer') + ':', msg)
        block_ex_combo = QComboBox()
        block_ex_combo.addItems(block_explorers)
        block_ex_combo.setCurrentIndex(block_explorers.index(block_explorer(self.config)))
        def on_be(x):
            be_result = block_explorers[block_ex_combo.currentIndex()]
            self.config.set_key('block_explorer', be_result, True)
        block_ex_combo.currentIndexChanged.connect(on_be)
        gui_widgets.append((block_ex_label, block_ex_combo))

        from electrum_ltc import qrscanner
        system_cameras = qrscanner._find_system_cameras()
        qr_combo = QComboBox()
        qr_combo.addItem("Default","default")
        for camera, device in system_cameras.items():
            qr_combo.addItem(camera, device)
        #combo.addItem("Manually specify a device", config.get("video_device"))
        index = qr_combo.findData(self.config.get("video_device"))
        qr_combo.setCurrentIndex(index)
        msg = _("Install the zbar package to enable this.\nOn linux, type: 'apt-get install python-zbar'")
        qr_label = HelpLabel(_('Video Device') + ':', msg)
        qr_combo.setEnabled(qrscanner.zbar is not None)
        on_video_device = lambda x: self.config.set_key("video_device", str(qr_combo.itemData(x).toString()), True)
        qr_combo.currentIndexChanged.connect(on_video_device)
        gui_widgets.append((qr_label, qr_combo))

        usechange_cb = QCheckBox(_('Use change addresses'))
        usechange_cb.setChecked(self.wallet.use_change)
        if not self.config.is_modifiable('use_change'): usechange_cb.setEnabled(False)
        def on_usechange(x):
            usechange_result = x == Qt.Checked
            if self.wallet.use_change != usechange_result:
                self.wallet.use_change = usechange_result
                self.wallet.storage.put('use_change', self.wallet.use_change)
        usechange_cb.stateChanged.connect(on_usechange)
        usechange_cb.setToolTip(_('Using change addresses makes it more difficult for other people to track your transactions.'))
        tx_widgets.append((usechange_cb, None))

        showtx_cb = QCheckBox(_('View transaction before signing'))
        showtx_cb.setChecked(self.show_before_broadcast())
        showtx_cb.stateChanged.connect(lambda x: self.set_show_before_broadcast(showtx_cb.isChecked()))
        showtx_cb.setToolTip(_('Display the details of your transactions before signing it.'))
        tx_widgets.append((showtx_cb, None))

        can_edit_fees_cb = QCheckBox(_('Set transaction fees manually'))
        can_edit_fees_cb.setChecked(self.config.get('can_edit_fees', False))
        def on_editfees(x):
            self.config.set_key('can_edit_fees', x == Qt.Checked)
            self.update_fee_edit()
        can_edit_fees_cb.stateChanged.connect(on_editfees)
        can_edit_fees_cb.setToolTip(_('This option lets you edit fees in the send tab.'))
        tx_widgets.append((can_edit_fees_cb, None))

        tabs_info = [
            (tx_widgets, _('Transactions')),
            (gui_widgets, _('Appearance')),
            (id_widgets, _('Identity')),
        ]
        for widgets, name in tabs_info:
            tab = QWidget()
            grid = QGridLayout(tab)
            grid.setColumnStretch(0,1)
            for a,b in widgets:
                i = grid.rowCount()
                if b:
                    grid.addWidget(a, i, 0)
                    grid.addWidget(b, i, 1)
                else:
                    grid.addWidget(a, i, 0, 1, 2)
            tabs.addTab(tab, name)

        vbox.addWidget(tabs)
        vbox.addStretch(1)
        vbox.addLayout(Buttons(CloseButton(d)))
        d.setLayout(vbox)

        # run the dialog
        d.exec_()
        self.disconnect(self, SIGNAL('alias_received'), set_alias_color)

        run_hook('close_settings_dialog')
        if self.need_restart:
            QMessageBox.warning(self, _('Success'), _('Please restart Electrum to activate the new GUI settings'), _('OK'))



    def run_network_dialog(self):
        if not self.network:
            QMessageBox.warning(self, _('Offline'), _('You are using Electrum in offline mode.\nRestart Electrum if you want to get connected.'), _('OK'))
            return
        NetworkDialog(self.wallet.network, self.config, self).do_exec()

    def closeEvent(self, event):
        self.config.set_key("is_maximized", self.isMaximized())
        if not self.isMaximized():
            g = self.geometry()
            self.config.set_key("winpos-qt", [g.left(),g.top(),g.width(),g.height()])
        self.config.set_key("console-history", self.console.history[-50:], True)
        if self.qr_window:
            self.qr_window.close()
        self.close_wallet()
        self.gui_object.close_window(self)
        event.accept()


    def plugins_dialog(self):
        self.pluginsdialog = d = QDialog(self)
        d.setWindowTitle(_('Electrum Plugins'))
        d.setModal(1)

        plugins = self.gui_object.plugins

        vbox = QVBoxLayout(d)

        # plugins
        scroll = QScrollArea()
        scroll.setEnabled(True)
        scroll.setWidgetResizable(True)
        scroll.setMinimumSize(400,250)
        vbox.addWidget(scroll)

        w = QWidget()
        scroll.setWidget(w)
        w.setMinimumHeight(plugins.count() * 35)

        grid = QGridLayout()
        grid.setColumnStretch(0,1)
        w.setLayout(grid)

        settings_widgets = {}

        def enable_settings_widget(p, name, i):
            widget = settings_widgets.get(name)
            if not widget and p and p.requires_settings():
                widget = settings_widgets[name] = p.settings_widget(self)
                grid.addWidget(widget, i, 1)
            if widget:
                widget.setEnabled(bool(p and p.is_enabled()))

        def do_toggle(cb, name, i):
            p = plugins.toggle_enabled(self.config, name)
            cb.setChecked(bool(p))
            enable_settings_widget(p, name, i)

        for i, descr in enumerate(plugins.descriptions):
            name = descr['name']
            p = plugins.get(name)
            if descr.get('registers_wallet_type'):
                continue
            try:
                cb = QCheckBox(descr['fullname'])
                cb.setEnabled(plugins.is_available(name, self.wallet))
                cb.setChecked(p is not None and p.is_enabled())
                grid.addWidget(cb, i, 0)
                enable_settings_widget(p, name, i)
                cb.clicked.connect(partial(do_toggle, cb, name, i))
                msg = descr['description']
                if descr.get('requires'):
                    msg += '\n\n' + _('Requires') + ':\n' + '\n'.join(map(lambda x: x[1], descr.get('requires')))
                grid.addWidget(HelpButton(msg), i, 2)
            except Exception:
                self.print_msg("error: cannot display plugin", name)
                traceback.print_exc(file=sys.stdout)
        grid.setRowStretch(i+1,1)
        vbox.addLayout(Buttons(CloseButton(d)))
        d.exec_()

    def show_account_details(self, k):
        account = self.wallet.accounts[k]

        d = QDialog(self)
        d.setWindowTitle(_('Account Details'))
        d.setModal(1)

        vbox = QVBoxLayout(d)
        name = self.wallet.get_account_name(k)
        label = QLabel('Name: ' + name)
        vbox.addWidget(label)

        vbox.addWidget(QLabel(_('Address type') + ': ' + account.get_type()))

        vbox.addWidget(QLabel(_('Derivation') + ': ' + k))

        vbox.addWidget(QLabel(_('Master Public Key:')))

        text = QTextEdit()
        text.setReadOnly(True)
        text.setMaximumHeight(170)
        vbox.addWidget(text)
        mpk_text = '\n'.join( account.get_master_pubkeys() )
        text.setText(mpk_text)
        vbox.addLayout(Buttons(CloseButton(d)))
        d.exec_()<|MERGE_RESOLUTION|>--- conflicted
+++ resolved
@@ -1166,16 +1166,6 @@
             QMessageBox.warning(self, _('Error'), _('Invalid Fee'), _('OK'))
             return
 
-<<<<<<< HEAD
-        amount = sum(map(lambda x:x[2], outputs))
-        confirm_amount = self.config.get('confirm_amount', 10*COIN)
-        if amount >= confirm_amount:
-            o = '\n'.join(map(lambda x:x[1], outputs))
-            if not self.question(_("send %(amount)s to %(address)s?")%{ 'amount' : self.format_amount(amount) + ' '+ self.base_unit(), 'address' : o}):
-                return
-
-=======
->>>>>>> 58bd655f
         coins = self.get_coins()
         return outputs, fee, label, coins
 
@@ -1202,27 +1192,11 @@
             QMessageBox.warning(self, _('Error'), _("This transaction requires a higher fee, or it will not be propagated by the network."), _('OK'))
             return
 
-<<<<<<< HEAD
-        if not self.config.get('can_edit_fees', False):
-            if not self.question(_("A fee of %(fee)s will be added to this transaction.\nProceed?")%{ 'fee' : self.format_amount(fee) + ' '+ self.base_unit()}):
-                return
-        else:
-            confirm_fee = self.config.get('confirm_fee', 1000000)
-            if fee >= confirm_fee:
-                msg = '\n'.join([
-                    _("The fee for this transaction seems unusually high."),
-                    _("Are you really sure you want to pay %(fee)s in fees?")%{ 'fee' : self.format_amount(fee) + ' '+ self.base_unit()}
-                ])
-                if not self.question(msg):
-                    return
-
-=======
->>>>>>> 58bd655f
         if self.show_before_broadcast():
             self.show_transaction(tx, tx_desc)
             return
         # confirmation dialog
-        confirm_amount = self.config.get('confirm_amount', COIN)
+        confirm_amount = self.config.get('confirm_amount', 10*COIN)
         msg = [
             _("Amount to be sent") + ": " + self.format_amount_and_units(amount),
             _("Transaction fee") + ": " + self.format_amount_and_units(fee),
@@ -1280,7 +1254,7 @@
 
     def broadcast_transaction(self, tx, tx_desc, parent=None):
 
-        confirm_fee = self.config.get('confirm_fee', 100000)
+        confirm_fee = self.config.get('confirm_fee', 1000000)
         if tx.get_fee() >= confirm_fee:
             msg = '\n'.join([
                 _("The fee for this transaction seems unusually high."),
