--- conflicted
+++ resolved
@@ -900,19 +900,12 @@
         self.fee_e = BTCAmountEdit(self.get_decimal_point)
         grid.addWidget(self.fee_e_label, 5, 0)
         grid.addWidget(self.fee_e, 5, 1, 1, 2)
-<<<<<<< HEAD
-        grid.addWidget(HelpButton(
-                _('Litecoin transactions are in general not free. A transaction fee is paid by the sender of the funds.') + '\n\n'\
-                    + _('The amount of fee can be decided freely by the sender. However, transactions with low fees take more time to be processed.') + '\n\n'\
-                    + _('A suggested fee is automatically added to this field. You may override it. The suggested fee increases with the size of the transaction.')), 5, 3)
-=======
-        msg = _('Bitcoin transactions are in general not free. A transaction fee is paid by the sender of the funds.') + '\n\n'\
+        msg = _('Litecoin transactions are in general not free. A transaction fee is paid by the sender of the funds.') + '\n\n'\
               + _('The amount of fee can be decided freely by the sender. However, transactions with low fees take more time to be processed.') + '\n\n'\
               + _('A suggested fee is automatically added to this field. You may override it. The suggested fee increases with the size of the transaction.')
         self.fee_e_help = HelpButton(msg)
         grid.addWidget(self.fee_e_help, 5, 3)
         self.update_fee_edit()
->>>>>>> 4dcdcbc0
 
         self.send_button = EnterButton(_("Send"), self.do_send)
         grid.addWidget(self.send_button, 6, 1)
@@ -1068,17 +1061,11 @@
             if not self.question(_("send %(amount)s to %(address)s?")%{ 'amount' : self.format_amount(amount) + ' '+ self.base_unit(), 'address' : o}):
                 return
             
-<<<<<<< HEAD
-        confirm_fee = self.config.get('confirm_fee', 1000000)
-        if fee >= confirm_fee:
-            if not self.question(_("The fee for this transaction seems unusually high.\nAre you really sure you want to pay %(fee)s in fees?")%{ 'fee' : self.format_amount(fee) + ' '+ self.base_unit()}):
-=======
         if not self.config.get('can_edit_fees', False):
             if not self.question(_("A fee of %(fee)s will be added to this transaction.\nProceed?")%{ 'fee' : self.format_amount(fee) + ' '+ self.base_unit()}):
->>>>>>> 4dcdcbc0
                 return
         else:
-            confirm_fee = self.config.get('confirm_fee', 100000)
+            confirm_fee = self.config.get('confirm_fee', 1000000)
             if fee >= confirm_fee:
                 if not self.question(_("The fee for this transaction seems unusually high.\nAre you really sure you want to pay %(fee)s in fees?")%{ 'fee' : self.format_amount(fee) + ' '+ self.base_unit()}):
                     return
@@ -2571,13 +2558,6 @@
         fee_help = HelpButton(_('Fee per kilobyte of transaction.') + '\n' + _('Recommended value') + ': ' + self.format_amount(10000) + ' ' + self.base_unit())
         fee_e = BTCAmountEdit(self.get_decimal_point)
         fee_e.setAmount(self.wallet.fee)
-<<<<<<< HEAD
-        grid.addWidget(fee_e, 2, 1)
-        msg = _('Fee per kilobyte of transaction.') + '\n' \
-            + _('Recommended value') + ': ' + self.format_amount(100000) + ' ' + self.base_unit()
-        grid.addWidget(HelpButton(msg), 2, 2)
-=======
->>>>>>> 4dcdcbc0
         if not self.config.is_modifiable('fee_per_kb'):
             for w in [fee_e, fee_label]: w.setEnabled(False)
         def on_fee():
@@ -2591,29 +2571,17 @@
         unit_combo = QComboBox()
         unit_combo.addItems(units)
         unit_combo.setCurrentIndex(units.index(self.base_unit()))
-<<<<<<< HEAD
-        grid.addWidget(unit_combo, 3, 1)
-        grid.addWidget(HelpButton(_('Base unit of your wallet.')\
-                                             + '\n1LTC=1000mLTC.\n' \
-                                             + _(' These settings affects the fields in the Send tab')+' '), 3, 2)
-
-        usechange_cb = QCheckBox(_('Use change addresses'))
-        usechange_cb.setChecked(self.wallet.use_change)
-        grid.addWidget(usechange_cb, 4, 0)
-        grid.addWidget(HelpButton(_('Using change addresses makes it more difficult for other people to track your transactions.')+' '), 4, 2)
-        if not self.config.is_modifiable('use_change'): usechange_cb.setEnabled(False)
-=======
         msg = _('Base unit of your wallet.')\
-              + '\n1BTC=1000mBTC.\n' \
+              + '\n1BTC=1000mLTC.\n' \
               + _(' These settings affects the fields in the Send tab')+' '
         unit_help = HelpButton(msg)
         def on_unit(x):
             unit_result = units[unit_combo.currentIndex()]
             if self.base_unit() == unit_result:
                 return
-            if unit_result == 'BTC':
+            if unit_result == 'LTC':
                 self.decimal_point = 8
-            elif unit_result == 'mBTC':
+            elif unit_result == 'mLTC':
                 self.decimal_point = 5
             elif unit_result == 'bits':
                 self.decimal_point = 2
@@ -2624,32 +2592,18 @@
             self.update_status()
         unit_combo.currentIndexChanged.connect(on_unit)
         widgets.append((unit_label, unit_combo, unit_help))
->>>>>>> 4dcdcbc0
 
         block_explorers = ['explorer.litecoin.net', 'block-explorer.com', 'Blockr.io']
         block_ex_label = QLabel(_('Online Block Explorer') + ':')
         block_ex_combo = QComboBox()
         block_ex_combo.addItems(block_explorers)
-<<<<<<< HEAD
         block_ex_combo.setCurrentIndex(block_explorers.index(self.config.get('block_explorer', 'explorer.litecoin.net')))
-        grid.addWidget(block_ex_combo, 5, 1)
-        grid.addWidget(HelpButton(_('Choose which online block explorer to use for functions that open a web browser')+' '), 5, 2)
-
-        show_tx = self.config.get('show_before_broadcast', False)
-        showtx_cb = QCheckBox(_('Show before broadcast'))
-        showtx_cb.setChecked(show_tx)
-        grid.addWidget(showtx_cb, 6, 0)
-        grid.addWidget(HelpButton(_('Display the details of your transactions before broadcasting it.')), 6, 2)
-
-=======
-        block_ex_combo.setCurrentIndex(block_explorers.index(self.config.get('block_explorer', 'Blockchain.info')))
         block_ex_help = HelpButton(_('Choose which online block explorer to use for functions that open a web browser'))
         def on_be(x):
             be_result = block_explorers[block_ex_combo.currentIndex()]
             self.config.set_key('block_explorer', be_result, True)
         block_ex_combo.currentIndexChanged.connect(on_be)
         widgets.append((block_ex_label, block_ex_combo, block_ex_help))
->>>>>>> 4dcdcbc0
 
         from electrum_ltc import qrscanner
         system_cameras = qrscanner._find_system_cameras()
@@ -2709,64 +2663,7 @@
         d.setLayout(vbox)
 
         # run the dialog
-<<<<<<< HEAD
-        if not d.exec_(): return
-
-        fee = fee_e.get_amount()
-        if fee is None:
-            QMessageBox.warning(self, _('Error'), _('Invalid value') +': %s'%fee, _('OK'))
-            return
-
-        self.wallet.set_fee(fee)
-
-        nz = unicode(nz_e.text())
-        try:
-            nz = int( nz )
-            if nz>8: nz=8
-        except Exception:
-            QMessageBox.warning(self, _('Error'), _('Invalid value')+':%s'%nz, _('OK'))
-            return
-
-        if self.num_zeros != nz:
-            self.num_zeros = nz
-            self.config.set_key('num_zeros', nz, True)
-            self.update_history_tab()
-            self.update_address_tab()
-
-        usechange_result = usechange_cb.isChecked()
-        if self.wallet.use_change != usechange_result:
-            self.wallet.use_change = usechange_result
-            self.wallet.storage.put('use_change', self.wallet.use_change)
-
-        if showtx_cb.isChecked() != show_tx:
-            self.config.set_key('show_before_broadcast', not show_tx)
-
-        unit_result = units[unit_combo.currentIndex()]
-        if self.base_unit() != unit_result:
-            if unit_result == 'LTC':
-                self.decimal_point = 8
-            elif unit_result == 'mLTC':
-                self.decimal_point = 5
-            elif unit_result == 'bits':
-                self.decimal_point = 2
-            else:
-                raise Exception('Unknown base unit')
-            self.config.set_key('decimal_point', self.decimal_point, True)
-            self.update_history_tab()
-            self.update_status()
-
-        need_restart = False
-
-        lang_request = languages.keys()[lang_combo.currentIndex()]
-        if lang_request != self.config.get('language'):
-            self.config.set_key("language", lang_request, True)
-            need_restart = True
-
-        be_result = block_explorers[block_ex_combo.currentIndex()]
-        self.config.set_key('block_explorer', be_result, True)
-=======
         d.exec_()
->>>>>>> 4dcdcbc0
 
         run_hook('close_settings_dialog')
         if self.need_restart:
