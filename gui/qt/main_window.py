--- conflicted
+++ resolved
@@ -1274,11 +1274,7 @@
         if use_rbf:
             tx.set_sequence(0)
 
-<<<<<<< HEAD
-        if tx.get_fee() < tx.required_fee(self.wallet):
-=======
-        if fee < self.wallet.relayfee() * tx.estimated_size() / 1000 and tx.requires_fee(self.wallet):
->>>>>>> cc852ef6
+        if fee < tx.required_fee(self.wallet):
             self.show_error(_("This transaction requires a higher fee, or it will not be propagated by the network"))
             return
 
