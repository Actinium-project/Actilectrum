#!/usr/bin/env python
#
# Electrum - lightweight Bitcoin client
# Copyright (C) 2012 thomasv@gitorious
#
# This program is free software: you can redistribute it and/or modify
# it under the terms of the GNU General Public License as published by
# the Free Software Foundation, either version 3 of the License, or
# (at your option) any later version.
#
# This program is distributed in the hope that it will be useful,
# but WITHOUT ANY WARRANTY; without even the implied warranty of
# MERCHANTABILITY or FITNESS FOR A PARTICULAR PURPOSE. See the
# GNU General Public License for more details.
#
# You should have received a copy of the GNU General Public License
# along with this program. If not, see <http://www.gnu.org/licenses/>.

import sys, time, threading
import os.path, json, traceback
import shutil
import socket
import webbrowser
import csv
from decimal import Decimal
import base64
from functools import partial

import PyQt4
from PyQt4.QtGui import *
from PyQt4.QtCore import *
import PyQt4.QtCore as QtCore

import icons_rc

from electrum_ltc.bitcoin import MIN_RELAY_TX_FEE, COIN, is_valid
from electrum_ltc.plugins import run_hook
from electrum_ltc.i18n import _
from electrum_ltc.util import block_explorer, block_explorer_info, block_explorer_URL
from electrum_ltc.util import format_satoshis, format_satoshis_plain, format_time
from electrum_ltc.util import PrintError, NotEnoughFunds, StoreDict
from electrum_ltc import Transaction
from electrum_ltc import mnemonic
from electrum_ltc import util, bitcoin, commands, Wallet
from electrum_ltc import SimpleConfig, Wallet, WalletStorage
from electrum_ltc import Imported_Wallet
from electrum_ltc import paymentrequest

from amountedit import BTCAmountEdit, MyLineEdit, BTCkBEdit
from network_dialog import NetworkDialog
from qrcodewidget import QRCodeWidget, QRDialog
from qrtextedit import ScanQRTextEdit, ShowQRTextEdit
from transaction_dialog import show_transaction





from electrum_ltc import ELECTRUM_VERSION
import re

from util import *


class StatusBarButton(QPushButton):
    def __init__(self, icon, tooltip, func):
        QPushButton.__init__(self, icon, '')
        self.setToolTip(tooltip)
        self.setFlat(True)
        self.setMaximumWidth(25)
        self.clicked.connect(self.onPress)
        self.func = func
        self.setIconSize(QSize(25,25))

    def onPress(self, checked=False):
        '''Drops the unwanted PyQt4 "checked" argument'''
        self.func()

    def keyPressEvent(self, e):
        if e.key() == QtCore.Qt.Key_Return:
            self.func()


from electrum_ltc.paymentrequest import PR_UNPAID, PR_PAID, PR_UNKNOWN, PR_EXPIRED
from electrum_ltc.paymentrequest import PaymentRequest, get_payment_request

pr_icons = {
    PR_UNPAID:":icons/unpaid.png",
    PR_PAID:":icons/confirmed.png",
    PR_EXPIRED:":icons/expired.png"
}

pr_tooltips = {
    PR_UNPAID:_('Pending'),
    PR_PAID:_('Paid'),
    PR_EXPIRED:_('Expired')
}

expiration_values = [
    (_('1 hour'), 60*60),
    (_('1 day'), 24*60*60),
    (_('1 week'), 7*24*60*60),
    (_('Never'), None)
]



class ElectrumWindow(QMainWindow, PrintError):
    labelsChanged = pyqtSignal()

    def __init__(self, config, network, gui_object):
        QMainWindow.__init__(self)

        self.config = config
        self.network = network
        self.wallet = None
        self.gui_object = gui_object
        self.invoices = gui_object.invoices
        self.contacts = gui_object.contacts
        self.tray = gui_object.tray
        self.app = gui_object.app

        self.create_status_bar()
        self.need_update = threading.Event()

        self.decimal_point = config.get('decimal_point', 8)
        self.num_zeros     = int(config.get('num_zeros',0))

        self.completions = QStringListModel()

        self.tabs = tabs = QTabWidget(self)
        tabs.addTab(self.create_history_tab(), _('History') )
        tabs.addTab(self.create_send_tab(), _('Send') )
        tabs.addTab(self.create_receive_tab(), _('Receive') )
        tabs.addTab(self.create_addresses_tab(), _('Addresses') )
        tabs.addTab(self.create_contacts_tab(), _('Contacts') )
        tabs.addTab(self.create_console_tab(), _('Console') )
        tabs.setMinimumSize(660, 400)
        tabs.setSizePolicy(QSizePolicy.Expanding, QSizePolicy.Expanding)
        self.setCentralWidget(tabs)

        try:
            self.setGeometry(*self.config.get("winpos-qt"))
        except:
            self.setGeometry(100, 100, 840, 400)

        if self.config.get("is_maximized"):
            self.showMaximized()

        self.setWindowIcon(QIcon(":icons/electrum-ltc.png"))
        self.init_menubar()

        QShortcut(QKeySequence("Ctrl+W"), self, self.close)
        QShortcut(QKeySequence("Ctrl+Q"), self, self.close)
        QShortcut(QKeySequence("Ctrl+R"), self, self.update_wallet)
        QShortcut(QKeySequence("Ctrl+PgUp"), self, lambda: tabs.setCurrentIndex( (tabs.currentIndex() - 1 )%tabs.count() ))
        QShortcut(QKeySequence("Ctrl+PgDown"), self, lambda: tabs.setCurrentIndex( (tabs.currentIndex() + 1 )%tabs.count() ))

        for i in range(tabs.count()):
            QShortcut(QKeySequence("Alt+" + str(i + 1)), self, lambda i=i: tabs.setCurrentIndex(i))

        self.connect(self, QtCore.SIGNAL('payment_request_ok'), self.payment_request_ok)
        self.connect(self, QtCore.SIGNAL('payment_request_error'), self.payment_request_error)
        self.labelsChanged.connect(self.update_tabs)
        self.history_list.setFocus(True)

        # network callbacks
        if self.network:
            self.network.register_callback('updated', lambda: self.need_update.set())
            self.network.register_callback('new_transaction', self.new_transaction)
            self.register_callback('status', self.update_status)
            self.register_callback('close', self.close)
            self.register_callback('banner', self.console.showMessage)
            self.register_callback('verified', self.history_list.update_item)

            # set initial message
            self.console.showMessage(self.network.banner)

        self.payment_request = None
        self.qr_window = None
        self.not_enough_funds = False
        self.pluginsdialog = None
        self.fetch_alias()
        self.require_fee_update = False
        self.tx_notifications = []

    def diagnostic_name(self):
        return "%s/%s" % (PrintError.diagnostic_name(self),
                          self.wallet.basename() if self.wallet else "None")

    def is_hidden(self):
        return self.isMinimized() or self.isHidden()

    def show_or_hide(self):
        if self.is_hidden():
            self.bring_to_top()
        else:
            self.hide()

    def bring_to_top(self):
        self.show()
        self.raise_()

    def register_callback(self, name, method):
        """ run callback in the qt thread """
        self.connect(self, QtCore.SIGNAL(name), method)
        self.network.register_callback(name, lambda *params: self.emit(QtCore.SIGNAL(name), *params))


    def fetch_alias(self):
        self.alias_info = None
        alias = self.config.get('alias')
        if alias:
            alias = str(alias)
            def f():
                self.alias_info = self.contacts.resolve_openalias(alias)
                self.emit(SIGNAL('alias_received'))
            t = threading.Thread(target=f)
            t.setDaemon(True)
            t.start()

    def update_account_selector(self):
        # account selector
        accounts = self.wallet.get_account_names()
        self.account_selector.clear()
        if len(accounts) > 1:
            self.account_selector.addItems([_("All accounts")] + accounts.values())
            self.account_selector.setCurrentIndex(0)
            self.account_selector.show()
        else:
            self.account_selector.hide()

    def close_wallet(self):
        if self.wallet:
            self.print_error('close_wallet', self.wallet.storage.path)
            self.wallet.storage.put('accounts_expanded', self.accounts_expanded)
            self.wallet.stop_threads()
        run_hook('close_wallet')

    def load_wallet(self, wallet):
        self.wallet = wallet
        # backward compatibility
        self.update_wallet_format()
        self.import_old_contacts()
        # address used to create a dummy transaction and estimate transaction fee
        a = self.wallet.addresses(False)
        self.dummy_address = a[0] if a else None
        self.accounts_expanded = self.wallet.storage.get('accounts_expanded',{})
        self.current_account = self.wallet.storage.get("current_account", None)
        title = 'Electrum-LTC %s  -  %s' % (self.wallet.electrum_version, self.wallet.basename())
        if self.wallet.is_watching_only():
            title += ' [%s]' % (_('watching only'))
        self.setWindowTitle( title )
        self.history_list.update()
        self.need_update.set()
        # Once GUI has been initialized check if we want to announce something since the callback has been called before the GUI was initialized
        self.notify_transactions()
        self.update_account_selector()
        # update menus
        self.new_account_menu.setVisible(self.wallet.can_create_accounts())
        self.private_keys_menu.setEnabled(not self.wallet.is_watching_only())
        self.password_menu.setEnabled(self.wallet.can_change_password())
        self.seed_menu.setEnabled(self.wallet.has_seed())
        self.mpk_menu.setEnabled(self.wallet.is_deterministic())
        self.import_menu.setVisible(self.wallet.can_import())
        self.export_menu.setEnabled(self.wallet.can_export())
        self.update_lock_icon()
        self.update_buttons_on_seed()
        self.update_console()
        self.clear_receive_tab()
        self.receive_list.update()
        self.tabs.show()
        self.show()
        if self.wallet.is_watching_only():
            msg = ' '.join([
                _("This wallet is watching-only."),
                _("This means you will not be able to spend litecoins with it."),
                _("Make sure you own the seed phrase or the private keys, before you request litecoins to be sent to this wallet.")
            ])
            QMessageBox.warning(self, _('Information'), msg, _('OK'))
        run_hook('load_wallet', wallet, self)

    def import_old_contacts(self):
        # backward compatibility: import contacts
        old_contacts = self.wallet.storage.get('contacts', [])
        if old_contacts:
            for k in set(old_contacts):
                l = self.wallet.labels.get(k)
                if bitcoin.is_address(k) and l:
                    self.contacts[l] = ('address', k)
            self.wallet.storage.put('contacts', None)

    def update_wallet_format(self):
        # convert old-format imported keys
        if self.wallet.imported_keys:
            password = self.password_dialog(_("Please enter your password in order to update imported keys")) if self.wallet.use_encryption else None
            try:
                self.wallet.convert_imported_keys(password)
            except Exception as e:
                traceback.print_exc(file=sys.stdout)
                self.show_message(str(e))
        # call synchronize to regenerate addresses in case we are offline
        if self.wallet.get_master_public_keys() and self.wallet.addresses() == []:
            self.wallet.synchronize()

    def open_wallet(self):
        wallet_folder = self.gui_object.get_wallet_folder()
        filename = unicode(QFileDialog.getOpenFileName(self, "Select your wallet file", wallet_folder))
        if not filename:
            return
        self.gui_object.new_window(filename)


    def backup_wallet(self):
        path = self.wallet.storage.path
        wallet_folder = os.path.dirname(path)
        filename = unicode( QFileDialog.getSaveFileName(self, _('Enter a filename for the copy of your wallet'), wallet_folder) )
        if not filename:
            return

        new_path = os.path.join(wallet_folder, filename)
        if new_path != path:
            try:
                shutil.copy2(path, new_path)
                QMessageBox.information(None,"Wallet backup created", _("A copy of your wallet file was created in")+" '%s'" % str(new_path))
            except (IOError, os.error), reason:
                QMessageBox.critical(None,"Unable to create backup", _("Electrum was unable to copy your wallet file to the specified location.")+"\n" + str(reason))



    def update_recently_visited(self, filename=None):
        recent = self.config.get('recently_open', [])
        if filename:
            if filename in recent:
                recent.remove(filename)
            recent.insert(0, filename)
            recent = recent[:5]
            self.config.set_key('recently_open', recent)
        self.recently_visited_menu.clear()
        for i, k in enumerate(sorted(recent)):
            b = os.path.basename(k)
            def loader(k):
                return lambda: self.gui_object.new_window(k)
            self.recently_visited_menu.addAction(b, loader(k)).setShortcut(QKeySequence("Ctrl+%d"%(i+1)))
        self.recently_visited_menu.setEnabled(len(recent))

    def init_menubar(self):
        menubar = QMenuBar()

        file_menu = menubar.addMenu(_("&File"))
        self.recently_visited_menu = file_menu.addMenu(_("&Recently open"))
        file_menu.addAction(_("&Open"), self.open_wallet).setShortcut(QKeySequence.Open)
        file_menu.addAction(_("&New/Restore"), self.gui_object.new_wallet).setShortcut(QKeySequence.New)
        file_menu.addAction(_("&Save Copy"), self.backup_wallet).setShortcut(QKeySequence.SaveAs)
        file_menu.addSeparator()
        file_menu.addAction(_("&Quit"), self.close)
        self.update_recently_visited()

        wallet_menu = menubar.addMenu(_("&Wallet"))
        wallet_menu.addAction(_("&New contact"), self.new_contact_dialog)
        self.new_account_menu = wallet_menu.addAction(_("&New account"), self.new_account_dialog)

        wallet_menu.addSeparator()

        self.password_menu = wallet_menu.addAction(_("&Password"), self.change_password_dialog)
        self.seed_menu = wallet_menu.addAction(_("&Seed"), self.show_seed_dialog)
        self.mpk_menu = wallet_menu.addAction(_("&Master Public Keys"), self.show_master_public_keys)

        wallet_menu.addSeparator()
        labels_menu = wallet_menu.addMenu(_("&Labels"))
        labels_menu.addAction(_("&Import"), self.do_import_labels)
        labels_menu.addAction(_("&Export"), self.do_export_labels)

        self.private_keys_menu = wallet_menu.addMenu(_("&Private keys"))
        self.private_keys_menu.addAction(_("&Sweep"), self.sweep_key_dialog)
        self.import_menu = self.private_keys_menu.addAction(_("&Import"), self.do_import_privkey)
        self.export_menu = self.private_keys_menu.addAction(_("&Export"), self.export_privkeys_dialog)
        wallet_menu.addAction(_("&Export History"), self.export_history_dialog)
        wallet_menu.addAction(_("Search"), self.toggle_search).setShortcut(QKeySequence("Ctrl+S"))

        tools_menu = menubar.addMenu(_("&Tools"))

        # Settings / Preferences are all reserved keywords in OSX using this as work around
        tools_menu.addAction(_("Electrum preferences") if sys.platform == 'darwin' else _("Preferences"), self.settings_dialog)
        tools_menu.addAction(_("&Network"), self.run_network_dialog)
        tools_menu.addAction(_("&Plugins"), self.plugins_dialog)
        tools_menu.addSeparator()
        tools_menu.addAction(_("&Sign/verify message"), self.sign_verify_message)
        tools_menu.addAction(_("&Encrypt/decrypt message"), self.encrypt_message)
        tools_menu.addSeparator()

        paytomany_menu = tools_menu.addAction(_("&Pay to many"), self.paytomany)

        raw_transaction_menu = tools_menu.addMenu(_("&Load transaction"))
        raw_transaction_menu.addAction(_("&From file"), self.do_process_from_file)
        raw_transaction_menu.addAction(_("&From text"), self.do_process_from_text)
        raw_transaction_menu.addAction(_("&From the blockchain"), self.do_process_from_txid)
        raw_transaction_menu.addAction(_("&From QR code"), self.read_tx_from_qrcode)
        self.raw_transaction_menu = raw_transaction_menu

        help_menu = menubar.addMenu(_("&Help"))
        help_menu.addAction(_("&About"), self.show_about)
        help_menu.addAction(_("&Official website"), lambda: webbrowser.open("http://electrum-ltc.org"))
        help_menu.addSeparator()
        help_menu.addAction(_("&Documentation"), lambda: webbrowser.open("http://docs.electrum.org/")).setShortcut(QKeySequence.HelpContents)
        help_menu.addAction(_("&Report Bug"), self.show_report_bug)

        self.setMenuBar(menubar)

    def show_about(self):
        QMessageBox.about(self, "Electrum-LTC",
            _("Version")+" %s" % (self.wallet.electrum_version) + "\n\n" + _("Electrum's focus is speed, with low resource usage and simplifying Litecoin. You do not need to perform regular backups, because your wallet can be recovered from a secret phrase that you can memorize or write on paper. Startup times are instant because it operates in conjunction with high-performance servers that handle the most complicated parts of the Litecoin system."))

    def show_report_bug(self):
<<<<<<< HEAD
        QMessageBox.information(self, "Electrum-LTC - " + _("Reporting Bugs"),
            _("Please report any bugs as issues on github:")+" <a href=\"https://github.com/pooler/electrum-ltc/issues\">https://github.com/pooler/electrum-ltc/issues</a>")
=======
        msg = ' '.join([
            _("Please report any bugs as issues on github:<br/>"),
            "<a href=\"https://github.com/spesmilo/electrum/issues\">https://github.com/spesmilo/electrum/issues</a><br/><br/>",
            _("Before reporting a bug, upgrade to the most recent version of Electrum (latest release or git HEAD), and include the version number in your report."),
            _("Try to explain not only what the bug is, but how it occurs.")
         ])
        QMessageBox.information(self, "Electrum - " + _("Reporting Bugs"), msg)
>>>>>>> 1f6bdbda


    def new_transaction(self, tx):
        self.tx_notifications.append(tx)

    def notify_transactions(self):
        if not self.network or not self.network.is_connected():
            return
        self.print_error("Notifying GUI")
        if len(self.tx_notifications) > 0:
            # Combine the transactions if there are more then three
            tx_amount = len(self.tx_notifications)
            if(tx_amount >= 3):
                total_amount = 0
                for tx in self.tx_notifications:
                    is_relevant, is_mine, v, fee = self.wallet.get_wallet_delta(tx)
                    if(v > 0):
                        total_amount += v
                self.notify(_("%(txs)s new transactions received. Total amount received in the new transactions %(amount)s") \
                            % { 'txs' : tx_amount, 'amount' : self.format_amount_and_units(total_amount)})
                self.tx_notifications = []
            else:
              for tx in self.tx_notifications:
                  if tx:
                      self.tx_notifications.remove(tx)
                      is_relevant, is_mine, v, fee = self.wallet.get_wallet_delta(tx)
                      if(v > 0):
                          self.notify(_("New transaction received. %(amount)s") % { 'amount' : self.format_amount_and_units(v)})

    def notify(self, message):
        if self.tray:
            self.tray.showMessage("Electrum-LTC", message, QSystemTrayIcon.Information, 20000)



    # custom wrappers for getOpenFileName and getSaveFileName, that remember the path selected by the user
    def getOpenFileName(self, title, filter = ""):
        directory = self.config.get('io_dir', unicode(os.path.expanduser('~')))
        fileName = unicode( QFileDialog.getOpenFileName(self, title, directory, filter) )
        if fileName and directory != os.path.dirname(fileName):
            self.config.set_key('io_dir', os.path.dirname(fileName), True)
        return fileName

    def getSaveFileName(self, title, filename, filter = ""):
        directory = self.config.get('io_dir', unicode(os.path.expanduser('~')))
        path = os.path.join( directory, filename )
        fileName = unicode( QFileDialog.getSaveFileName(self, title, path, filter) )
        if fileName and directory != os.path.dirname(fileName):
            self.config.set_key('io_dir', os.path.dirname(fileName), True)
        return fileName

    def connect_slots(self, sender):
        self.connect(sender, QtCore.SIGNAL('timersignal'), self.timer_actions)

    def timer_actions(self):
        if self.need_update.is_set():
            self.update_wallet()
            self.need_update.clear()
        # resolve aliases
        self.payto_e.resolve()
        # update fee
        if self.require_fee_update:
            self.do_update_fee()
            self.require_fee_update = False
        run_hook('timer_actions')

    def format_amount(self, x, is_diff=False, whitespaces=False):
        return format_satoshis(x, is_diff, self.num_zeros, self.decimal_point, whitespaces)

    def format_amount_and_units(self, amount):
        text = self.format_amount(amount) + ' '+ self.base_unit()
        x = run_hook('format_amount_and_units', amount)
        if x:
            text += ''.join(x)
        return text

    def get_decimal_point(self):
        return self.decimal_point

    def base_unit(self):
        assert self.decimal_point in [2, 5, 8]
        if self.decimal_point == 2:
            return 'bits'
        if self.decimal_point == 5:
            return 'mLTC'
        if self.decimal_point == 8:
            return 'LTC'
        raise Exception('Unknown base unit')

    def update_status(self):
        if not self.wallet:
            return

        if self.network is None or not self.network.is_running():
            text = _("Offline")
            icon = QIcon(":icons/status_disconnected.png")

        elif self.network.is_connected():
            server_height = self.network.get_server_height()
            server_lag = self.network.get_local_height() - server_height
            # Server height can be 0 after switching to a new server
            # until we get a headers subscription request response.
            # Display the synchronizing message in that case.
            if not self.wallet.up_to_date or server_height == 0:
                text = _("Synchronizing...")
                icon = QIcon(":icons/status_waiting.png")
            elif server_lag > 1:
                text = _("Server is lagging (%d blocks)"%server_lag)
                icon = QIcon(":icons/status_lagging.png")
            else:
                c, u, x = self.wallet.get_account_balance(self.current_account)
                text =  _("Balance" ) + ": %s "%(self.format_amount_and_units(c))
                if u:
                    text +=  " [%s unconfirmed]"%(self.format_amount(u, True).strip())
                if x:
                    text +=  " [%s unmatured]"%(self.format_amount(x, True).strip())
                # append fiat balance and price from exchange rate plugin
                r = {'text': ''}
                run_hook('get_fiat_status_text', c + u + x, r)
                text += r['text']
                icon = QIcon(":icons/status_connected.png")
        else:
            text = _("Not connected")
            icon = QIcon(":icons/status_disconnected.png")

        self.tray.setToolTip("%s (%s)" % (text, self.wallet.basename()))
        self.balance_label.setText(text)
        self.status_button.setIcon( icon )


    def update_wallet(self):
        self.update_status()
        if self.wallet is None:
            return
        if self.wallet.up_to_date or not self.network or not self.network.is_connected():
            self.update_tabs()

    def update_tabs(self):
        self.history_list.update()
        self.receive_list.update()
        self.address_list.update()
        self.contacts_list.update()
        self.invoices_list.update()
        self.update_completions()

    def create_history_tab(self):
        from history_widget import HistoryWidget
        self.history_list = l = HistoryWidget(self)
        return l

    def show_address(self, addr):
        import address_dialog
        d = address_dialog.AddressDialog(addr, self)
        d.exec_()

    def show_transaction(self, tx, tx_desc = None):
        '''tx_desc is set only for txs created in the Send tab'''
        show_transaction(tx, self, tx_desc)

    def create_receive_tab(self):
        # A 4-column grid layout.  All the stretch is in the last column.
        # The exchange rate plugin adds a fiat widget in column 2
        self.receive_grid = grid = QGridLayout()
        grid.setSpacing(8)
        grid.setColumnStretch(3, 1)

        self.receive_address_e = ButtonsLineEdit()
        self.receive_address_e.addCopyButton(self.app)
        self.receive_address_e.setReadOnly(True)
        msg = _('Litecoin address where the payment should be received. Note that each payment request uses a different Litecoin address.')
        self.receive_address_label = HelpLabel(_('Receiving address'), msg)
        self.receive_address_e.textChanged.connect(self.update_receive_qr)
        self.receive_address_e.setFocusPolicy(Qt.NoFocus)
        grid.addWidget(self.receive_address_label, 0, 0)
        grid.addWidget(self.receive_address_e, 0, 1, 1, -1)

        self.receive_message_e = QLineEdit()
        grid.addWidget(QLabel(_('Description')), 1, 0)
        grid.addWidget(self.receive_message_e, 1, 1, 1, -1)
        self.receive_message_e.textChanged.connect(self.update_receive_qr)

        self.receive_amount_e = BTCAmountEdit(self.get_decimal_point)
        grid.addWidget(QLabel(_('Requested amount')), 2, 0)
        grid.addWidget(self.receive_amount_e, 2, 1)
        self.receive_amount_e.textChanged.connect(self.update_receive_qr)

        self.expires_combo = QComboBox()
        self.expires_combo.addItems(map(lambda x:x[0], expiration_values))
        self.expires_combo.setCurrentIndex(1)
        self.expires_combo.setFixedWidth(self.receive_amount_e.width())
        msg = ' '.join([
            _('Expiration date of your request.'),
            _('This information is seen by the recipient if you send them a signed payment request.'),
            _('Expired requests have to be deleted manually from your list, in order to free the corresponding Litecoin addresses.'),
            _('The Litecoin address never expires and will always be part of this Electrum wallet.'),
        ])
        grid.addWidget(HelpLabel(_('Request expires'), msg), 3, 0)
        grid.addWidget(self.expires_combo, 3, 1)
        self.expires_label = QLineEdit('')
        self.expires_label.setReadOnly(1)
        self.expires_label.setFocusPolicy(Qt.NoFocus)
        self.expires_label.hide()
        grid.addWidget(self.expires_label, 3, 1)

        self.save_request_button = QPushButton(_('Save'))
        self.save_request_button.clicked.connect(self.save_payment_request)

        self.new_request_button = QPushButton(_('New'))
        self.new_request_button.clicked.connect(self.new_payment_request)

        self.receive_qr = QRCodeWidget(fixedSize=200)
        self.receive_qr.mouseReleaseEvent = lambda x: self.toggle_qr_window()
        self.receive_qr.enterEvent = lambda x: self.app.setOverrideCursor(QCursor(Qt.PointingHandCursor))
        self.receive_qr.leaveEvent = lambda x: self.app.setOverrideCursor(QCursor(Qt.ArrowCursor))

        self.receive_buttons = buttons = QHBoxLayout()
        buttons.addStretch(1)
        buttons.addWidget(self.save_request_button)
        buttons.addWidget(self.new_request_button)
        grid.addLayout(buttons, 4, 1, 1, 2)

        self.receive_requests_label = QLabel(_('My Requests'))
        self.receive_list = MyTreeWidget(self, self.receive_list_menu, [_('Date'), _('Account'), _('Address'), '', _('Description'), _('Amount'), _('Status')], 4)
        self.receive_list.currentItemChanged.connect(self.receive_item_changed)
        self.receive_list.itemClicked.connect(self.receive_item_changed)
        self.receive_list.setSortingEnabled(True)
        self.receive_list.setColumnWidth(0, 180)
        self.receive_list.hideColumn(1)
        self.receive_list.hideColumn(2)
        self.receive_list.on_update = self.update_receive_tab

        # layout
        vbox_g = QVBoxLayout()
        vbox_g.addLayout(grid)
        vbox_g.addStretch()

        hbox = QHBoxLayout()
        hbox.addLayout(vbox_g)
        hbox.addWidget(self.receive_qr)

        w = QWidget()
        vbox = QVBoxLayout(w)
        vbox.addLayout(hbox)
        vbox.addStretch(1)
        vbox.addWidget(self.receive_requests_label)
        vbox.addWidget(self.receive_list)
        vbox.setStretchFactor(self.receive_list, 1000)

        return w

    def receive_item_changed(self, item):
        if item is None:
            return
        if not self.receive_list.isItemSelected(item):
            return
        addr = str(item.text(2))
        req = self.wallet.receive_requests[addr]
        expires = util.age(req['time'] + req['exp']) if req.get('exp') else _('Never')
        amount = req['amount']
        message = self.wallet.labels.get(addr, '')
        self.receive_address_e.setText(addr)
        self.receive_message_e.setText(message)
        self.receive_amount_e.setAmount(amount)
        self.expires_combo.hide()
        self.expires_label.show()
        self.expires_label.setText(expires)
        self.new_request_button.setEnabled(True)

    def delete_payment_request(self, item):
        addr = str(item.text(2))
        self.wallet.remove_payment_request(addr, self.config)
        self.receive_list.update()
        self.clear_receive_tab()

    def get_request_URI(self, addr):
        req = self.wallet.receive_requests[addr]
        message = self.wallet.labels.get(addr, '')
        amount = req['amount']
        URI = util.create_URI(addr, amount, message)
        if req.get('time'):
            URI += "&time=%d"%req.get('time')
        if req.get('exp'):
            URI += "&exp=%d"%req.get('exp')
        if req.get('name') and req.get('sig'):
            sig = req.get('sig').decode('hex')
            sig = bitcoin.base_encode(sig, base=58)
            URI += "&name=" + req['name'] + "&sig="+sig
        return str(URI)

    def receive_list_menu(self, position):
        item = self.receive_list.itemAt(position)
        addr = str(item.text(2))
        req = self.wallet.receive_requests[addr]
        menu = QMenu(self)
        menu.addAction(_("Copy Address"), lambda: self.view_and_paste(_('Address'), '', addr))
        menu.addAction(_("Copy URI"), lambda: self.view_and_paste('URI', '', self.get_request_URI(addr)))
        menu.addAction(_("Save as BIP70 file"), lambda: self.export_payment_request(addr))
        menu.addAction(_("Delete"), lambda: self.delete_payment_request(item))
        run_hook('receive_list_menu', menu, addr)
        menu.exec_(self.receive_list.viewport().mapToGlobal(position))

    def sign_payment_request(self, addr):
        alias = self.config.get('alias')
        alias_privkey = None
        if alias and self.alias_info:
            alias_addr, alias_name, validated = self.alias_info
            if alias_addr:
                if self.wallet.is_mine(alias_addr):
                    msg = _('This payment request will be signed.') + '\n' + _('Please enter your password')
                    password = self.password_dialog(msg)
                    if password:
                        try:
                            self.wallet.sign_payment_request(addr, alias, alias_addr, password)
                        except Exception as e:
                            QMessageBox.warning(self, _('Error'), str(e), _('OK'))
                            return
                    else:
                        return
                else:
                    return


    def save_payment_request(self):
        addr = str(self.receive_address_e.text())
        amount = self.receive_amount_e.get_amount()
        message = unicode(self.receive_message_e.text())
        if not message and not amount:
            QMessageBox.warning(self, _('Error'), _('No message or amount'), _('OK'))
            return False
        i = self.expires_combo.currentIndex()
        expiration = map(lambda x: x[1], expiration_values)[i]
        req = self.wallet.make_payment_request(addr, amount, message, expiration)
        self.wallet.add_payment_request(req, self.config)
        self.sign_payment_request(addr)
        self.receive_list.update()
        self.address_list.update()
        self.save_request_button.setEnabled(False)

    def view_and_paste(self, title, msg, data):
        dialog = QDialog(self)
        dialog.setWindowTitle(title)
        vbox = QVBoxLayout()
        label = QLabel(msg)
        label.setWordWrap(True)
        vbox.addWidget(label)
        pr_e = ShowQRTextEdit(text=data)
        vbox.addWidget(pr_e)
        vbox.addLayout(Buttons(CopyCloseButton(pr_e.text, self.app, dialog)))
        dialog.setLayout(vbox)
        dialog.exec_()

    def export_payment_request(self, addr):
        r = self.wallet.receive_requests.get(addr)
        pr = paymentrequest.serialize_request(r).SerializeToString()
        name = r['id'] + '.bip70'
        fileName = self.getSaveFileName(_("Select where to save your payment request"), name, "*.bip70")
        if fileName:
            with open(fileName, "wb+") as f:
                f.write(str(pr))
            self.show_message(_("Request saved successfully"))
            self.saved = True

    def new_payment_request(self):
        addr = self.wallet.get_unused_address(self.current_account)
        if addr is None:
            if isinstance(self.wallet, Imported_Wallet):
                self.show_message(_('No more addresses in your wallet.'))
                return
            if not self.question(_("Warning: The next address will not be recovered automatically if you restore your wallet from seed; you may need to add it manually.\n\nThis occurs because you have too many unused addresses in your wallet. To avoid this situation, use the existing addresses first.\n\nCreate anyway?")):
                return
            addr = self.wallet.create_new_address(self.current_account, False)
        self.set_receive_address(addr)
        self.expires_label.hide()
        self.expires_combo.show()
        self.new_request_button.setEnabled(False)
        self.receive_message_e.setFocus(1)

    def set_receive_address(self, addr):
        self.receive_address_e.setText(addr)
        self.receive_message_e.setText('')
        self.receive_amount_e.setAmount(None)

    def clear_receive_tab(self):
        addr = self.wallet.get_unused_address(self.current_account)
        self.receive_address_e.setText(addr if addr else '')
        self.receive_message_e.setText('')
        self.receive_amount_e.setAmount(None)
        self.expires_label.hide()
        self.expires_combo.show()

    def toggle_qr_window(self):
        import qrwindow
        if not self.qr_window:
            self.qr_window = qrwindow.QR_Window(self)
            self.qr_window.setVisible(True)
            self.qr_window_geometry = self.qr_window.geometry()
        else:
            if not self.qr_window.isVisible():
                self.qr_window.setVisible(True)
                self.qr_window.setGeometry(self.qr_window_geometry)
            else:
                self.qr_window_geometry = self.qr_window.geometry()
                self.qr_window.setVisible(False)
        self.update_receive_qr()


    def receive_at(self, addr):
        if not bitcoin.is_address(addr):
            return
        self.tabs.setCurrentIndex(2)
        self.receive_address_e.setText(addr)
        self.new_request_button.setEnabled(True)

    def update_receive_tab(self):

        # hide receive tab if no receive requests available
        b = len(self.wallet.receive_requests) > 0
        self.receive_list.setVisible(b)
        self.receive_requests_label.setVisible(b)
        if not b:
            self.expires_label.hide()
            self.expires_combo.show()

        # check if it is necessary to show the account
        self.receive_list.setColumnHidden(1, len(self.wallet.get_accounts()) == 1)

        # update the receive address if necessary
        current_address = self.receive_address_e.text()
        domain = self.wallet.get_account_addresses(self.current_account, include_change=False)
        addr = self.wallet.get_unused_address(self.current_account)
        if not current_address in domain and addr:
            self.set_receive_address(addr)
        self.new_request_button.setEnabled(addr != current_address)

        # clear the list and fill it again
        self.receive_list.clear()
        for req in self.wallet.get_sorted_requests(self.config):
            address = req['address']
            if address not in domain:
                continue
            timestamp = req.get('time', 0)
            amount = req.get('amount')
            expiration = req.get('exp', None)
            message = req.get('memo', '')
            date = format_time(timestamp)
            status = req.get('status')
            signature = req.get('sig')
            requestor = req.get('name', '')
            amount_str = self.format_amount(amount) if amount else ""
            account = ''
            item = QTreeWidgetItem([date, account, address, '', message, amount_str, pr_tooltips.get(status,'')])
            if signature is not None:
                item.setIcon(3, QIcon(":icons/seal.png"))
                item.setToolTip(3, 'signed by '+ requestor)
            if status is not PR_UNKNOWN:
                item.setIcon(6, QIcon(pr_icons.get(status)))
            self.receive_list.addTopLevelItem(item)


    def update_receive_qr(self):
        addr = str(self.receive_address_e.text())
        amount = self.receive_amount_e.get_amount()
        message = unicode(self.receive_message_e.text()).encode('utf8')
        self.save_request_button.setEnabled((amount is not None) or (message != ""))
        uri = util.create_URI(addr, amount, message)
        self.receive_qr.setData(uri)
        if self.qr_window and self.qr_window.isVisible():
            self.qr_window.set_content(addr, amount, message, uri)

    def show_before_broadcast(self):
        return self.config.get('show_before_broadcast', False)

    def set_show_before_broadcast(self, show):
        self.config.set_key('show_before_broadcast', bool(show))
        self.set_send_button_text()

    def set_send_button_text(self):
        if self.show_before_broadcast():
            text = _("Send...")
        elif self.wallet and self.wallet.is_watching_only():
            text = _("Send...")
        else:
            text = _("Send")
        self.send_button.setText(text)

    def create_send_tab(self):
        # A 4-column grid layout.  All the stretch is in the last column.
        # The exchange rate plugin adds a fiat widget in column 2
        self.send_grid = grid = QGridLayout()
        grid.setSpacing(8)
        grid.setColumnStretch(3, 1)

        from paytoedit import PayToEdit
        self.amount_e = BTCAmountEdit(self.get_decimal_point)
        self.payto_e = PayToEdit(self)
        msg = _('Recipient of the funds.') + '\n\n'\
              + _('You may enter a Litecoin address, a label from your list of contacts (a list of completions will be proposed), or an alias (email-like address that forwards to a Litecoin address)')
        payto_label = HelpLabel(_('Pay to'), msg)
        grid.addWidget(payto_label, 1, 0)
        grid.addWidget(self.payto_e, 1, 1, 1, -1)

        completer = QCompleter()
        completer.setCaseSensitivity(False)
        self.payto_e.setCompleter(completer)
        completer.setModel(self.completions)

        msg = _('Description of the transaction (not mandatory).') + '\n\n'\
              + _('The description is not sent to the recipient of the funds. It is stored in your wallet file, and displayed in the \'History\' tab.')
        description_label = HelpLabel(_('Description'), msg)
        grid.addWidget(description_label, 2, 0)
        self.message_e = MyLineEdit()
        grid.addWidget(self.message_e, 2, 1, 1, -1)

        self.from_label = QLabel(_('From'))
        grid.addWidget(self.from_label, 3, 0)
        self.from_list = MyTreeWidget(self, self.from_list_menu, ['',''])
        self.from_list.setHeaderHidden(True)
        self.from_list.setMaximumHeight(80)
        grid.addWidget(self.from_list, 3, 1, 1, -1)
        self.set_pay_from([])

        msg = _('Amount to be sent.') + '\n\n' \
              + _('The amount will be displayed in red if you do not have enough funds in your wallet.') + ' ' \
              + _('Note that if you have frozen some of your addresses, the available funds will be lower than your total balance.') + '\n\n' \
              + _('Keyboard shortcut: type "!" to send all your coins.')
        amount_label = HelpLabel(_('Amount'), msg)
        grid.addWidget(amount_label, 4, 0)
        grid.addWidget(self.amount_e, 4, 1)

        msg = _('Litecoin transactions are in general not free. A transaction fee is paid by the sender of the funds.') + '\n\n'\
              + _('The amount of fee can be decided freely by the sender. However, transactions with low fees take more time to be processed.') + '\n\n'\
              + _('A suggested fee is automatically added to this field. You may override it. The suggested fee increases with the size of the transaction.')
        self.fee_e_label = HelpLabel(_('Fee'), msg)
        self.fee_e = BTCAmountEdit(self.get_decimal_point)
        grid.addWidget(self.fee_e_label, 5, 0)
        grid.addWidget(self.fee_e, 5, 1)

        self.send_button = EnterButton(_("Send"), self.do_send)
        self.clear_button = EnterButton(_("Clear"), self.do_clear)
        buttons = QHBoxLayout()
        buttons.addStretch(1)
        buttons.addWidget(self.send_button)
        buttons.addWidget(self.clear_button)
        grid.addLayout(buttons, 6, 1, 1, 2)

        def on_shortcut():
            sendable = self.get_sendable_balance()
            inputs = self.get_coins()
            for i in inputs:
                self.wallet.add_input_info(i)
            addr = self.payto_e.payto_address if self.payto_e.payto_address else self.dummy_address
            output = ('address', addr, sendable)
            dummy_tx = Transaction.from_io(inputs, [output])
            if self.fee_e.get_amount() is None:
                fee_per_kb = self.wallet.fee_per_kb(self.config)
                self.fee_e.setAmount(self.wallet.estimated_fee(dummy_tx, fee_per_kb))
            self.amount_e.setAmount(max(0, sendable - self.fee_e.get_amount()))
            # emit signal for fiat_amount update
            self.amount_e.textEdited.emit("")

        self.amount_e.shortcut.connect(on_shortcut)

        self.payto_e.textChanged.connect(self.update_fee)
        self.amount_e.textEdited.connect(self.update_fee)
        self.fee_e.textEdited.connect(self.update_fee)
        # This is so that when the user blanks the fee and moves on,
        # we go back to auto-calculate mode and put a fee back.
        self.fee_e.editingFinished.connect(self.update_fee)

        def entry_changed():
            text = ""
            if self.not_enough_funds:
                amt_color, fee_color = RED_FG, RED_FG
                text = _( "Not enough funds" )
                c, u, x = self.wallet.get_frozen_balance()
                if c+u+x:
                    text += ' (' + self.format_amount(c+u+x).strip() + ' ' + self.base_unit() + ' ' +_("are frozen") + ')'

            elif self.fee_e.isModified():
                amt_color, fee_color = BLACK_FG, BLACK_FG
            elif self.amount_e.isModified():
                amt_color, fee_color = BLACK_FG, BLUE_FG
            else:
                amt_color, fee_color = BLUE_FG, BLUE_FG

            self.statusBar().showMessage(text)
            self.amount_e.setStyleSheet(amt_color)
            self.fee_e.setStyleSheet(fee_color)

        self.amount_e.textChanged.connect(entry_changed)
        self.fee_e.textChanged.connect(entry_changed)

        self.invoices_label = QLabel(_('Invoices'))
        self.invoices_list = MyTreeWidget(self, self.invoices_list_menu,
                                          [_('Expires'), _('Requestor'), _('Description'), _('Amount'), _('Status')], 2)
        self.invoices_list.setSortingEnabled(True)
        self.invoices_list.header().setResizeMode(1, QHeaderView.Interactive)
        self.invoices_list.setColumnWidth(1, 200)
        self.invoices_list.on_update = self.update_invoices_list

        vbox0 = QVBoxLayout()
        vbox0.addLayout(grid)
        hbox = QHBoxLayout()
        hbox.addLayout(vbox0)
        w = QWidget()
        vbox = QVBoxLayout(w)
        vbox.addLayout(hbox)
        vbox.addStretch(1)
        vbox.addWidget(self.invoices_label)
        vbox.addWidget(self.invoices_list)
        vbox.setStretchFactor(self.invoices_list, 1000)

        # Defer this until grid is parented to avoid ugly flash during startup
        self.update_fee_edit()

        run_hook('create_send_tab', grid)
        return w

    def update_fee(self):
        self.require_fee_update = True

    def do_update_fee(self):
        '''Recalculate the fee.  If the fee was manually input, retain it, but
        still build the TX to see if there are enough funds.
        '''
        freeze_fee = (self.fee_e.isModified()
                      and (self.fee_e.text() or self.fee_e.hasFocus()))
        outputs = self.payto_e.get_outputs()
        amount = self.amount_e.get_amount()
        if amount is None:
            if not freeze_fee:
                self.fee_e.setAmount(None)
            self.not_enough_funds = False
        else:
            fee = self.fee_e.get_amount() if freeze_fee else None
            if not outputs:
                addr = self.payto_e.payto_address if self.payto_e.payto_address else self.dummy_address
                outputs = [('address', addr, amount)]
            try:
                tx = self.wallet.make_unsigned_transaction(self.get_coins(), outputs, self.config, fee)
                self.not_enough_funds = False
            except NotEnoughFunds:
                self.not_enough_funds = True
            if not freeze_fee:
                fee = None if self.not_enough_funds else self.wallet.get_tx_fee(tx)
                self.fee_e.setAmount(fee)

    def update_fee_edit(self):
        b = self.config.get('can_edit_fees', False)
        self.fee_e.setVisible(b)
        self.fee_e_label.setVisible(b)

    def from_list_delete(self, item):
        i = self.from_list.indexOfTopLevelItem(item)
        self.pay_from.pop(i)
        self.redraw_from_list()

    def from_list_menu(self, position):
        item = self.from_list.itemAt(position)
        menu = QMenu()
        menu.addAction(_("Remove"), lambda: self.from_list_delete(item))
        menu.exec_(self.from_list.viewport().mapToGlobal(position))

    def set_pay_from(self, domain = None):
        self.pay_from = [] if domain == [] else self.wallet.get_spendable_coins(domain)
        self.redraw_from_list()

    def redraw_from_list(self):
        self.from_list.clear()
        self.from_label.setHidden(len(self.pay_from) == 0)
        self.from_list.setHidden(len(self.pay_from) == 0)

        def format(x):
            h = x.get('prevout_hash')
            return h[0:8] + '...' + h[-8:] + ":%d"%x.get('prevout_n') + u'\t' + "%s"%x.get('address')

        for item in self.pay_from:
            self.from_list.addTopLevelItem(QTreeWidgetItem( [format(item), self.format_amount(item['value']) ]))

    def get_contact_payto(self, key):
        _type, value = self.contacts.get(key)
        return key + '  <' + value + '>' if _type == 'address' else key

    def update_completions(self):
        l = [self.get_contact_payto(key) for key in self.contacts.keys()]
        self.completions.setStringList(l)

    def protected(func):
        '''Password request wrapper.  The password is passed to the function
        as the 'password' named argument.  Return value is a 2-element
        tuple: (Cancelled, Result) where Cancelled is True if the user
        cancels the password request, otherwise False.  Result is the
        return value of the wrapped function, or None if cancelled.
        '''
        def request_password(self, *args, **kwargs):
            parent = kwargs.get('parent', self)
            if self.wallet.use_encryption:
                while True:
                    password = self.password_dialog(parent=parent)
                    if not password:
                        return True, None
                    try:
                        self.wallet.check_password(password)
                        break
                    except Exception as e:
                        QMessageBox.warning(parent, _('Error'), str(e), _('OK'))
                        continue
            else:
                password = None

            kwargs['password'] = password
            return False, func(self, *args, **kwargs)
        return request_password

    def read_send_tab(self):
        if self.payment_request and self.payment_request.has_expired():
            QMessageBox.warning(self, _('Error'), _('Payment request has expired'), _('OK'))
            return
        label = unicode( self.message_e.text() )

        if self.payment_request:
            outputs = self.payment_request.get_outputs()
        else:
            errors = self.payto_e.get_errors()
            if errors:
                self.show_warning(_("Invalid Lines found:") + "\n\n" + '\n'.join([ _("Line #") + str(x[0]+1) + ": " + x[1] for x in errors]))
                return
            outputs = self.payto_e.get_outputs()

            if self.payto_e.is_alias and self.payto_e.validated is False:
                alias = self.payto_e.toPlainText()
                msg = _('WARNING: the alias "%s" could not be validated via an additional security check, DNSSEC, and thus may not be correct.'%alias) + '\n'
                msg += _('Do you wish to continue?')
                if not self.question(msg):
                    return

        if not outputs:
            QMessageBox.warning(self, _('Error'), _('No outputs'), _('OK'))
            return

        for _type, addr, amount in outputs:
            if addr is None:
                QMessageBox.warning(self, _('Error'), _('Litecoin Address is None'), _('OK'))
                return
            if _type == 'address' and not bitcoin.is_address(addr):
                QMessageBox.warning(self, _('Error'), _('Invalid Litecoin Address'), _('OK'))
                return
            if amount is None:
                QMessageBox.warning(self, _('Error'), _('Invalid Amount'), _('OK'))
                return

        fee = self.fee_e.get_amount()
        if fee is None:
            QMessageBox.warning(self, _('Error'), _('Invalid Fee'), _('OK'))
            return

        coins = self.get_coins()
        return outputs, fee, label, coins


    def do_send(self):
        if run_hook('abort_send', self):
            return
        r = self.read_send_tab()
        if not r:
            return
        outputs, fee, tx_desc, coins = r
        amount = sum(map(lambda x:x[2], outputs))
        try:
            tx = self.wallet.make_unsigned_transaction(coins, outputs, self.config, fee)
        except NotEnoughFunds:
            self.show_message(_("Insufficient funds"))
            return
        except BaseException as e:
            traceback.print_exc(file=sys.stdout)
            self.show_message(str(e))
            return

        if tx.get_fee() < tx.required_fee(self.wallet):
            QMessageBox.warning(self, _('Error'), _("This transaction requires a higher fee, or it will not be propagated by the network."), _('OK'))
            return

        if self.show_before_broadcast():
            self.show_transaction(tx, tx_desc)
            return
        # confirmation dialog
        confirm_amount = self.config.get('confirm_amount', 10*COIN)
        msg = [
            _("Amount to be sent") + ": " + self.format_amount_and_units(amount),
            _("Transaction fee") + ": " + self.format_amount_and_units(fee),
        ]
        if tx.get_fee() >= self.config.get('confirm_fee', 1000000):
            msg.append(_('Warning')+ ': ' + _("The fee for this transaction seems unusually high."))

        if self.wallet.use_encryption:
            msg.append(_("Enter your password to proceed"))
            password = self.password_dialog('\n'.join(msg))
            if not password:
                return
        else:
            msg.append(_('Proceed?'))
            password = None
            if not self.question('\n'.join(msg)):
                return

        def sign_done(success):
            if success:
                if not tx.is_complete():
                    self.show_transaction(tx)
                    self.do_clear()
                else:
                    self.broadcast_transaction(tx, tx_desc)
        self.sign_tx_with_password(tx, sign_done, password)

    @protected
    def sign_tx(self, tx, callback, password, parent=None):
        self.sign_tx_with_password(tx, callback, password, parent)

    def sign_tx_with_password(self, tx, callback, password, parent=None):
        '''Sign the transaction in a separate thread.  When done, calls
        the callback with a success code of True or False.
        '''
        if parent == None:
            parent = self
        self.send_button.setDisabled(True)

        # call hook to see if plugin needs gui interaction
        run_hook('sign_tx', parent, tx)

        # sign the tx
        success = [False]  # Array to work around python scoping
        def sign_thread():
            if not self.wallet.is_watching_only():
                self.wallet.sign_transaction(tx, password)
        def on_sign_successful(ret):
            success[0] = True
        def on_dialog_close():
            self.send_button.setDisabled(False)
            callback(success[0])

        # keep a reference to WaitingDialog or the gui might crash
        self.waiting_dialog = WaitingDialog(parent, 'Signing transaction...', sign_thread, on_sign_successful, on_dialog_close)
        self.waiting_dialog.start()


    def broadcast_transaction(self, tx, tx_desc, parent=None):

        def broadcast_thread():
            # non-GUI thread
            pr = self.payment_request
            if pr is None:
                return self.wallet.sendtx(tx)
            if pr.has_expired():
                self.payment_request = None
                return False, _("Payment request has expired")
            status, msg =  self.wallet.sendtx(tx)
            if not status:
                return False, msg
            key = pr.get_id()
            self.invoices.set_paid(key, tx.hash())
            self.payment_request = None
            refund_address = self.wallet.addresses()[0]
            ack_status, ack_msg = pr.send_ack(str(tx), refund_address)
            if ack_status:
                msg = ack_msg
            return status, msg

        def broadcast_done(status, msg):
            # GUI thread
            if status:
                if tx_desc is not None and tx.is_complete():
                    self.wallet.set_label(tx.hash(), tx_desc)
                QMessageBox.information(parent, '', _('Payment sent.') + '\n' + msg, _('OK'))
                self.invoices_list.update()
                self.do_clear()
            else:
                QMessageBox.warning(parent, _('Error'), msg, _('OK'))
            self.send_button.setDisabled(False)

        if parent == None:
            parent = self
        self.waiting_dialog = WaitingDialog(parent, 'Broadcasting transaction...', broadcast_thread, broadcast_done)
        self.waiting_dialog.start()



    def prepare_for_payment_request(self):
        self.tabs.setCurrentIndex(1)
        self.payto_e.is_pr = True
        for e in [self.payto_e, self.amount_e, self.message_e]:
            e.setFrozen(True)
        self.payto_e.setText(_("please wait..."))
        return True

    def payment_request_ok(self):
        pr = self.payment_request
        key = self.invoices.add(pr)
        status = self.invoices.get_status(key)
        self.invoices_list.update()
        if status == PR_PAID:
            self.show_message("invoice already paid")
            self.do_clear()
            self.payment_request = None
            return

        self.payto_e.is_pr = True
        if not pr.has_expired():
            self.payto_e.setGreen()
        else:
            self.payto_e.setExpired()

        self.payto_e.setText(pr.get_requestor())
        self.amount_e.setText(format_satoshis_plain(pr.get_amount(), self.decimal_point))
        self.message_e.setText(pr.get_memo())
        # signal to set fee
        self.amount_e.textEdited.emit("")

    def payment_request_error(self):
        self.show_message(self.payment_request.error)
        self.payment_request = None
        self.do_clear()

    def pay_to_URI(self, URI):
        if not URI:
            return
        try:
            out = util.parse_URI(unicode(URI))
        except Exception as e:
            QMessageBox.warning(self, _('Error'), _('Invalid litecoin URI:') + '\n' + str(e), _('OK'))
            return
        self.tabs.setCurrentIndex(1)

        r = out.get('r')
        sig = out.get('sig')
        name = out.get('name')
        if r or (name and sig):
            def get_payment_request_thread():
                if name and sig:
                    from electrum_ltc import paymentrequest
                    pr = paymentrequest.serialize_request(out).SerializeToString()
                    self.payment_request = paymentrequest.PaymentRequest(pr)
                else:
                    self.payment_request = get_payment_request(r)
                if self.payment_request.verify(self.contacts):
                    self.emit(SIGNAL('payment_request_ok'))
                else:
                    self.emit(SIGNAL('payment_request_error'))
            t = threading.Thread(target=get_payment_request_thread)
            t.setDaemon(True)
            t.start()
            self.prepare_for_payment_request()
            return

        address = out.get('address')
        amount = out.get('amount')
        label = out.get('label')
        message = out.get('message')
        if label:
            if self.wallet.labels.get(address) != label:
                if self.question(_('Save label "%(label)s" for address %(address)s ?'%{'label':label,'address':address})):
                    if address not in self.wallet.addressbook and not self.wallet.is_mine(address):
                        self.wallet.addressbook.append(address)
                        self.wallet.set_label(address, label)
        else:
            label = self.wallet.labels.get(address)
        if address:
            self.payto_e.setText(label + '  <'+ address +'>' if label else address)
        if message:
            self.message_e.setText(message)
        if amount:
            self.amount_e.setAmount(amount)
            self.amount_e.textEdited.emit("")


    def do_clear(self):
        self.not_enough_funds = False
        self.payment_request = None
        self.payto_e.is_pr = False
        for e in [self.payto_e, self.message_e, self.amount_e, self.fee_e]:
            e.setText('')
            e.setFrozen(False)
        self.set_pay_from([])
        self.update_status()
        run_hook('do_clear', self)

    def set_frozen_state(self, addrs, freeze):
        self.wallet.set_frozen_state(addrs, freeze)
        self.address_list.update()
        self.update_fee()

    def create_list_tab(self, l):
        w = QWidget()
        vbox = QVBoxLayout()
        w.setLayout(vbox)
        vbox.setMargin(0)
        vbox.setSpacing(0)
        vbox.addWidget(l)
        buttons = QWidget()
        vbox.addWidget(buttons)
        return w

    def create_addresses_tab(self):
        l = MyTreeWidget(self, self.create_receive_menu, [ _('Address'), _('Label'), _('Balance'), _('Tx')], 1)
        l.setSelectionMode(QAbstractItemView.ExtendedSelection)
        l.on_update = self.update_address_tab
        self.address_list = l
        return self.create_list_tab(l)

    def create_contacts_tab(self):
        l = MyTreeWidget(self, self.create_contact_menu, [_('Name'), _('Value'), _('Type')], 1, [0, 1])
        l.setSelectionMode(QAbstractItemView.ExtendedSelection)
        l.setSortingEnabled(True)
        l.on_edited = self.on_contact_edited
        l.on_permit_edit = self.on_permit_contact_edit
        l.on_update = self.update_contacts_tab
        self.contacts_list = l
        return self.create_list_tab(l)

    def update_invoices_list(self):
        inv_list = self.invoices.sorted_list()
        l = self.invoices_list
        l.clear()
        for pr in inv_list:
            key = pr.get_id()
            status = self.invoices.get_status(key)
            requestor = pr.get_requestor()
            exp = pr.get_expiration_date()
            date_str = util.format_time(exp) if exp else _('Never')
            item = QTreeWidgetItem([date_str, requestor, pr.memo, self.format_amount(pr.get_amount(), whitespaces=True), pr_tooltips.get(status,'')])
            item.setIcon(4, QIcon(pr_icons.get(status)))
            item.setData(0, Qt.UserRole, key)
            item.setFont(1, QFont(MONOSPACE_FONT))
            item.setFont(3, QFont(MONOSPACE_FONT))
            l.addTopLevelItem(item)
        l.setCurrentItem(l.topLevelItem(0))
        self.invoices_list.setVisible(len(inv_list))
        self.invoices_label.setVisible(len(inv_list))

    def delete_imported_key(self, addr):
        if self.question(_("Do you want to remove")+" %s "%addr +_("from your wallet?")):
            self.wallet.delete_imported_key(addr)
            self.address_list.update()
            self.history_list.update()

    def edit_account_label(self, k):
        text, ok = QInputDialog.getText(self, _('Rename account'), _('Name') + ':', text = self.wallet.labels.get(k,''))
        if ok:
            label = unicode(text)
            self.wallet.set_label(k,label)
            self.address_list.update()

    def account_set_expanded(self, item, k, b):
        item.setExpanded(b)
        self.accounts_expanded[k] = b

    def create_account_menu(self, position, k, item):
        menu = QMenu()
        exp = item.isExpanded()
        menu.addAction(_("Minimize") if exp else _("Maximize"), lambda: self.account_set_expanded(item, k, not exp))
        menu.addAction(_("Rename"), lambda: self.edit_account_label(k))
        if self.wallet.seed_version > 4:
            menu.addAction(_("View details"), lambda: self.show_account_details(k))
        if self.wallet.account_is_pending(k):
            menu.addAction(_("Delete"), lambda: self.delete_pending_account(k))
        menu.exec_(self.address_list.viewport().mapToGlobal(position))

    def delete_pending_account(self, k):
        self.wallet.delete_pending_account(k)
        self.address_list.update()
        self.update_account_selector()

    def create_receive_menu(self, position):
        selected = self.address_list.selectedItems()
        multi_select = len(selected) > 1
        addrs = [unicode(item.text(0)) for item in selected]
        if not multi_select:
            item = self.address_list.itemAt(position)
            if not item:
                return
            addr = addrs[0]
            if not is_valid(addr):
                k = str(item.data(0,32).toString())
                if k:
                    self.create_account_menu(position, k, item)
                else:
                    item.setExpanded(not item.isExpanded())
                return

        menu = QMenu()
        if not multi_select:
            menu.addAction(_("Copy to clipboard"), lambda: self.app.clipboard().setText(addr))
            menu.addAction(_("Request payment"), lambda: self.receive_at(addr))
            menu.addAction(_("Edit label"), lambda: self.address_list.editItem(item, self.address_list.editable_columns[0]))
            menu.addAction(_('History'), lambda: self.show_address(addr))
            menu.addAction(_('Public Keys'), lambda: self.show_public_keys(addr))
            if self.wallet.can_export():
                menu.addAction(_("Private key"), lambda: self.show_private_key(addr))
            if not self.wallet.is_watching_only():
                menu.addAction(_("Sign/verify message"), lambda: self.sign_verify_message(addr))
                menu.addAction(_("Encrypt/decrypt message"), lambda: self.encrypt_message(addr))
            if self.wallet.is_imported(addr):
                menu.addAction(_("Remove from wallet"), lambda: self.delete_imported_key(addr))
            addr_URL = block_explorer_URL(self.config, 'addr', addr)
            if addr_URL:
                menu.addAction(_("View on block explorer"), lambda: webbrowser.open(addr_URL))

        if any(not self.wallet.is_frozen(addr) for addr in addrs):
            menu.addAction(_("Freeze"), lambda: self.set_frozen_state(addrs, True))
        if any(self.wallet.is_frozen(addr) for addr in addrs):
            menu.addAction(_("Unfreeze"), lambda: self.set_frozen_state(addrs, False))

        def can_send(addr):
            return not self.wallet.is_frozen(addr) and sum(self.wallet.get_addr_balance(addr)[:2])
        if any(can_send(addr) for addr in addrs):
            menu.addAction(_("Send From"), lambda: self.send_from_addresses(addrs))

        run_hook('receive_menu', menu, addrs)
        menu.exec_(self.address_list.viewport().mapToGlobal(position))


    def get_sendable_balance(self):
        return sum(map(lambda x:x['value'], self.get_coins()))


    def get_coins(self):
        if self.pay_from:
            return self.pay_from
        else:
            domain = self.wallet.get_account_addresses(self.current_account)
            return self.wallet.get_spendable_coins(domain)


    def send_from_addresses(self, addrs):
        self.set_pay_from(addrs)
        self.tabs.setCurrentIndex(1)
        self.update_fee()

    def paytomany(self):
        self.tabs.setCurrentIndex(1)
        self.payto_e.paytomany()

    def payto_contacts(self, labels):
        paytos = [self.get_contact_payto(label) for label in labels]
        self.tabs.setCurrentIndex(1)
        if len(paytos) == 1:
            self.payto_e.setText(paytos[0])
            self.amount_e.setFocus()
        else:
            text = "\n".join([payto + ", 0" for payto in paytos])
            self.payto_e.setText(text)
            self.payto_e.setFocus()

    def on_permit_contact_edit(self, item, column):
        # openalias items shouldn't be editable
        return item.text(2) != "openalias"

    def on_contact_edited(self, item, column, prior):
        if column == 0:  # Remove old contact if renamed
            self.contacts.pop(prior)
        self.set_contact(unicode(item.text(0)), unicode(item.text(1)))

    def set_contact(self, label, address):
        if not is_valid(address):
            QMessageBox.warning(self, _('Error'), _('Invalid Address'), _('OK'))
            self.contacts_list.update()  # Displays original unchanged value
            return False
        self.contacts[label] = ('address', address)
        self.contacts_list.update()
        self.history_list.update()
        self.update_completions()
        return True

    def delete_contacts(self, labels):
        if not self.question(_("Remove %s from your list of contacts?")
                             % " + ".join(labels)):
            return
        for label in labels:
            self.contacts.pop(label)
        self.history_list.update()
        self.contacts_list.update()
        self.update_completions()

    def create_contact_menu(self, position):
        menu = QMenu()
        selected = self.contacts_list.selectedItems()
        if not selected:
            menu.addAction(_("New contact"), lambda: self.new_contact_dialog())
        else:
            labels = [unicode(item.text(0)) for item in selected]
            addrs = [unicode(item.text(1)) for item in selected]
            types = [unicode(item.text(2)) for item in selected]
            menu.addAction(_("Copy to Clipboard"), lambda:
                           self.app.clipboard().setText('\n'.join(labels)))
            menu.addAction(_("Pay to"), lambda: self.payto_contacts(labels))
            menu.addAction(_("Delete"), lambda: self.delete_contacts(labels))
            URLs = []
            for (addr, _type) in zip(addrs, types):
                if _type == 'address':
                    URLs.append(block_explorer_URL(self.config, 'addr', addr))
            if URLs:
                menu.addAction(_("View on block explorer"),
                               lambda: map(webbrowser.open, URLs))

        run_hook('create_contact_menu', menu, selected)
        menu.exec_(self.contacts_list.viewport().mapToGlobal(position))


    def show_invoice(self, key):
        pr = self.invoices.get(key)
        pr.verify(self.contacts)
        self.show_pr_details(pr)

    def show_pr_details(self, pr):
        d = QDialog(self)
        d.setWindowTitle(_("Invoice"))
        vbox = QVBoxLayout(d)
        grid = QGridLayout()
        grid.addWidget(QLabel(_("Requestor") + ':'), 0, 0)
        grid.addWidget(QLabel(pr.get_requestor()), 0, 1)
        grid.addWidget(QLabel(_("Expires") + ':'), 1, 0)
        grid.addWidget(QLabel(format_time(pr.get_expiration_date())), 1, 1)
        grid.addWidget(QLabel(_("Memo") + ':'), 2, 0)
        grid.addWidget(QLabel(pr.get_memo()), 2, 1)
        grid.addWidget(QLabel(_("Signature") + ':'), 3, 0)
        grid.addWidget(QLabel(pr.get_verify_status()), 3, 1)
        grid.addWidget(QLabel(_("Payment URL") + ':'), 4, 0)
        grid.addWidget(QLabel(pr.payment_url), 4, 1)
        grid.addWidget(QLabel(_("Outputs") + ':'), 5, 0)
        outputs_str = '\n'.join(map(lambda x: x[1] + ' ' + self.format_amount(x[2])+ self.base_unit(), pr.get_outputs()))
        grid.addWidget(QLabel(outputs_str), 5, 1)
        if pr.tx:
            grid.addWidget(QLabel(_("Transaction ID") + ':'), 6, 0)
            l = QLineEdit(pr.tx)
            l.setReadOnly(True)
            grid.addWidget(l, 6, 1)
        vbox.addLayout(grid)
        vbox.addLayout(Buttons(CloseButton(d)))
        d.exec_()
        return


    def do_pay_invoice(self, key):
        pr = self.invoices.get(key)
        self.payment_request = pr
        self.prepare_for_payment_request()
        if pr.verify(self.contacts):
            self.payment_request_ok()
        else:
            self.payment_request_error()


    def invoices_list_menu(self, position):
        item = self.invoices_list.itemAt(position)
        if not item:
            return
        key = str(item.data(0, 32).toString())
        pr = self.invoices.get(key)
        status = self.invoices.get_status(key)
        menu = QMenu()
        menu.addAction(_("Details"), lambda: self.show_invoice(key))
        if status == PR_UNPAID:
            menu.addAction(_("Pay Now"), lambda: self.do_pay_invoice(key))
        def delete_invoice(key):
            self.invoices.remove(key)
            self.invoices_list.update()
        menu.addAction(_("Delete"), lambda: delete_invoice(key))
        menu.exec_(self.invoices_list.viewport().mapToGlobal(position))


    def update_address_tab(self):
        l = self.address_list
        item = l.currentItem()
        current_address = item.data(0, Qt.UserRole).toString() if item else None
        l.clear()
        accounts = self.wallet.get_accounts()
        if self.current_account is None:
            account_items = sorted(accounts.items())
        else:
            account_items = [(self.current_account, accounts.get(self.current_account))]
        for k, account in account_items:
            if len(accounts) > 1:
                name = self.wallet.get_account_name(k)
                c, u, x = self.wallet.get_account_balance(k)
                account_item = QTreeWidgetItem([ name, '', self.format_amount(c + u + x), ''])
                account_item.setExpanded(self.accounts_expanded.get(k, True))
                account_item.setData(0, Qt.UserRole, k)
                l.addTopLevelItem(account_item)
            else:
                account_item = l
            sequences = [0,1] if account.has_change() else [0]
            for is_change in sequences:
                if len(sequences) > 1:
                    name = _("Receiving") if not is_change else _("Change")
                    seq_item = QTreeWidgetItem( [ name, '', '', '', ''] )
                    account_item.addChild(seq_item)
                    if not is_change:
                        seq_item.setExpanded(True)
                else:
                    seq_item = account_item
                used_item = QTreeWidgetItem( [ _("Used"), '', '', '', ''] )
                used_flag = False
                addr_list = account.get_addresses(is_change)
                for address in addr_list:
                    num = len(self.wallet.history.get(address,[]))
                    is_used = self.wallet.is_used(address)
                    label = self.wallet.labels.get(address,'')
                    c, u, x = self.wallet.get_addr_balance(address)
                    balance = self.format_amount(c + u + x)
                    item = QTreeWidgetItem([address, label, balance, "%d"%num])
                    item.setFont(0, QFont(MONOSPACE_FONT))
                    item.setData(0, Qt.UserRole, address)
                    item.setData(0, Qt.UserRole+1, True) # label can be edited
                    if self.wallet.is_frozen(address):
                        item.setBackgroundColor(0, QColor('lightblue'))
                    if self.wallet.is_beyond_limit(address, account, is_change):
                        item.setBackgroundColor(0, QColor('red'))
                    if is_used:
                        if not used_flag:
                            seq_item.insertChild(0, used_item)
                            used_flag = True
                        used_item.addChild(item)
                    else:
                        seq_item.addChild(item)
                    if address == current_address:
                        l.setCurrentItem(item)


    def update_contacts_tab(self):
        l = self.contacts_list
        item = l.currentItem()
        current_key = item.data(0, Qt.UserRole).toString() if item else None
        l.clear()
        for key in sorted(self.contacts.keys()):
            _type, value = self.contacts[key]
            item = QTreeWidgetItem([key, value, _type])
            item.setData(0, Qt.UserRole, key)
            l.addTopLevelItem(item)
            if key == current_key:
                l.setCurrentItem(item)
        run_hook('update_contacts_tab', l)


    def create_console_tab(self):
        from console import Console
        self.console = console = Console()
        return console


    def update_console(self):
        console = self.console
        console.history = self.config.get("console-history",[])
        console.history_index = len(console.history)

        console.updateNamespace({'wallet' : self.wallet,
                                 'network' : self.network,
                                 'plugins' : self.gui_object.plugins,
                                 'window': self})
        console.updateNamespace({'util' : util, 'bitcoin':bitcoin})

        c = commands.Commands(self.config, self.wallet, self.network, lambda: self.console.set_json(True))
        methods = {}
        def mkfunc(f, method):
            return lambda *args: apply( f, (method, args, self.password_dialog ))
        for m in dir(c):
            if m[0]=='_' or m in ['network','wallet']: continue
            methods[m] = mkfunc(c._run, m)

        console.updateNamespace(methods)


    def change_account(self,s):
        if s == _("All accounts"):
            self.current_account = None
        else:
            accounts = self.wallet.get_account_names()
            for k, v in accounts.items():
                if v == s:
                    self.current_account = k
        self.history_list.update()
        self.update_status()
        self.address_list.update()
        self.receive_list.update()

    def create_status_bar(self):

        sb = QStatusBar()
        sb.setFixedHeight(35)
        qtVersion = qVersion()

        self.balance_label = QLabel("")
        sb.addWidget(self.balance_label)

        from version_getter import UpdateLabel
        self.updatelabel = UpdateLabel(self.config, sb)

        self.account_selector = QComboBox()
        self.account_selector.setSizeAdjustPolicy(QComboBox.AdjustToContents)
        self.connect(self.account_selector,SIGNAL("activated(QString)"),self.change_account)
        sb.addPermanentWidget(self.account_selector)

        self.search_box = QLineEdit()
        self.search_box.textChanged.connect(self.do_search)
        self.search_box.hide()
        sb.addPermanentWidget(self.search_box)

        self.lock_icon = QIcon()
        self.password_button = StatusBarButton( self.lock_icon, _("Password"), self.change_password_dialog )
        sb.addPermanentWidget( self.password_button )

        sb.addPermanentWidget( StatusBarButton( QIcon(":icons/preferences.png"), _("Preferences"), self.settings_dialog ) )
        self.seed_button = StatusBarButton( QIcon(":icons/seed.png"), _("Seed"), self.show_seed_dialog )
        sb.addPermanentWidget( self.seed_button )
        self.status_button = StatusBarButton( QIcon(":icons/status_disconnected.png"), _("Network"), self.run_network_dialog )
        sb.addPermanentWidget( self.status_button )
        run_hook('create_status_bar', sb)
        self.setStatusBar(sb)

    def update_lock_icon(self):
        icon = QIcon(":icons/lock.png") if self.wallet.use_encryption else QIcon(":icons/unlock.png")
        self.password_button.setIcon( icon )

    def update_buttons_on_seed(self):
        self.seed_button.setVisible(self.wallet.has_seed())
        self.password_button.setVisible(self.wallet.can_change_password())
        self.set_send_button_text()

    def change_password_dialog(self):
        from password_dialog import PasswordDialog
        d = PasswordDialog(self.wallet, self)
        d.run()
        self.update_lock_icon()

    def toggle_search(self):
        self.search_box.setHidden(not self.search_box.isHidden())
        if not self.search_box.isHidden():
            self.search_box.setFocus(1)
        else:
            self.do_search('')

    def do_search(self, t):
        i = self.tabs.currentIndex()
        if i == 0:
            self.history_list.filter(t, [2, 3, 4])  # Date, Description, Amount
        elif i == 1:
            self.invoices_list.filter(t, [0, 1, 2, 3]) # Date, Requestor, Description, Amount
        elif i == 2:
            self.receive_list.filter(t, [0, 1, 2, 3, 4]) # Date, Account, Address, Description, Amount
        elif i == 3:
            self.address_list.filter(t, [0,1, 2])  # Address, Label, Balance
        elif i == 4:
            self.contacts_list.filter(t, [0, 1])  # Key, Value


    def new_contact_dialog(self):
        d = QDialog(self)
        d.setWindowTitle(_("New Contact"))
        vbox = QVBoxLayout(d)
        vbox.addWidget(QLabel(_('New Contact') + ':'))
        grid = QGridLayout()
        line1 = QLineEdit()
        line1.setFixedWidth(280)
        line2 = QLineEdit()
        line2.setFixedWidth(280)
        grid.addWidget(QLabel(_("Address")), 1, 0)
        grid.addWidget(line1, 1, 1)
        grid.addWidget(QLabel(_("Name")), 2, 0)
        grid.addWidget(line2, 2, 1)

        vbox.addLayout(grid)
        vbox.addLayout(Buttons(CancelButton(d), OkButton(d)))

        if not d.exec_():
            return

        if self.set_contact(unicode(line2.text()), str(line1.text())):
            self.tabs.setCurrentIndex(4)


    @protected
    def new_account_dialog(self, password):
        dialog = QDialog(self)
        dialog.setModal(1)
        dialog.setWindowTitle(_("New Account"))
        vbox = QVBoxLayout()
        vbox.addWidget(QLabel(_('Account name')+':'))
        e = QLineEdit()
        vbox.addWidget(e)
        msg = _("Note: Newly created accounts are 'pending' until they receive litecoins.") + " " \
            + _("You will need to wait for 2 confirmations until the correct balance is displayed and more addresses are created for that account.")
        l = QLabel(msg)
        l.setWordWrap(True)
        vbox.addWidget(l)
        vbox.addLayout(Buttons(CancelButton(dialog), OkButton(dialog)))
        dialog.setLayout(vbox)
        r = dialog.exec_()
        if not r:
            return
        name = str(e.text())
        self.wallet.create_pending_account(name, password)
        self.address_list.update()
        self.update_account_selector()
        self.tabs.setCurrentIndex(3)


    def show_master_public_keys(self):

        dialog = QDialog(self)
        dialog.setModal(1)
        dialog.setWindowTitle(_("Master Public Keys"))

        mpk_dict = self.wallet.get_master_public_keys()
        vbox = QVBoxLayout()
        # only show the combobox in case multiple accounts are available
        if len(mpk_dict) > 1:
            gb = QGroupBox(_("Master Public Keys"))
            vbox.addWidget(gb)
            group = QButtonGroup()
            first_button = None
            for key in sorted(mpk_dict.keys()):
                is_mine = self.wallet.master_private_keys.has_key(key)
                b = QRadioButton(gb)
                name = 'Self' if is_mine else 'Cosigner'
                b.setText(name + ' (%s)'%key)
                b.key = key
                group.addButton(b)
                vbox.addWidget(b)
                if not first_button:
                    first_button = b

            mpk_text = ShowQRTextEdit()
            mpk_text.setMaximumHeight(170)
            vbox.addWidget(mpk_text)

            def show_mpk(b):
                mpk = mpk_dict.get(b.key, "")
                mpk_text.setText(mpk)

            group.buttonReleased.connect(show_mpk)
            first_button.setChecked(True)
            show_mpk(first_button)
        elif len(mpk_dict) == 1:
            mpk = mpk_dict.values()[0]
            mpk_text = ShowQRTextEdit(text=mpk)
            mpk_text.setMaximumHeight(170)
            vbox.addWidget(mpk_text)

        mpk_text.addCopyButton(self.app)
        vbox.addLayout(Buttons(CloseButton(dialog)))
        dialog.setLayout(vbox)
        dialog.exec_()

    @protected
    def show_seed_dialog(self, password):
        if not self.wallet.has_seed():
            QMessageBox.information(self, _('Message'), _('This wallet has no seed'), _('OK'))
            return

        try:
            mnemonic = self.wallet.get_mnemonic(password)
        except BaseException as e:
            QMessageBox.warning(self, _('Error'), str(e), _('OK'))
            return
        from seed_dialog import SeedDialog
        d = SeedDialog(self, mnemonic, self.wallet.has_imported_keys())
        d.exec_()



    def show_qrcode(self, data, title = _("QR code")):
        if not data:
            return
        d = QRDialog(data, self, title)
        d.exec_()

    def show_public_keys(self, address):
        if not address: return
        try:
            pubkey_list = self.wallet.get_public_keys(address)
        except Exception as e:
            traceback.print_exc(file=sys.stdout)
            self.show_message(str(e))
            return

        d = QDialog(self)
        d.setMinimumSize(600, 200)
        d.setModal(1)
        d.setWindowTitle(_("Public key"))
        vbox = QVBoxLayout()
        vbox.addWidget( QLabel(_("Address") + ': ' + address))
        vbox.addWidget( QLabel(_("Public key") + ':'))
        keys_e = ShowQRTextEdit(text='\n'.join(pubkey_list))
        keys_e.addCopyButton(self.app)
        vbox.addWidget(keys_e)
        vbox.addLayout(Buttons(CloseButton(d)))
        d.setLayout(vbox)
        d.exec_()

    @protected
    def show_private_key(self, address, password):
        if not address: return
        try:
            pk_list = self.wallet.get_private_key(address, password)
        except Exception as e:
            traceback.print_exc(file=sys.stdout)
            self.show_message(str(e))
            return

        d = QDialog(self)
        d.setMinimumSize(600, 200)
        d.setModal(1)
        d.setWindowTitle(_("Private key"))
        vbox = QVBoxLayout()
        vbox.addWidget( QLabel(_("Address") + ': ' + address))
        vbox.addWidget( QLabel(_("Private key") + ':'))
        keys_e = ShowQRTextEdit(text='\n'.join(pk_list))
        keys_e.addCopyButton(self.app)
        vbox.addWidget(keys_e)
        vbox.addLayout(Buttons(CloseButton(d)))
        d.setLayout(vbox)
        d.exec_()


    @protected
    def do_sign(self, address, message, signature, password):
        message = unicode(message.toPlainText())
        message = message.encode('utf-8')
        try:
            sig = self.wallet.sign_message(str(address.text()), message, password)
            sig = base64.b64encode(sig)
            signature.setText(sig)
        except Exception as e:
            self.show_message(str(e))

    def do_verify(self, address, message, signature):
        message = unicode(message.toPlainText())
        message = message.encode('utf-8')
        sig = base64.b64decode(str(signature.toPlainText()))
        if bitcoin.verify_message(address.text(), sig, message):
            self.show_message(_("Signature verified"))
        else:
            self.show_message(_("Error: wrong signature"))


    def sign_verify_message(self, address=''):
        d = QDialog(self)
        d.setModal(1)
        d.setWindowTitle(_('Sign/verify Message'))
        d.setMinimumSize(410, 290)

        layout = QGridLayout(d)

        message_e = QTextEdit()
        layout.addWidget(QLabel(_('Message')), 1, 0)
        layout.addWidget(message_e, 1, 1)
        layout.setRowStretch(2,3)

        address_e = QLineEdit()
        address_e.setText(address)
        layout.addWidget(QLabel(_('Address')), 2, 0)
        layout.addWidget(address_e, 2, 1)

        signature_e = QTextEdit()
        layout.addWidget(QLabel(_('Signature')), 3, 0)
        layout.addWidget(signature_e, 3, 1)
        layout.setRowStretch(3,1)

        hbox = QHBoxLayout()

        b = QPushButton(_("Sign"))
        b.clicked.connect(lambda: self.do_sign(address_e, message_e, signature_e))
        hbox.addWidget(b)

        b = QPushButton(_("Verify"))
        b.clicked.connect(lambda: self.do_verify(address_e, message_e, signature_e))
        hbox.addWidget(b)

        b = QPushButton(_("Close"))
        b.clicked.connect(d.accept)
        hbox.addWidget(b)
        layout.addLayout(hbox, 4, 1)
        d.exec_()


    @protected
    def do_decrypt(self, message_e, pubkey_e, encrypted_e, password):
        try:
            decrypted = self.wallet.decrypt_message(str(pubkey_e.text()), str(encrypted_e.toPlainText()), password)
            message_e.setText(decrypted)
        except BaseException as e:
            traceback.print_exc(file=sys.stdout)
            self.show_warning(str(e))


    def do_encrypt(self, message_e, pubkey_e, encrypted_e):
        message = unicode(message_e.toPlainText())
        message = message.encode('utf-8')
        try:
            encrypted = bitcoin.encrypt_message(message, str(pubkey_e.text()))
            encrypted_e.setText(encrypted)
        except BaseException as e:
            traceback.print_exc(file=sys.stdout)
            self.show_warning(str(e))


    def encrypt_message(self, address = ''):
        d = QDialog(self)
        d.setModal(1)
        d.setWindowTitle(_('Encrypt/decrypt Message'))
        d.setMinimumSize(610, 490)

        layout = QGridLayout(d)

        message_e = QTextEdit()
        layout.addWidget(QLabel(_('Message')), 1, 0)
        layout.addWidget(message_e, 1, 1)
        layout.setRowStretch(2,3)

        pubkey_e = QLineEdit()
        if address:
            pubkey = self.wallet.get_public_keys(address)[0]
            pubkey_e.setText(pubkey)
        layout.addWidget(QLabel(_('Public key')), 2, 0)
        layout.addWidget(pubkey_e, 2, 1)

        encrypted_e = QTextEdit()
        layout.addWidget(QLabel(_('Encrypted')), 3, 0)
        layout.addWidget(encrypted_e, 3, 1)
        layout.setRowStretch(3,1)

        hbox = QHBoxLayout()
        b = QPushButton(_("Encrypt"))
        b.clicked.connect(lambda: self.do_encrypt(message_e, pubkey_e, encrypted_e))
        hbox.addWidget(b)

        b = QPushButton(_("Decrypt"))
        b.clicked.connect(lambda: self.do_decrypt(message_e, pubkey_e, encrypted_e))
        hbox.addWidget(b)

        b = QPushButton(_("Close"))
        b.clicked.connect(d.accept)
        hbox.addWidget(b)

        layout.addLayout(hbox, 4, 1)
        d.exec_()


    def question(self, msg):
        return QMessageBox.question(self, _('Message'), msg, QMessageBox.Yes | QMessageBox.No, QMessageBox.No) == QMessageBox.Yes

    def show_message(self, msg):
        QMessageBox.information(self, _('Message'), msg, _('OK'))

    def show_warning(self, msg):
        QMessageBox.warning(self, _('Warning'), msg, _('OK'))

    def password_dialog(self, msg=None, parent=None):
        if parent == None:
            parent = self
        d = QDialog(parent)
        d.setModal(1)
        d.setWindowTitle(_("Enter Password"))
        pw = QLineEdit()
        pw.setEchoMode(2)
        vbox = QVBoxLayout()
        if not msg:
            msg = _('Please enter your password')
        vbox.addWidget(QLabel(msg))
        grid = QGridLayout()
        grid.setSpacing(8)
        grid.addWidget(QLabel(_('Password')), 1, 0)
        grid.addWidget(pw, 1, 1)
        vbox.addLayout(grid)
        vbox.addLayout(Buttons(CancelButton(d), OkButton(d)))
        d.setLayout(vbox)
        run_hook('password_dialog', pw, grid, 1)
        if not d.exec_(): return
        return unicode(pw.text())


    def tx_from_text(self, txt):
        "json or raw hexadecimal"
        txt = txt.strip()
        try:
            txt.decode('hex')
            is_hex = True
        except:
            is_hex = False

        if is_hex:
            try:
                return Transaction(txt)
            except:
                traceback.print_exc(file=sys.stdout)
                QMessageBox.critical(None, _("Unable to parse transaction"), _("Electrum was unable to parse your transaction"))
                return

        try:
            tx_dict = json.loads(str(txt))
            assert "hex" in tx_dict.keys()
            tx = Transaction(tx_dict["hex"])
            #if tx_dict.has_key("input_info"):
            #    input_info = json.loads(tx_dict['input_info'])
            #    tx.add_input_info(input_info)
            return tx
        except Exception:
            traceback.print_exc(file=sys.stdout)
            QMessageBox.critical(None, _("Unable to parse transaction"), _("Electrum was unable to parse your transaction"))


    def read_tx_from_qrcode(self):
        from electrum_ltc import qrscanner
        try:
            data = qrscanner.scan_qr(self.config)
        except BaseException, e:
            QMessageBox.warning(self, _('Error'), _(e), _('OK'))
            return
        if not data:
            return
        # if the user scanned a bitcoin URI
        if data.startswith("litecoin:"):
            self.pay_to_URI(data)
            return
        # else if the user scanned an offline signed tx
        # transactions are binary, but qrcode seems to return utf8...
        data = data.decode('utf8')
        z = bitcoin.base_decode(data, length=None, base=43)
        data = ''.join(chr(ord(b)) for b in z).encode('hex')
        tx = self.tx_from_text(data)
        if not tx:
            return
        self.show_transaction(tx)


    def read_tx_from_file(self):
        fileName = self.getOpenFileName(_("Select your transaction file"), "*.txn")
        if not fileName:
            return
        try:
            with open(fileName, "r") as f:
                file_content = f.read()
        except (ValueError, IOError, os.error), reason:
            QMessageBox.critical(None, _("Unable to read file or no transaction found"), _("Electrum was unable to open your transaction file") + "\n" + str(reason))
        return self.tx_from_text(file_content)

    def do_process_from_text(self):
        text = text_dialog(self, _('Input raw transaction'), _("Transaction:"), _("Load transaction"))
        if not text:
            return
        tx = self.tx_from_text(text)
        if tx:
            self.show_transaction(tx)

    def do_process_from_file(self):
        tx = self.read_tx_from_file()
        if tx:
            self.show_transaction(tx)

    def do_process_from_txid(self):
        from electrum_ltc import transaction
        txid, ok = QInputDialog.getText(self, _('Lookup transaction'), _('Transaction ID') + ':')
        if ok and txid:
            txid = str(txid).strip()
            try:
                r = self.network.synchronous_get(('blockchain.transaction.get',[txid]))
            except BaseException as e:
                self.show_message(str(e))
                return
            tx = transaction.Transaction(r)
            self.show_transaction(tx)


    @protected
    def export_privkeys_dialog(self, password):
        if self.wallet.is_watching_only():
            self.show_message(_("This is a watching-only wallet"))
            return

        try:
            self.wallet.check_password(password)
        except Exception as e:
            QMessageBox.warning(self, _('Error'), str(e), _('OK'))
            return

        d = QDialog(self)
        d.setWindowTitle(_('Private keys'))
        d.setMinimumSize(850, 300)
        vbox = QVBoxLayout(d)

        msg = "%s\n%s\n%s" % (_("WARNING: ALL your private keys are secret."),
                              _("Exposing a single private key can compromise your entire wallet!"),
                              _("In particular, DO NOT use 'redeem private key' services proposed by third parties."))
        vbox.addWidget(QLabel(msg))

        e = QTextEdit()
        e.setReadOnly(True)
        vbox.addWidget(e)

        defaultname = 'electrum-ltc-private-keys.csv'
        select_msg = _('Select file to export your private keys to')
        hbox, filename_e, csv_button = filename_field(self, self.config, defaultname, select_msg)
        vbox.addLayout(hbox)

        b = OkButton(d, _('Export'))
        b.setEnabled(False)
        vbox.addLayout(Buttons(CancelButton(d), b))

        private_keys = {}
        addresses = self.wallet.addresses(True)
        done = False
        def privkeys_thread():
            for addr in addresses:
                time.sleep(0.1)
                if done:
                    break
                private_keys[addr] = "\n".join(self.wallet.get_private_key(addr, password))
                d.emit(SIGNAL('computing_privkeys'))
            d.emit(SIGNAL('show_privkeys'))

        def show_privkeys():
            s = "\n".join( map( lambda x: x[0] + "\t"+ x[1], private_keys.items()))
            e.setText(s)
            b.setEnabled(True)

        d.connect(d, QtCore.SIGNAL('computing_privkeys'), lambda: e.setText("Please wait... %d/%d"%(len(private_keys),len(addresses))))
        d.connect(d, QtCore.SIGNAL('show_privkeys'), show_privkeys)
        threading.Thread(target=privkeys_thread).start()

        if not d.exec_():
            done = True
            return

        filename = filename_e.text()
        if not filename:
            return

        try:
            self.do_export_privkeys(filename, private_keys, csv_button.isChecked())
        except (IOError, os.error), reason:
            export_error_label = _("Electrum was unable to produce a private key-export.")
            QMessageBox.critical(None, _("Unable to create csv"), export_error_label + "\n" + str(reason))

        except Exception as e:
            self.show_message(str(e))
            return

        self.show_message(_("Private keys exported."))


    def do_export_privkeys(self, fileName, pklist, is_csv):
        with open(fileName, "w+") as f:
            if is_csv:
                transaction = csv.writer(f)
                transaction.writerow(["address", "private_key"])
                for addr, pk in pklist.items():
                    transaction.writerow(["%34s"%addr,pk])
            else:
                import json
                f.write(json.dumps(pklist, indent = 4))


    def do_import_labels(self):
        labelsFile = self.getOpenFileName(_("Open labels file"), "*.dat")
        if not labelsFile: return
        try:
            f = open(labelsFile, 'r')
            data = f.read()
            f.close()
            for key, value in json.loads(data).items():
                self.wallet.set_label(key, value)
            QMessageBox.information(None, _("Labels imported"), _("Your labels were imported from")+" '%s'" % str(labelsFile))
        except (IOError, os.error), reason:
            QMessageBox.critical(None, _("Unable to import labels"), _("Electrum was unable to import your labels.")+"\n" + str(reason))


    def do_export_labels(self):
        labels = self.wallet.labels
        try:
            fileName = self.getSaveFileName(_("Select file to save your labels"), 'electrum-ltc_labels.dat', "*.dat")
            if fileName:
                with open(fileName, 'w+') as f:
                    json.dump(labels, f)
                QMessageBox.information(None, _("Labels exported"), _("Your labels where exported to")+" '%s'" % str(fileName))
        except (IOError, os.error), reason:
            QMessageBox.critical(None, _("Unable to export labels"), _("Electrum was unable to export your labels.")+"\n" + str(reason))


    def export_history_dialog(self):
        d = QDialog(self)
        d.setWindowTitle(_('Export History'))
        d.setMinimumSize(400, 200)
        vbox = QVBoxLayout(d)
        defaultname = os.path.expanduser('~/electrum-ltc-history.csv')
        select_msg = _('Select file to export your wallet transactions to')
        hbox, filename_e, csv_button = filename_field(self, self.config, defaultname, select_msg)
        vbox.addLayout(hbox)
        vbox.addStretch(1)
        hbox = Buttons(CancelButton(d), OkButton(d, _('Export')))
        vbox.addLayout(hbox)
        run_hook('export_history_dialog', self, hbox)
        self.update()
        if not d.exec_():
            return
        filename = filename_e.text()
        if not filename:
            return
        try:
            self.do_export_history(self.wallet, filename, csv_button.isChecked())
        except (IOError, os.error), reason:
            export_error_label = _("Electrum was unable to produce a transaction export.")
            QMessageBox.critical(self, _("Unable to export history"), export_error_label + "\n" + str(reason))
            return
        QMessageBox.information(self,_("History exported"), _("Your wallet history has been successfully exported."))


    def do_export_history(self, wallet, fileName, is_csv):
        history = wallet.get_history()
        lines = []
        for item in history:
            tx_hash, confirmations, value, timestamp, balance = item
            if confirmations:
                if timestamp is not None:
                    time_string = format_time(timestamp)
                else:
                    time_string = "unknown"
            else:
                time_string = "pending"

            if value is not None:
                value_string = format_satoshis(value, True)
            else:
                value_string = '--'

            if tx_hash:
                label, is_default_label = wallet.get_label(tx_hash)
                label = label.encode('utf-8')
            else:
                label = ""

            if is_csv:
                lines.append([tx_hash, label, confirmations, value_string, time_string])
            else:
                lines.append({'txid':tx_hash, 'date':"%16s"%time_string, 'label':label, 'value':value_string})

        with open(fileName, "w+") as f:
            if is_csv:
                transaction = csv.writer(f, lineterminator='\n')
                transaction.writerow(["transaction_hash","label", "confirmations", "value", "timestamp"])
                for line in lines:
                    transaction.writerow(line)
            else:
                import json
                f.write(json.dumps(lines, indent = 4))


    def sweep_key_dialog(self):
        d = QDialog(self)
        d.setWindowTitle(_('Sweep private keys'))
        d.setMinimumSize(600, 300)

        vbox = QVBoxLayout(d)
        vbox.addWidget(QLabel(_("Enter private keys")))

        keys_e = QTextEdit()
        keys_e.setTabChangesFocus(True)
        vbox.addWidget(keys_e)

        h, address_e = address_field(self.wallet.addresses(False))
        vbox.addLayout(h)

        vbox.addStretch(1)
        button = OkButton(d, _('Sweep'))
        vbox.addLayout(Buttons(CancelButton(d), button))
        button.setEnabled(False)

        def get_address():
            addr = str(address_e.text())
            if bitcoin.is_address(addr):
                return addr

        def get_pk():
            pk = str(keys_e.toPlainText()).strip()
            if Wallet.is_private_key(pk):
                return pk.split()

        f = lambda: button.setEnabled(get_address() is not None and get_pk() is not None)
        keys_e.textChanged.connect(f)
        address_e.textChanged.connect(f)
        if not d.exec_():
            return

        fee = self.wallet.fee_per_kb(self.config)
        tx = Transaction.sweep(get_pk(), self.network, get_address(), fee)
        if not tx:
            self.show_message(_('No inputs found. (Note that inputs need to be confirmed)'))
            return
        self.show_transaction(tx)


    @protected
    def do_import_privkey(self, password):
        if not self.wallet.has_imported_keys():
            r = QMessageBox.question(None, _('Warning'), '<b>'+_('Warning') +':\n</b><br/>'+ _('Imported keys are not recoverable from seed.') + ' ' \
                                         + _('If you ever need to restore your wallet from its seed, these keys will be lost.') + '<p>' \
                                         + _('Are you sure you understand what you are doing?'), 3, 4)
            if r == 4: return

        text = text_dialog(self, _('Import private keys'), _("Enter private keys")+':', _("Import"))
        if not text: return

        text = str(text).split()
        badkeys = []
        addrlist = []
        for key in text:
            try:
                addr = self.wallet.import_key(key, password)
            except Exception as e:
                badkeys.append(key)
                continue
            if not addr:
                badkeys.append(key)
            else:
                addrlist.append(addr)
        if addrlist:
            QMessageBox.information(self, _('Information'), _("The following addresses were added") + ':\n' + '\n'.join(addrlist))
        if badkeys:
            QMessageBox.critical(self, _('Error'), _("The following inputs could not be imported") + ':\n'+ '\n'.join(badkeys))
        self.address_list.update()
        self.history_list.update()


    def settings_dialog(self):
        self.need_restart = False
        d = QDialog(self)
        d.setWindowTitle(_('Preferences'))
        d.setModal(1)
        vbox = QVBoxLayout()
        tabs = QTabWidget()
        gui_widgets = []
        tx_widgets = []
        id_widgets = []

        # language
        lang_help = _('Select which language is used in the GUI (after restart).')
        lang_label = HelpLabel(_('Language') + ':', lang_help)
        lang_combo = QComboBox()
        from electrum_ltc.i18n import languages
        lang_combo.addItems(languages.values())
        try:
            index = languages.keys().index(self.config.get("language",''))
        except Exception:
            index = 0
        lang_combo.setCurrentIndex(index)
        if not self.config.is_modifiable('language'):
            for w in [lang_combo, lang_label]: w.setEnabled(False)
        def on_lang(x):
            lang_request = languages.keys()[lang_combo.currentIndex()]
            if lang_request != self.config.get('language'):
                self.config.set_key("language", lang_request, True)
                self.need_restart = True
        lang_combo.currentIndexChanged.connect(on_lang)
        gui_widgets.append((lang_label, lang_combo))

        nz_help = _('Number of zeros displayed after the decimal point. For example, if this is set to 2, "1." will be displayed as "1.00"')
        nz_label = HelpLabel(_('Zeros after decimal point') + ':', nz_help)
        nz = QSpinBox()
        nz.setMinimum(0)
        nz.setMaximum(self.decimal_point)
        nz.setValue(self.num_zeros)
        if not self.config.is_modifiable('num_zeros'):
            for w in [nz, nz_label]: w.setEnabled(False)
        def on_nz():
            value = nz.value()
            if self.num_zeros != value:
                self.num_zeros = value
                self.config.set_key('num_zeros', value, True)
                self.history_list.update()
                self.address_list.update()
        nz.valueChanged.connect(on_nz)
        gui_widgets.append((nz_label, nz))

        msg = _('Fee per kilobyte of transaction.') + '\n' \
              + _('If you enable dynamic fees, this parameter will be used as upper bound.')
        fee_label = HelpLabel(_('Transaction fee per kb') + ':', msg)
        fee_e = BTCkBEdit(self.get_decimal_point)
        fee_e.setAmount(self.config.get('fee_per_kb', bitcoin.RECOMMENDED_FEE))
        def on_fee(is_done):
            if self.config.get('dynamic_fees'):
                return
            v = fee_e.get_amount() or 0
            self.config.set_key('fee_per_kb', v, is_done)
            self.update_fee()
        fee_e.editingFinished.connect(lambda: on_fee(True))
        fee_e.textEdited.connect(lambda: on_fee(False))
        tx_widgets.append((fee_label, fee_e))

        dynfee_cb = QCheckBox(_('Dynamic fees'))
        dynfee_cb.setChecked(self.config.get('dynamic_fees', False))
        dynfee_cb.setToolTip(_("Use a fee per kB value recommended by the server."))
        dynfee_sl = QSlider(Qt.Horizontal, self)
        dynfee_sl.setValue(self.config.get('fee_factor', 50))
        dynfee_sl.setToolTip("Fee Multiplier. Min = 50%, Max = 150%")
        tx_widgets.append((dynfee_cb, dynfee_sl))

        def update_feeperkb():
            fee_e.setAmount(self.wallet.fee_per_kb(self.config))
            b = self.config.get('dynamic_fees')
            dynfee_sl.setHidden(not b)
            fee_e.setEnabled(not b)
        def fee_factor_changed(b):
            self.config.set_key('fee_factor', b, False)
            update_feeperkb()
        def on_dynfee(x):
            dynfee = x == Qt.Checked
            self.config.set_key('dynamic_fees', dynfee)
            update_feeperkb()
        dynfee_cb.stateChanged.connect(on_dynfee)
        dynfee_sl.valueChanged[int].connect(fee_factor_changed)
        update_feeperkb()

        msg = _('OpenAlias record, used to receive coins and to sign payment requests.') + '\n\n'\
              + _('The following alias providers are available:') + '\n'\
              + '\n'.join(['https://cryptoname.co/', 'http://xmr.link']) + '\n\n'\
              + 'For more information, see http://openalias.org'
        alias_label = HelpLabel(_('OpenAlias') + ':', msg)
        alias = self.config.get('alias','')
        alias_e = QLineEdit(alias)
        def set_alias_color():
            if not self.config.get('alias'):
                alias_e.setStyleSheet("")
                return
            if self.alias_info:
                alias_addr, alias_name, validated = self.alias_info
                alias_e.setStyleSheet(GREEN_BG if validated else RED_BG)
            else:
                alias_e.setStyleSheet(RED_BG)
        def on_alias_edit():
            alias_e.setStyleSheet("")
            alias = str(alias_e.text())
            self.config.set_key('alias', alias, True)
            if alias:
                self.fetch_alias()
        set_alias_color()
        self.connect(self, SIGNAL('alias_received'), set_alias_color)
        alias_e.editingFinished.connect(on_alias_edit)
        id_widgets.append((alias_label, alias_e))

        # SSL certificate
        msg = ' '.join([
            _('SSL certificate used to sign payment requests.'),
            _('Use setconfig to set ssl_chain and ssl_privkey.'),
        ])
        if self.config.get('ssl_privkey') or self.config.get('ssl_chain'):
            try:
                SSL_identity = paymentrequest.check_ssl_config(self.config)
                SSL_error = None
            except BaseException as e:
                SSL_identity = "error"
                SSL_error = str(e)
        else:
            SSL_identity = ""
            SSL_error = None
        SSL_id_label = HelpLabel(_('SSL certificate') + ':', msg)
        SSL_id_e = QLineEdit(SSL_identity)
        SSL_id_e.setStyleSheet(RED_BG if SSL_error else GREEN_BG if SSL_identity else '')
        if SSL_error:
            SSL_id_e.setToolTip(SSL_error)
        SSL_id_e.setReadOnly(True)
        id_widgets.append((SSL_id_label, SSL_id_e))

        units = ['LTC', 'mLTC', 'bits']
        msg = _('Base unit of your wallet.')\
              + '\n1BTC=1000mLTC.\n' \
              + _(' These settings affects the fields in the Send tab')+' '
        unit_label = HelpLabel(_('Base unit') + ':', msg)
        unit_combo = QComboBox()
        unit_combo.addItems(units)
        unit_combo.setCurrentIndex(units.index(self.base_unit()))
        def on_unit(x):
            unit_result = units[unit_combo.currentIndex()]
            if self.base_unit() == unit_result:
                return
            if unit_result == 'LTC':
                self.decimal_point = 8
            elif unit_result == 'mLTC':
                self.decimal_point = 5
            elif unit_result == 'bits':
                self.decimal_point = 2
            else:
                raise Exception('Unknown base unit')
            self.config.set_key('decimal_point', self.decimal_point, True)
            self.history_list.update()
            self.receive_list.update()
            self.address_list.update()
            fee_e.setAmount(self.wallet.fee_per_kb(self.config))
            self.update_status()
        unit_combo.currentIndexChanged.connect(on_unit)
        gui_widgets.append((unit_label, unit_combo))

        block_explorers = sorted(block_explorer_info.keys())
        msg = _('Choose which online block explorer to use for functions that open a web browser')
        block_ex_label = HelpLabel(_('Online Block Explorer') + ':', msg)
        block_ex_combo = QComboBox()
        block_ex_combo.addItems(block_explorers)
        block_ex_combo.setCurrentIndex(block_explorers.index(block_explorer(self.config)))
        def on_be(x):
            be_result = block_explorers[block_ex_combo.currentIndex()]
            self.config.set_key('block_explorer', be_result, True)
        block_ex_combo.currentIndexChanged.connect(on_be)
        gui_widgets.append((block_ex_label, block_ex_combo))

        from electrum_ltc import qrscanner
        system_cameras = qrscanner._find_system_cameras()
        qr_combo = QComboBox()
        qr_combo.addItem("Default","default")
        for camera, device in system_cameras.items():
            qr_combo.addItem(camera, device)
        #combo.addItem("Manually specify a device", config.get("video_device"))
        index = qr_combo.findData(self.config.get("video_device"))
        qr_combo.setCurrentIndex(index)
        msg = _("Install the zbar package to enable this.\nOn linux, type: 'apt-get install python-zbar'")
        qr_label = HelpLabel(_('Video Device') + ':', msg)
        qr_combo.setEnabled(qrscanner.zbar is not None)
        on_video_device = lambda x: self.config.set_key("video_device", str(qr_combo.itemData(x).toString()), True)
        qr_combo.currentIndexChanged.connect(on_video_device)
        gui_widgets.append((qr_label, qr_combo))

        usechange_cb = QCheckBox(_('Use change addresses'))
        usechange_cb.setChecked(self.wallet.use_change)
        if not self.config.is_modifiable('use_change'): usechange_cb.setEnabled(False)
        def on_usechange(x):
            usechange_result = x == Qt.Checked
            if self.wallet.use_change != usechange_result:
                self.wallet.use_change = usechange_result
                self.wallet.storage.put('use_change', self.wallet.use_change)
        usechange_cb.stateChanged.connect(on_usechange)
        usechange_cb.setToolTip(_('Using change addresses makes it more difficult for other people to track your transactions.'))
        tx_widgets.append((usechange_cb, None))

        showtx_cb = QCheckBox(_('View transaction before signing'))
        showtx_cb.setChecked(self.show_before_broadcast())
        showtx_cb.stateChanged.connect(lambda x: self.set_show_before_broadcast(showtx_cb.isChecked()))
        showtx_cb.setToolTip(_('Display the details of your transactions before signing it.'))
        tx_widgets.append((showtx_cb, None))

        can_edit_fees_cb = QCheckBox(_('Set transaction fees manually'))
        can_edit_fees_cb.setChecked(self.config.get('can_edit_fees', False))
        def on_editfees(x):
            self.config.set_key('can_edit_fees', x == Qt.Checked)
            self.update_fee_edit()
        can_edit_fees_cb.stateChanged.connect(on_editfees)
        can_edit_fees_cb.setToolTip(_('This option lets you edit fees in the send tab.'))
        tx_widgets.append((can_edit_fees_cb, None))

        tabs_info = [
            (tx_widgets, _('Transactions')),
            (gui_widgets, _('Appearance')),
            (id_widgets, _('Identity')),
        ]
        for widgets, name in tabs_info:
            tab = QWidget()
            grid = QGridLayout(tab)
            grid.setColumnStretch(0,1)
            for a,b in widgets:
                i = grid.rowCount()
                if b:
                    grid.addWidget(a, i, 0)
                    grid.addWidget(b, i, 1)
                else:
                    grid.addWidget(a, i, 0, 1, 2)
            tabs.addTab(tab, name)

        vbox.addWidget(tabs)
        vbox.addStretch(1)
        vbox.addLayout(Buttons(CloseButton(d)))
        d.setLayout(vbox)

        # run the dialog
        d.exec_()
        self.disconnect(self, SIGNAL('alias_received'), set_alias_color)

        run_hook('close_settings_dialog')
        if self.need_restart:
            QMessageBox.warning(self, _('Success'), _('Please restart Electrum to activate the new GUI settings'), _('OK'))



    def run_network_dialog(self):
        if not self.network:
            QMessageBox.warning(self, _('Offline'), _('You are using Electrum in offline mode.\nRestart Electrum if you want to get connected.'), _('OK'))
            return
        NetworkDialog(self.wallet.network, self.config, self).do_exec()

    def closeEvent(self, event):
        self.config.set_key("is_maximized", self.isMaximized())
        if not self.isMaximized():
            g = self.geometry()
            self.config.set_key("winpos-qt", [g.left(),g.top(),g.width(),g.height()])
        self.config.set_key("console-history", self.console.history[-50:], True)
        if self.qr_window:
            self.qr_window.close()
        self.close_wallet()
        self.gui_object.close_window(self)
        event.accept()


    def plugins_dialog(self):
        self.pluginsdialog = d = QDialog(self)
        d.setWindowTitle(_('Electrum Plugins'))
        d.setModal(1)

        plugins = self.gui_object.plugins

        vbox = QVBoxLayout(d)

        # plugins
        scroll = QScrollArea()
        scroll.setEnabled(True)
        scroll.setWidgetResizable(True)
        scroll.setMinimumSize(400,250)
        vbox.addWidget(scroll)

        w = QWidget()
        scroll.setWidget(w)
        w.setMinimumHeight(plugins.count() * 35)

        grid = QGridLayout()
        grid.setColumnStretch(0,1)
        w.setLayout(grid)

        settings_widgets = {}

        def enable_settings_widget(p, name, i):
            widget = settings_widgets.get(name)
            if not widget and p and p.requires_settings():
                widget = settings_widgets[name] = p.settings_widget(self)
                grid.addWidget(widget, i, 1)
            if widget:
                widget.setEnabled(bool(p and p.is_enabled()))

        def do_toggle(cb, name, i):
            p = plugins.toggle_enabled(self.config, name)
            cb.setChecked(bool(p))
            enable_settings_widget(p, name, i)

        for i, descr in enumerate(plugins.descriptions):
            name = descr['name']
            p = plugins.get(name)
            if descr.get('registers_wallet_type'):
                continue
            try:
                cb = QCheckBox(descr['fullname'])
                cb.setEnabled(plugins.is_available(name, self.wallet))
                cb.setChecked(p is not None and p.is_enabled())
                grid.addWidget(cb, i, 0)
                enable_settings_widget(p, name, i)
                cb.clicked.connect(partial(do_toggle, cb, name, i))
                msg = descr['description']
                if descr.get('requires'):
                    msg += '\n\n' + _('Requires') + ':\n' + '\n'.join(map(lambda x: x[1], descr.get('requires')))
                grid.addWidget(HelpButton(msg), i, 2)
            except Exception:
                self.print_msg("error: cannot display plugin", name)
                traceback.print_exc(file=sys.stdout)
        grid.setRowStretch(i+1,1)
        vbox.addLayout(Buttons(CloseButton(d)))
        d.exec_()

    def show_account_details(self, k):
        account = self.wallet.accounts[k]

        d = QDialog(self)
        d.setWindowTitle(_('Account Details'))
        d.setModal(1)

        vbox = QVBoxLayout(d)
        name = self.wallet.get_account_name(k)
        label = QLabel('Name: ' + name)
        vbox.addWidget(label)

        vbox.addWidget(QLabel(_('Address type') + ': ' + account.get_type()))

        vbox.addWidget(QLabel(_('Derivation') + ': ' + k))

        vbox.addWidget(QLabel(_('Master Public Key:')))

        text = QTextEdit()
        text.setReadOnly(True)
        text.setMaximumHeight(170)
        vbox.addWidget(text)
        mpk_text = '\n'.join( account.get_master_pubkeys() )
        text.setText(mpk_text)
        vbox.addLayout(Buttons(CloseButton(d)))
        d.exec_()<|MERGE_RESOLUTION|>--- conflicted
+++ resolved
@@ -412,18 +412,13 @@
             _("Version")+" %s" % (self.wallet.electrum_version) + "\n\n" + _("Electrum's focus is speed, with low resource usage and simplifying Litecoin. You do not need to perform regular backups, because your wallet can be recovered from a secret phrase that you can memorize or write on paper. Startup times are instant because it operates in conjunction with high-performance servers that handle the most complicated parts of the Litecoin system."))
 
     def show_report_bug(self):
-<<<<<<< HEAD
-        QMessageBox.information(self, "Electrum-LTC - " + _("Reporting Bugs"),
-            _("Please report any bugs as issues on github:")+" <a href=\"https://github.com/pooler/electrum-ltc/issues\">https://github.com/pooler/electrum-ltc/issues</a>")
-=======
         msg = ' '.join([
             _("Please report any bugs as issues on github:<br/>"),
-            "<a href=\"https://github.com/spesmilo/electrum/issues\">https://github.com/spesmilo/electrum/issues</a><br/><br/>",
+            "<a href=\"https://github.com/pooler/electrum-ltc/issues\">https://github.com/pooler/electrum-ltc/issues</a><br/><br/>",
             _("Before reporting a bug, upgrade to the most recent version of Electrum (latest release or git HEAD), and include the version number in your report."),
             _("Try to explain not only what the bug is, but how it occurs.")
          ])
-        QMessageBox.information(self, "Electrum - " + _("Reporting Bugs"), msg)
->>>>>>> 1f6bdbda
+        QMessageBox.information(self, "Electrum-LTC - " + _("Reporting Bugs"), msg)
 
 
     def new_transaction(self, tx):
