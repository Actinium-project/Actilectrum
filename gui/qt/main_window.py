--- conflicted
+++ resolved
@@ -34,7 +34,6 @@
 
 import icons_rc
 
-<<<<<<< HEAD
 from electrum_ltc.bitcoin import MIN_RELAY_TX_FEE, COIN, is_valid
 from electrum_ltc.plugins import run_hook
 from electrum_ltc.i18n import _
@@ -44,23 +43,9 @@
 from electrum_ltc import Transaction
 from electrum_ltc import mnemonic
 from electrum_ltc import util, bitcoin, commands, Wallet
-from electrum_ltc import SimpleConfig, Wallet, WalletStorage
+from electrum_ltc import SimpleConfig, COIN_CHOOSERS, WalletStorage
 from electrum_ltc import Imported_Wallet
 from electrum_ltc import paymentrequest
-=======
-from electrum.bitcoin import MIN_RELAY_TX_FEE, COIN, is_valid
-from electrum.plugins import run_hook
-from electrum.i18n import _
-from electrum.util import block_explorer, block_explorer_info, block_explorer_URL
-from electrum.util import format_satoshis, format_satoshis_plain, format_time
-from electrum.util import PrintError, NotEnoughFunds, StoreDict
-from electrum import Transaction
-from electrum import mnemonic
-from electrum import util, bitcoin, commands, Wallet
-from electrum import SimpleConfig, COIN_CHOOSERS, WalletStorage
-from electrum import Imported_Wallet
-from electrum import paymentrequest
->>>>>>> 75b3ecee
 
 from amountedit import BTCAmountEdit, MyLineEdit, BTCkBEdit
 from network_dialog import NetworkDialog
