#!/usr/bin/env python
#
# Electrum - lightweight Bitcoin client
# Copyright (C) 2012 thomasv@gitorious
#
# This program is free software: you can redistribute it and/or modify
# it under the terms of the GNU General Public License as published by
# the Free Software Foundation, either version 3 of the License, or
# (at your option) any later version.
#
# This program is distributed in the hope that it will be useful,
# but WITHOUT ANY WARRANTY; without even the implied warranty of
# MERCHANTABILITY or FITNESS FOR A PARTICULAR PURPOSE. See the
# GNU General Public License for more details.
#
# You should have received a copy of the GNU General Public License
# along with this program. If not, see <http://www.gnu.org/licenses/>.

import sys, time, datetime, re, threading
from electrum_ltc.i18n import _, set_language
from electrum_ltc.util import print_error, print_msg
import os.path, json, ast, traceback
import webbrowser
import shutil
import StringIO


import PyQt4
from PyQt4.QtGui import *
from PyQt4.QtCore import *
import PyQt4.QtCore as QtCore

from electrum_ltc.bitcoin import MIN_RELAY_TX_FEE, is_valid
from electrum_ltc.plugins import run_hook

import icons_rc

<<<<<<< HEAD
from electrum_ltc.util import format_satoshis
from electrum_ltc import Transaction
from electrum_ltc import mnemonic
from electrum_ltc import util, bitcoin, commands, Interface, Wallet
from electrum_ltc import SimpleConfig, Wallet, WalletStorage
from electrum_ltc import Imported_Wallet
=======
from electrum.util import format_satoshis, NotEnoughFunds
from electrum import Transaction
from electrum import mnemonic
from electrum import util, bitcoin, commands, Interface, Wallet
from electrum import SimpleConfig, Wallet, WalletStorage
from electrum import Imported_Wallet
>>>>>>> 4ecaa636

from amountedit import AmountEdit, BTCAmountEdit, MyLineEdit
from network_dialog import NetworkDialog
from qrcodewidget import QRCodeWidget, QRDialog
from qrtextedit import ScanQRTextEdit, ShowQRTextEdit

from decimal import Decimal

import httplib
import socket
import webbrowser
import csv





from electrum_ltc import ELECTRUM_VERSION
import re

from util import MyTreeWidget, HelpButton, EnterButton, line_dialog, text_dialog, ok_cancel_buttons, close_button, WaitingDialog
from util import filename_field, ok_cancel_buttons2, address_field
from util import MONOSPACE_FONT



class StatusBarButton(QPushButton):
    def __init__(self, icon, tooltip, func):
        QPushButton.__init__(self, icon, '')
        self.setToolTip(tooltip)
        self.setFlat(True)
        self.setMaximumWidth(25)
        self.clicked.connect(func)
        self.func = func
        self.setIconSize(QSize(25,25))

    def keyPressEvent(self, e):
        if e.key() == QtCore.Qt.Key_Return:
            apply(self.func,())



default_column_widths = {
    "history":[40,140,350,140],
    "contacts":[350,330],
    "receive": [370,200,130]
}

# status of payment requests
PR_UNPAID  = 0
PR_EXPIRED = 1
PR_SENT    = 2     # sent but not propagated
PR_PAID    = 3     # send and propagated
PR_ERROR   = 4     # could not parse

pr_icons = {
    PR_UNPAID:":icons/unpaid.png",
    PR_PAID:":icons/confirmed.png",
    PR_EXPIRED:":icons/expired.png"
}
pr_tooltips = {
    PR_UNPAID:_('Unpaid'),
    PR_PAID:_('Paid'),
    PR_EXPIRED:_('Expired')
}



class ElectrumWindow(QMainWindow):
    labelsChanged = pyqtSignal()

    def __init__(self, config, network, gui_object):
        QMainWindow.__init__(self)

        self.config = config
        self.network = network
        self.gui_object = gui_object
        self.tray = gui_object.tray
        self.go_lite = gui_object.go_lite
        self.lite = None

        self.create_status_bar()
        self.need_update = threading.Event()

        self.decimal_point = config.get('decimal_point', 8)
        self.num_zeros     = int(config.get('num_zeros',0))
        self.invoices      = {}

        self.completions = QStringListModel()

        self.tabs = tabs = QTabWidget(self)
        self.column_widths = self.config.get("column_widths_2", default_column_widths )
        tabs.addTab(self.create_history_tab(), _('History') )
        tabs.addTab(self.create_send_tab(), _('Send') )
        tabs.addTab(self.create_receive_tab(), _('Receive') )
        tabs.addTab(self.create_addresses_tab(), _('Addresses') )
        tabs.addTab(self.create_contacts_tab(), _('Contacts') )
        tabs.addTab(self.create_invoices_tab(), _('Invoices') )
        tabs.addTab(self.create_console_tab(), _('Console') )
        tabs.setMinimumSize(600, 400)
        tabs.setSizePolicy(QSizePolicy.Expanding, QSizePolicy.Expanding)
        self.setCentralWidget(tabs)

        g = self.config.get("winpos-qt",[100, 100, 840, 400])
        self.setGeometry(g[0], g[1], g[2], g[3])
        if self.config.get("is_maximized"):
            self.showMaximized()

        self.setWindowIcon(QIcon(":icons/electrum-ltc.png"))
        self.init_menubar()

        QShortcut(QKeySequence("Ctrl+W"), self, self.close)
        QShortcut(QKeySequence("Ctrl+Q"), self, self.close)
        QShortcut(QKeySequence("Ctrl+R"), self, self.update_wallet)
        QShortcut(QKeySequence("Ctrl+PgUp"), self, lambda: tabs.setCurrentIndex( (tabs.currentIndex() - 1 )%tabs.count() ))
        QShortcut(QKeySequence("Ctrl+PgDown"), self, lambda: tabs.setCurrentIndex( (tabs.currentIndex() + 1 )%tabs.count() ))

        for i in range(tabs.count()):
            QShortcut(QKeySequence("Alt+" + str(i + 1)), self, lambda i=i: tabs.setCurrentIndex(i))

        self.connect(self, QtCore.SIGNAL('update_status'), self.update_status)
        self.connect(self, QtCore.SIGNAL('banner_signal'), lambda: self.console.showMessage(self.network.banner) )
        self.connect(self, QtCore.SIGNAL('transaction_signal'), lambda: self.notify_transactions() )
        self.connect(self, QtCore.SIGNAL('payment_request_ok'), self.payment_request_ok)
        self.connect(self, QtCore.SIGNAL('payment_request_error'), self.payment_request_error)
        self.labelsChanged.connect(self.update_tabs)

        self.history_list.setFocus(True)

        # network callbacks
        if self.network:
            self.network.register_callback('updated', lambda: self.need_update.set())
            self.network.register_callback('banner', lambda: self.emit(QtCore.SIGNAL('banner_signal')))
            self.network.register_callback('status', lambda: self.emit(QtCore.SIGNAL('update_status')))
            self.network.register_callback('new_transaction', lambda: self.emit(QtCore.SIGNAL('transaction_signal')))
            self.network.register_callback('stop', self.close)

            # set initial message
            self.console.showMessage(self.network.banner)

        self.wallet = None
        self.payment_request = None
        self.qr_window = None
        self.not_enough_funds = False
        self.pluginsdialog = None

    def update_account_selector(self):
        # account selector
        accounts = self.wallet.get_account_names()
        self.account_selector.clear()
        if len(accounts) > 1:
            self.account_selector.addItems([_("All accounts")] + accounts.values())
            self.account_selector.setCurrentIndex(0)
            self.account_selector.show()
        else:
            self.account_selector.hide()

    def close_wallet(self):
        self.wallet.stop_threads()
        run_hook('close_wallet')

    def load_wallet(self, wallet):
        import electrum_ltc as electrum
        self.wallet = wallet
        self.update_wallet_format()
        # address used to create a dummy transaction and estimate transaction fee
        self.dummy_address = self.wallet.addresses(False)[0]
        self.invoices = self.wallet.storage.get('invoices', {})
        self.accounts_expanded = self.wallet.storage.get('accounts_expanded',{})
        self.current_account = self.wallet.storage.get("current_account", None)
        title = 'Electrum-LTC ' + self.wallet.electrum_version + '  -  ' + os.path.basename(self.wallet.storage.path)
        if self.wallet.is_watching_only(): title += ' [%s]' % (_('watching only'))
        self.setWindowTitle( title )
        self.update_wallet()
        # Once GUI has been initialized check if we want to announce something since the callback has been called before the GUI was initialized
        self.notify_transactions()
        self.update_account_selector()
        # update menus
        self.new_account_menu.setEnabled(self.wallet.can_create_accounts())
        self.private_keys_menu.setEnabled(not self.wallet.is_watching_only())
        self.password_menu.setEnabled(self.wallet.can_change_password())
        self.seed_menu.setEnabled(self.wallet.has_seed())
        self.mpk_menu.setEnabled(self.wallet.is_deterministic())
        self.import_menu.setEnabled(self.wallet.can_import())
        self.export_menu.setEnabled(self.wallet.can_export())

        self.update_lock_icon()
        self.update_buttons_on_seed()
        self.update_console()

        self.clear_receive_tab()
        self.update_receive_tab()
        run_hook('load_wallet', wallet)


    def update_wallet_format(self):
        # convert old-format imported keys
        if self.wallet.imported_keys:
            password = self.password_dialog(_("Please enter your password in order to update imported keys"))
            try:
                self.wallet.convert_imported_keys(password)
            except:
                self.show_message("error")


    def open_wallet(self):
        wallet_folder = self.wallet.storage.path
        filename = unicode( QFileDialog.getOpenFileName(self, "Select your wallet file", wallet_folder) )
        if not filename:
            return

        storage = WalletStorage({'wallet_path': filename})
        if not storage.file_exists:
            self.show_message("file not found "+ filename)
            return

        # close current wallet
        self.close_wallet()
        # load new wallet
        wallet = Wallet(storage)
        wallet.start_threads(self.network)
        self.load_wallet(wallet)



    def backup_wallet(self):
        import shutil
        path = self.wallet.storage.path
        wallet_folder = os.path.dirname(path)
        filename = unicode( QFileDialog.getSaveFileName(self, _('Enter a filename for the copy of your wallet'), wallet_folder) )
        if not filename:
            return

        new_path = os.path.join(wallet_folder, filename)
        if new_path != path:
            try:
                shutil.copy2(path, new_path)
                QMessageBox.information(None,"Wallet backup created", _("A copy of your wallet file was created in")+" '%s'" % str(new_path))
            except (IOError, os.error), reason:
                QMessageBox.critical(None,"Unable to create backup", _("Electrum was unable to copy your wallet file to the specified location.")+"\n" + str(reason))


    def new_wallet(self):
        import installwizard

        wallet_folder = os.path.dirname(self.wallet.storage.path)
        i = 1
        while True:
            filename = "wallet_%d"%i
            if filename in os.listdir(wallet_folder):
                i += 1
            else:
                break

        filename = line_dialog(self, _('New Wallet'), _('Enter file name') + ':', _('OK'), filename)
        if not filename:
            return

        full_path = os.path.join(wallet_folder, filename)
        storage = WalletStorage({'wallet_path': full_path})
        if storage.file_exists:
            QMessageBox.critical(None, "Error", _("File exists"))
            return

        wizard = installwizard.InstallWizard(self.config, self.network, storage)
        wallet = wizard.run('new')
        if wallet:
            self.load_wallet(wallet)



    def init_menubar(self):
        menubar = QMenuBar()

        file_menu = menubar.addMenu(_("&File"))
        file_menu.addAction(_("&Open"), self.open_wallet).setShortcut(QKeySequence.Open)
        file_menu.addAction(_("&New/Restore"), self.new_wallet).setShortcut(QKeySequence.New)
        file_menu.addAction(_("&Save Copy"), self.backup_wallet).setShortcut(QKeySequence.SaveAs)
        file_menu.addAction(_("&Quit"), self.close)

        wallet_menu = menubar.addMenu(_("&Wallet"))
        wallet_menu.addAction(_("&New contact"), self.new_contact_dialog)
        self.new_account_menu = wallet_menu.addAction(_("&New account"), self.new_account_dialog)

        wallet_menu.addSeparator()

        self.password_menu = wallet_menu.addAction(_("&Password"), self.change_password_dialog)
        self.seed_menu = wallet_menu.addAction(_("&Seed"), self.show_seed_dialog)
        self.mpk_menu = wallet_menu.addAction(_("&Master Public Keys"), self.show_master_public_keys)

        wallet_menu.addSeparator()
        labels_menu = wallet_menu.addMenu(_("&Labels"))
        labels_menu.addAction(_("&Import"), self.do_import_labels)
        labels_menu.addAction(_("&Export"), self.do_export_labels)

        self.private_keys_menu = wallet_menu.addMenu(_("&Private keys"))
        self.private_keys_menu.addAction(_("&Sweep"), self.sweep_key_dialog)
        self.import_menu = self.private_keys_menu.addAction(_("&Import"), self.do_import_privkey)
        self.export_menu = self.private_keys_menu.addAction(_("&Export"), self.export_privkeys_dialog)
        wallet_menu.addAction(_("&Export History"), self.export_history_dialog)

        tools_menu = menubar.addMenu(_("&Tools"))

        # Settings / Preferences are all reserved keywords in OSX using this as work around
        tools_menu.addAction(_("Electrum preferences") if sys.platform == 'darwin' else _("Preferences"), self.settings_dialog)
        tools_menu.addAction(_("&Network"), self.run_network_dialog)
        tools_menu.addAction(_("&Plugins"), self.plugins_dialog)
        tools_menu.addSeparator()
        tools_menu.addAction(_("&Sign/verify message"), self.sign_verify_message)
        tools_menu.addAction(_("&Encrypt/decrypt message"), self.encrypt_message)
        tools_menu.addSeparator()

        csv_transaction_menu = tools_menu.addMenu(_("&Create transaction"))
        csv_transaction_menu.addAction(_("&From CSV file"), self.do_process_from_csv_file)
        csv_transaction_menu.addAction(_("&From CSV text"), self.do_process_from_csv_text)

        raw_transaction_menu = tools_menu.addMenu(_("&Load transaction"))
        raw_transaction_menu.addAction(_("&From file"), self.do_process_from_file)
        raw_transaction_menu.addAction(_("&From text"), self.do_process_from_text)
        raw_transaction_menu.addAction(_("&From the blockchain"), self.do_process_from_txid)
        raw_transaction_menu.addAction(_("&From QR code"), self.read_tx_from_qrcode)
        self.raw_transaction_menu = raw_transaction_menu

        help_menu = menubar.addMenu(_("&Help"))
        help_menu.addAction(_("&About"), self.show_about)
        help_menu.addAction(_("&Official website"), lambda: webbrowser.open("http://electrum-ltc.org"))
        help_menu.addSeparator()
        help_menu.addAction(_("&Documentation"), lambda: webbrowser.open("http://electrum-ltc.org/documentation.html")).setShortcut(QKeySequence.HelpContents)
        help_menu.addAction(_("&Report Bug"), self.show_report_bug)

        self.setMenuBar(menubar)

    def show_about(self):
        QMessageBox.about(self, "Electrum-LTC",
            _("Version")+" %s" % (self.wallet.electrum_version) + "\n\n" + _("Electrum's focus is speed, with low resource usage and simplifying Litecoin. You do not need to perform regular backups, because your wallet can be recovered from a secret phrase that you can memorize or write on paper. Startup times are instant because it operates in conjunction with high-performance servers that handle the most complicated parts of the Litecoin system."))

    def show_report_bug(self):
        QMessageBox.information(self, "Electrum-LTC - " + _("Reporting Bugs"),
            _("Please report any bugs as issues on github:")+" <a href=\"https://github.com/pooler/electrum-ltc/issues\">https://github.com/pooler/electrum-ltc/issues</a>")


    def notify_transactions(self):
        if not self.network or not self.network.is_connected():
            return

        print_error("Notifying GUI")
        if len(self.network.pending_transactions_for_notifications) > 0:
            # Combine the transactions if there are more then three
            tx_amount = len(self.network.pending_transactions_for_notifications)
            if(tx_amount >= 3):
                total_amount = 0
                for tx in self.network.pending_transactions_for_notifications:
                    is_relevant, is_mine, v, fee = self.wallet.get_tx_value(tx)
                    if(v > 0):
                        total_amount += v

                self.notify(_("%(txs)s new transactions received. Total amount received in the new transactions %(amount)s %(unit)s") \
                                % { 'txs' : tx_amount, 'amount' : self.format_amount(total_amount), 'unit' : self.base_unit()})

                self.network.pending_transactions_for_notifications = []
            else:
              for tx in self.network.pending_transactions_for_notifications:
                  if tx:
                      self.network.pending_transactions_for_notifications.remove(tx)
                      is_relevant, is_mine, v, fee = self.wallet.get_tx_value(tx)
                      if(v > 0):
                          self.notify(_("New transaction received. %(amount)s %(unit)s") % { 'amount' : self.format_amount(v), 'unit' : self.base_unit()})

    def notify(self, message):
        if self.tray:
            self.tray.showMessage("Electrum-LTC", message, QSystemTrayIcon.Information, 20000)



    # custom wrappers for getOpenFileName and getSaveFileName, that remember the path selected by the user
    def getOpenFileName(self, title, filter = ""):
        directory = self.config.get('io_dir', unicode(os.path.expanduser('~')))
        fileName = unicode( QFileDialog.getOpenFileName(self, title, directory, filter) )
        if fileName and directory != os.path.dirname(fileName):
            self.config.set_key('io_dir', os.path.dirname(fileName), True)
        return fileName

    def getSaveFileName(self, title, filename, filter = ""):
        directory = self.config.get('io_dir', unicode(os.path.expanduser('~')))
        path = os.path.join( directory, filename )
        fileName = unicode( QFileDialog.getSaveFileName(self, title, path, filter) )
        if fileName and directory != os.path.dirname(fileName):
            self.config.set_key('io_dir', os.path.dirname(fileName), True)
        return fileName

    def close(self):
        if self.qr_window:
            self.qr_window.close()
        QMainWindow.close(self)
        run_hook('close_main_window')

    def connect_slots(self, sender):
        self.connect(sender, QtCore.SIGNAL('timersignal'), self.timer_actions)
        self.previous_payto_e=''

    def timer_actions(self):
        if self.need_update.is_set():
            self.update_wallet()
            self.need_update.clear()

        run_hook('timer_actions')

    def format_amount(self, x, is_diff=False, whitespaces=False):
        return format_satoshis(x, is_diff, self.num_zeros, self.decimal_point, whitespaces)


    def get_decimal_point(self):
        return self.decimal_point


    def base_unit(self):
        assert self.decimal_point in [2, 5, 8]
        if self.decimal_point == 2:
            return 'bits'
        if self.decimal_point == 5:
            return 'mLTC'
        if self.decimal_point == 8:
            return 'LTC'
        raise Exception('Unknown base unit')

    def update_status(self):
        if not self.wallet:
            return

        if self.network is None or not self.network.is_running():
            text = _("Offline")
            icon = QIcon(":icons/status_disconnected.png")

        elif self.network.is_connected():
            server_lag = self.network.get_local_height() - self.network.get_server_height()
            if not self.wallet.up_to_date:
                text = _("Synchronizing...")
                icon = QIcon(":icons/status_waiting.png")
            elif server_lag > 1:
                text = _("Server is lagging (%d blocks)"%server_lag)
                icon = QIcon(":icons/status_lagging.png")
            else:
                c, u = self.wallet.get_account_balance(self.current_account)
                text =  _( "Balance" ) + ": %s "%( self.format_amount(c) ) + self.base_unit()
                if u: text +=  " [%s unconfirmed]"%( self.format_amount(u,True).strip() )

                # append fiat balance and price from exchange rate plugin
                r = {}
                run_hook('get_fiat_status_text', c+u, r)
                quote = r.get(0)
                if quote:
                    text += "%s"%quote

                if self.tray:
                    self.tray.setToolTip(text)
                icon = QIcon(":icons/status_connected.png")
        else:
            text = _("Not connected")
            icon = QIcon(":icons/status_disconnected.png")

        self.balance_label.setText(text)
        self.status_button.setIcon( icon )


    def update_wallet(self):
        self.update_status()
        if self.wallet.up_to_date or not self.network or not self.network.is_connected():
            self.update_tabs()

    def update_tabs(self):
        self.update_history_tab()
        self.update_receive_tab()
        self.update_address_tab()
        self.update_contacts_tab()
        self.update_completions()
        self.update_invoices_tab()


    def create_history_tab(self):
        self.history_list = l = MyTreeWidget(self)
        l.setColumnCount(5)
        for i,width in enumerate(self.column_widths['history']):
            l.setColumnWidth(i, width)
        l.setHeaderLabels( [ '', _('Date'), _('Description') , _('Amount'), _('Balance')] )
        l.itemDoubleClicked.connect(self.tx_label_clicked)
        l.itemChanged.connect(self.tx_label_changed)
        l.customContextMenuRequested.connect(self.create_history_menu)
        return l


    def create_history_menu(self, position):
        self.history_list.selectedIndexes()
        item = self.history_list.currentItem()
        be = self.config.get('block_explorer', 'explorer.litecoin.net')
        if be == 'explorer.litecoin.net':
            block_explorer = 'http://explorer.litecoin.net/tx/'
        elif be == 'block-explorer.com':
            block_explorer = 'http://block-explorer.com/tx/'
        elif be == 'Blockr.io':
            block_explorer = 'https://ltc.blockr.io/tx/info/'

        if not item: return
        tx_hash = str(item.data(0, Qt.UserRole).toString())
        if not tx_hash: return
        menu = QMenu()
        menu.addAction(_("Copy ID to Clipboard"), lambda: self.app.clipboard().setText(tx_hash))
        menu.addAction(_("Details"), lambda: self.show_transaction(self.wallet.transactions.get(tx_hash)))
        menu.addAction(_("Edit description"), lambda: self.tx_label_clicked(item,2))
        menu.addAction(_("View on block explorer"), lambda: webbrowser.open(block_explorer + tx_hash))
        menu.exec_(self.contacts_list.viewport().mapToGlobal(position))


    def show_transaction(self, tx):
        import transaction_dialog
        d = transaction_dialog.TxDialog(tx, self)
        d.exec_()

    def tx_label_clicked(self, item, column):
        if column==2 and item.isSelected():
            self.is_edit=True
            item.setFlags(Qt.ItemIsEditable|Qt.ItemIsSelectable | Qt.ItemIsUserCheckable | Qt.ItemIsEnabled | Qt.ItemIsDragEnabled)
            self.history_list.editItem( item, column )
            item.setFlags(Qt.ItemIsSelectable | Qt.ItemIsUserCheckable | Qt.ItemIsEnabled | Qt.ItemIsDragEnabled)
            self.is_edit=False

    def tx_label_changed(self, item, column):
        if self.is_edit:
            return
        self.is_edit=True
        tx_hash = str(item.data(0, Qt.UserRole).toString())
        tx = self.wallet.transactions.get(tx_hash)
        text = unicode( item.text(2) )
        self.wallet.set_label(tx_hash, text)
        if text:
            item.setForeground(2, QBrush(QColor('black')))
        else:
            text = self.wallet.get_default_label(tx_hash)
            item.setText(2, text)
            item.setForeground(2, QBrush(QColor('gray')))
        self.is_edit=False


    def edit_label(self, is_recv):
        l = self.address_list if is_recv else self.contacts_list
        item = l.currentItem()
        item.setFlags(Qt.ItemIsEditable|Qt.ItemIsSelectable | Qt.ItemIsUserCheckable | Qt.ItemIsEnabled | Qt.ItemIsDragEnabled)
        l.editItem( item, 1 )
        item.setFlags(Qt.ItemIsSelectable | Qt.ItemIsUserCheckable | Qt.ItemIsEnabled | Qt.ItemIsDragEnabled)



    def address_label_clicked(self, item, column, l, column_addr, column_label):
        if column == column_label and item.isSelected():
            is_editable = item.data(0, 32).toBool()
            if not is_editable:
                return
            addr = unicode( item.text(column_addr) )
            label = unicode( item.text(column_label) )
            item.setFlags(Qt.ItemIsEditable|Qt.ItemIsSelectable | Qt.ItemIsUserCheckable | Qt.ItemIsEnabled | Qt.ItemIsDragEnabled)
            l.editItem( item, column )
            item.setFlags(Qt.ItemIsSelectable | Qt.ItemIsUserCheckable | Qt.ItemIsEnabled | Qt.ItemIsDragEnabled)


    def address_label_changed(self, item, column, l, column_addr, column_label):
        if column == column_label:
            addr = unicode( item.text(column_addr) )
            text = unicode( item.text(column_label) )
            is_editable = item.data(0, 32).toBool()
            if not is_editable:
                return

            changed = self.wallet.set_label(addr, text)
            if changed:
                self.update_history_tab()
                self.update_completions()

            self.current_item_changed(item)

        run_hook('item_changed', item, column)


    def current_item_changed(self, a):
        run_hook('current_item_changed', a)



    def update_history_tab(self):

        self.history_list.clear()
        for item in self.wallet.get_tx_history(self.current_account):
            tx_hash, conf, is_mine, value, fee, balance, timestamp = item
            time_str = _("unknown")
            if conf > 0:
                try:
                    time_str = datetime.datetime.fromtimestamp( timestamp).isoformat(' ')[:-3]
                except Exception:
                    time_str = _("error")

            if conf == -1:
                time_str = 'unverified'
                icon = QIcon(":icons/unconfirmed.png")
            elif conf == 0:
                time_str = 'pending'
                icon = QIcon(":icons/unconfirmed.png")
            elif conf < 6:
                icon = QIcon(":icons/clock%d.png"%conf)
            else:
                icon = QIcon(":icons/confirmed.png")

            if value is not None:
                v_str = self.format_amount(value, True, whitespaces=True)
            else:
                v_str = '--'

            balance_str = self.format_amount(balance, whitespaces=True)

            if tx_hash:
                label, is_default_label = self.wallet.get_label(tx_hash)
            else:
                label = _('Pruned transaction outputs')
                is_default_label = False

            item = QTreeWidgetItem( [ '', time_str, label, v_str, balance_str] )
            item.setFont(2, QFont(MONOSPACE_FONT))
            item.setFont(3, QFont(MONOSPACE_FONT))
            item.setFont(4, QFont(MONOSPACE_FONT))
            if value < 0:
                item.setForeground(3, QBrush(QColor("#BC1E1E")))
            if tx_hash:
                item.setData(0, Qt.UserRole, tx_hash)
                item.setToolTip(0, "%d %s\nTxId:%s" % (conf, _('Confirmations'), tx_hash) )
            if is_default_label:
                item.setForeground(2, QBrush(QColor('grey')))

            item.setIcon(0, icon)
            self.history_list.insertTopLevelItem(0,item)


        self.history_list.setCurrentItem(self.history_list.topLevelItem(0))
        run_hook('history_tab_update')


    def create_receive_tab(self):
        w = QWidget()
        grid = QGridLayout(w)
        grid.setColumnMinimumWidth(3, 300)
        grid.setColumnStretch(5, 1)

        self.receive_address_e = QLineEdit()
        self.receive_address_e.setReadOnly(True)
        grid.addWidget(QLabel(_('Receiving address')), 0, 0)
        grid.addWidget(self.receive_address_e, 0, 1, 1, 3)
        self.receive_address_e.textChanged.connect(self.update_receive_qr)

        self.copy_button = QPushButton()
        self.copy_button.setIcon(QIcon(":icons/copy.png"))
        self.copy_button.clicked.connect(lambda: self.app.clipboard().setText(self.receive_address_e.text()))
        grid.addWidget(self.copy_button, 0, 4)

        self.receive_message_e = QLineEdit()
        grid.addWidget(QLabel(_('Message')), 1, 0)
        grid.addWidget(self.receive_message_e, 1, 1, 1, 3)
        self.receive_message_e.textChanged.connect(self.update_receive_qr)

        self.receive_amount_e = BTCAmountEdit(self.get_decimal_point)
        grid.addWidget(QLabel(_('Requested amount')), 2, 0)
        grid.addWidget(self.receive_amount_e, 2, 1, 1, 2)
        self.receive_amount_e.textChanged.connect(self.update_receive_qr)

        self.save_request_button = QPushButton(_('Save'))
        self.save_request_button.clicked.connect(self.save_payment_request)
        grid.addWidget(self.save_request_button, 3, 1)
        clear_button = QPushButton(_('New'))
        clear_button.clicked.connect(self.new_receive_address)
        grid.addWidget(clear_button, 3, 2)
        grid.setRowStretch(4, 1)

        self.receive_qr = QRCodeWidget(fixedSize=200)
        grid.addWidget(self.receive_qr, 0, 5, 5, 2)
        self.receive_qr.mousePressEvent = lambda x: self.toggle_qr_window()

        grid.setRowStretch(5, 1)

        self.receive_requests_label = QLabel(_('Saved Requests'))
        self.receive_list = MyTreeWidget(self)
        self.receive_list.customContextMenuRequested.connect(self.receive_list_menu)
        self.receive_list.currentItemChanged.connect(self.receive_item_changed)
        self.receive_list.itemClicked.connect(self.receive_item_changed)
        self.receive_list.setHeaderLabels( [_('Address'), _('Message'), _('Amount')] )
        self.receive_list.setColumnWidth(0, 340)
        h = self.receive_list.header()
        h.setStretchLastSection(False)
        h.setResizeMode(1, QHeaderView.Stretch)

        grid.addWidget(self.receive_requests_label, 6, 0)
        grid.addWidget(self.receive_list, 7, 0, 1, 6)
        return w

    def receive_item_changed(self, item):
        if item is None:
            return
        addr = str(item.text(0))
        amount, message = self.receive_requests[addr]
        self.receive_address_e.setText(addr)
        self.receive_message_e.setText(message)
        self.receive_amount_e.setAmount(amount)


    def receive_list_delete(self, item):
        addr = str(item.text(0))
        self.receive_requests.pop(addr)
        self.wallet.storage.put('receive_requests', self.receive_requests)
        self.update_receive_tab()
        self.clear_receive_tab()

    def receive_list_menu(self, position):
        item = self.receive_list.itemAt(position)
        menu = QMenu()
        menu.addAction(_("Copy to clipboard"), lambda: self.app.clipboard().setText(str(item.text(0))))
        menu.addAction(_("Delete"), lambda: self.receive_list_delete(item))
        menu.exec_(self.receive_list.viewport().mapToGlobal(position))

    def save_payment_request(self):
        addr = str(self.receive_address_e.text())
        amount = self.receive_amount_e.get_amount()
        message = unicode(self.receive_message_e.text())
        if not message and not amount:
            QMessageBox.warning(self, _('Error'), _('No message or amount'), _('OK'))
            return
        self.receive_requests = self.wallet.storage.get('receive_requests',{})
        self.receive_requests[addr] = (amount, message)
        self.wallet.storage.put('receive_requests', self.receive_requests)
        self.update_receive_tab()

    def new_receive_address(self):
        domain = self.wallet.get_account_addresses(self.current_account, include_change=False)
        for addr in domain:
            if not self.wallet.history.get(addr) and addr not in self.receive_requests.keys():
                break
        else:
            if isinstance(self.wallet, Imported_Wallet):
                self.show_message(_('No more addresses in your wallet.'))
                return
            if not self.question(_("Warning: The next address will not be recovered automatically if you restore your wallet from seed; you may need to add it manually.\n\nThis occurs because you have too many unused addresses in your wallet. To avoid this situation, use the existing addresses first.\n\nCreate anyway?")):
                return
            addr = self.wallet.create_new_address(self.current_account, False)
        self.receive_address_e.setText(addr)
        self.receive_message_e.setText('')
        self.receive_amount_e.setAmount(None)

    def clear_receive_tab(self):
        self.receive_requests = self.wallet.storage.get('receive_requests',{})
        domain = self.wallet.get_account_addresses(self.current_account, include_change=False)
        for addr in domain:
            if not self.wallet.history.get(addr) and addr not in self.receive_requests.keys():
                break
        else:
            addr = ''
        self.receive_address_e.setText(addr)
        self.receive_message_e.setText('')
        self.receive_amount_e.setAmount(None)

    def toggle_qr_window(self):
        import qrwindow
        if not self.qr_window:
            self.qr_window = qrwindow.QR_Window(self)
            self.qr_window.setVisible(True)
            self.qr_window_geometry = self.qr_window.geometry()
        else:
            if not self.qr_window.isVisible():
                self.qr_window.setVisible(True)
                self.qr_window.setGeometry(self.qr_window_geometry)
            else:
                self.qr_window_geometry = self.qr_window.geometry()
                self.qr_window.setVisible(False)
        self.update_receive_qr()


    def receive_at(self, addr):
        if not bitcoin.is_address(addr):
            return
        self.tabs.setCurrentIndex(2)
        self.receive_address_e.setText(addr)

    def update_receive_tab(self):
        self.receive_requests = self.wallet.storage.get('receive_requests',{})
        b = len(self.receive_requests) > 0
        self.receive_list.setVisible(b)
        self.receive_requests_label.setVisible(b)

        self.receive_list.clear()
        for address, v in self.receive_requests.items():
            amount, message = v
            item = QTreeWidgetItem( [ address, message, self.format_amount(amount) if amount else ""] )
            item.setFont(0, QFont(MONOSPACE_FONT))
            self.receive_list.addTopLevelItem(item)


    def update_receive_qr(self):
        import urlparse, urllib
        addr = str(self.receive_address_e.text())
        amount = self.receive_amount_e.get_amount()
        message = unicode(self.receive_message_e.text()).encode('utf8')
        self.save_request_button.setEnabled((amount is not None) or (message != ""))
        if addr:
            query = []
            if amount:
                query.append('amount=%s'%format_satoshis(amount))
            if message:
                query.append('message=%s'%urllib.quote(message))
            p = urlparse.ParseResult(scheme='litecoin', netloc='', path=addr, params='', query='&'.join(query), fragment='')
            url = urlparse.urlunparse(p)
        else:
            url = ""
        self.receive_qr.setData(url)
        if self.qr_window:
            self.qr_window.set_content(addr, amount, message, url)


    def create_send_tab(self):
        w = QWidget()

        self.send_grid = grid = QGridLayout(w)
        grid.setSpacing(8)
        grid.setColumnMinimumWidth(3,300)
        grid.setColumnStretch(5,1)
        grid.setRowStretch(8, 1)

        from paytoedit import PayToEdit
        self.amount_e = BTCAmountEdit(self.get_decimal_point)
        self.payto_e = PayToEdit(self)
        self.payto_help = HelpButton(_('Recipient of the funds.') + '\n\n' + _('You may enter a Litecoin address, a label from your list of contacts (a list of completions will be proposed), or an alias (email-like address that forwards to a Litecoin address)'))
        grid.addWidget(QLabel(_('Pay to')), 1, 0)
        grid.addWidget(self.payto_e, 1, 1, 1, 3)
        grid.addWidget(self.payto_help, 1, 4)

        completer = QCompleter()
        completer.setCaseSensitivity(False)
        self.payto_e.setCompleter(completer)
        completer.setModel(self.completions)

        self.message_e = MyLineEdit()
        self.message_help = HelpButton(_('Description of the transaction (not mandatory).') + '\n\n' + _('The description is not sent to the recipient of the funds. It is stored in your wallet file, and displayed in the \'History\' tab.'))
        grid.addWidget(QLabel(_('Description')), 2, 0)
        grid.addWidget(self.message_e, 2, 1, 1, 3)
        grid.addWidget(self.message_help, 2, 4)

        self.from_label = QLabel(_('From'))
        grid.addWidget(self.from_label, 3, 0)
        self.from_list = MyTreeWidget(self)
        self.from_list.setColumnCount(2)
        self.from_list.setColumnWidth(0, 350)
        self.from_list.setColumnWidth(1, 50)
        self.from_list.setHeaderHidden(True)
        self.from_list.setMaximumHeight(80)
        self.from_list.setContextMenuPolicy(Qt.CustomContextMenu)
        self.from_list.customContextMenuRequested.connect(self.from_list_menu)
        grid.addWidget(self.from_list, 3, 1, 1, 3)
        self.set_pay_from([])

        self.amount_help = HelpButton(_('Amount to be sent.') + '\n\n' \
                                      + _('The amount will be displayed in red if you do not have enough funds in your wallet. Note that if you have frozen some of your addresses, the available funds will be lower than your total balance.') \
                                      + '\n\n' + _('Keyboard shortcut: type "!" to send all your coins.'))
        grid.addWidget(QLabel(_('Amount')), 4, 0)
        grid.addWidget(self.amount_e, 4, 1, 1, 2)
        grid.addWidget(self.amount_help, 4, 3)

        self.fee_e_label = QLabel(_('Fee'))
        self.fee_e = BTCAmountEdit(self.get_decimal_point)
        grid.addWidget(self.fee_e_label, 5, 0)
        grid.addWidget(self.fee_e, 5, 1, 1, 2)
        msg = _('Litecoin transactions are in general not free. A transaction fee is paid by the sender of the funds.') + '\n\n'\
              + _('The amount of fee can be decided freely by the sender. However, transactions with low fees take more time to be processed.') + '\n\n'\
              + _('A suggested fee is automatically added to this field. You may override it. The suggested fee increases with the size of the transaction.')
        self.fee_e_help = HelpButton(msg)
        grid.addWidget(self.fee_e_help, 5, 3)
        self.update_fee_edit()
        self.send_button = EnterButton(_("Send"), self.do_send)
        grid.addWidget(self.send_button, 6, 1)
        b = EnterButton(_("Clear"), self.do_clear)
        grid.addWidget(b, 6, 2)
        self.payto_sig = QLabel('')
        grid.addWidget(self.payto_sig, 7, 0, 1, 4)
        w.setLayout(grid)

        def on_shortcut():
            sendable = self.get_sendable_balance()
            inputs = self.get_coins()
            for i in inputs: self.wallet.add_input_info(i)
            addr = self.payto_e.payto_address if self.payto_e.payto_address else self.dummy_address
            output = ('address', addr, sendable)
            dummy_tx = Transaction(inputs, [output])
            fee = self.wallet.estimated_fee(dummy_tx)
            self.amount_e.setAmount(max(0,sendable-fee))
            self.amount_e.textEdited.emit("")
            self.fee_e.setAmount(fee)

        self.amount_e.shortcut.connect(on_shortcut)

        def text_edited(is_fee):
            outputs = self.payto_e.get_outputs()
            amount = self.amount_e.get_amount()
            fee = self.fee_e.get_amount() if is_fee else None
            if amount is None:
                self.fee_e.setAmount(None)
                self.not_enough_funds = False
            else:
                if not outputs:
                    addr = self.payto_e.payto_address if self.payto_e.payto_address else self.dummy_address
                    outputs = [('address', addr, amount)]
                try:
                    tx = self.wallet.make_unsigned_transaction(outputs, fee, coins = self.get_coins())
                    self.not_enough_funds = False
                except NotEnoughFunds:
                    self.not_enough_funds = True
                if not is_fee:
                    fee = None if self.not_enough_funds else self.wallet.get_tx_fee(tx)
                    self.fee_e.setAmount(fee)

        self.payto_e.textChanged.connect(lambda:text_edited(False))
        self.amount_e.textEdited.connect(lambda:text_edited(False))
        self.fee_e.textEdited.connect(lambda:text_edited(True))

        def entry_changed():
            if not self.not_enough_funds:
                palette = QPalette()
                palette.setColor(self.amount_e.foregroundRole(), QColor('black'))
                text = ""
            else:
                palette = QPalette()
                palette.setColor(self.amount_e.foregroundRole(), QColor('red'))
                text = _( "Not enough funds" )
                c, u = self.wallet.get_frozen_balance()
                if c+u: text += ' (' + self.format_amount(c+u).strip() + ' ' + self.base_unit() + ' ' +_("are frozen") + ')'
            self.statusBar().showMessage(text)
            self.amount_e.setPalette(palette)
            self.fee_e.setPalette(palette)

        self.amount_e.textChanged.connect(entry_changed)
        self.fee_e.textChanged.connect(entry_changed)

        run_hook('create_send_tab', grid)
        return w

    def update_fee_edit(self):
        b = self.config.get('can_edit_fees', False)
        self.fee_e.setVisible(b)
        self.fee_e_label.setVisible(b)
        self.fee_e_help.setVisible(b)

    def from_list_delete(self, item):
        i = self.from_list.indexOfTopLevelItem(item)
        self.pay_from.pop(i)
        self.redraw_from_list()

    def from_list_menu(self, position):
        item = self.from_list.itemAt(position)
        menu = QMenu()
        menu.addAction(_("Remove"), lambda: self.from_list_delete(item))
        menu.exec_(self.from_list.viewport().mapToGlobal(position))

    def set_pay_from(self, domain = None):
        self.pay_from = [] if domain == [] else self.wallet.get_unspent_coins(domain)
        self.redraw_from_list()

    def redraw_from_list(self):
        self.from_list.clear()
        self.from_label.setHidden(len(self.pay_from) == 0)
        self.from_list.setHidden(len(self.pay_from) == 0)

        def format(x):
            h = x.get('prevout_hash')
            return h[0:8] + '...' + h[-8:] + ":%d"%x.get('prevout_n') + u'\t' + "%s"%x.get('address')

        for item in self.pay_from:
            self.from_list.addTopLevelItem(QTreeWidgetItem( [format(item), self.format_amount(item['value']) ]))

    def update_completions(self):
        l = []
        for addr,label in self.wallet.labels.items():
            if addr in self.wallet.addressbook:
                l.append( label + '  <' + addr + '>')

        run_hook('update_completions', l)
        self.completions.setStringList(l)


    def protected(func):
        return lambda s, *args: s.do_protect(func, args)


    def read_send_tab(self):

        if self.payment_request and self.payment_request.has_expired():
            QMessageBox.warning(self, _('Error'), _('Payment request has expired'), _('OK'))
            return

        label = unicode( self.message_e.text() )

        if self.payment_request:
            outputs = self.payment_request.get_outputs()
        else:
            errors = self.payto_e.get_errors()
            if errors:
                self.show_warning(_("Invalid Lines found:") + "\n\n" + '\n'.join([ _("Line #") + str(x[0]+1) + ": " + x[1] for x in errors]))
                return
            outputs = self.payto_e.get_outputs()

        if not outputs:
            QMessageBox.warning(self, _('Error'), _('No outputs'), _('OK'))
            return

        for type, addr, amount in outputs:
            if addr is None:
                QMessageBox.warning(self, _('Error'), _('Litecoin Address is None'), _('OK'))
                return
            if type == 'op_return':
                continue
            if type == 'address' and not bitcoin.is_address(addr):
                QMessageBox.warning(self, _('Error'), _('Invalid Litecoin Address'), _('OK'))
                return
            if amount is None:
                QMessageBox.warning(self, _('Error'), _('Invalid Amount'), _('OK'))
                return

        fee = self.fee_e.get_amount()
        if fee is None:
            QMessageBox.warning(self, _('Error'), _('Invalid Fee'), _('OK'))
            return

        amount = sum(map(lambda x:x[2], outputs))
        confirm_amount = self.config.get('confirm_amount', 1000000000)
        if amount >= confirm_amount:
            o = '\n'.join(map(lambda x:x[1], outputs))
            if not self.question(_("send %(amount)s to %(address)s?")%{ 'amount' : self.format_amount(amount) + ' '+ self.base_unit(), 'address' : o}):
                return

        coins = self.get_coins()
        return outputs, fee, label, coins


    def do_send(self):
        if run_hook('before_send'):
            return
        r = self.read_send_tab()
        if not r:
            return
        outputs, fee, label, coins = r
        try:
            tx = self.wallet.make_unsigned_transaction(outputs, fee, None, coins = coins)
            if not tx:
                raise BaseException(_("Insufficient funds"))
        except Exception as e:
            traceback.print_exc(file=sys.stdout)
            self.show_message(str(e))
            return

        if tx.get_fee() < tx.required_fee(self.wallet.verifier):
            QMessageBox.warning(self, _('Error'), _("This transaction requires a higher fee, or it will not be propagated by the network."), _('OK'))
            return

        if not self.config.get('can_edit_fees', False):
            if not self.question(_("A fee of %(fee)s will be added to this transaction.\nProceed?")%{ 'fee' : self.format_amount(fee) + ' '+ self.base_unit()}):
                return
        else:
            confirm_fee = self.config.get('confirm_fee', 1000000)
            if fee >= confirm_fee:
                if not self.question(_("The fee for this transaction seems unusually high.\nAre you really sure you want to pay %(fee)s in fees?")%{ 'fee' : self.format_amount(fee) + ' '+ self.base_unit()}):
                    return

        self.send_tx(tx, label)


    @protected
    def send_tx(self, tx, label, password):
        self.send_button.setDisabled(True)

        # call hook to see if plugin needs gui interaction
        run_hook('send_tx', tx)

        # sign the tx
        def sign_thread():
            if self.wallet.is_watching_only():
                return tx
            self.wallet.sign_transaction(tx, password)
            return tx

        def sign_done(tx):
            if label:
                self.wallet.set_label(tx.hash(), label)
            if not tx.is_complete() or self.config.get('show_before_broadcast'):
                self.show_transaction(tx)
                self.do_clear()
                return
            self.broadcast_transaction(tx)

        # keep a reference to WaitingDialog or the gui might crash
        self.waiting_dialog = WaitingDialog(self, 'Signing..', sign_thread, sign_done, lambda: self.send_button.setDisabled(False))
        self.waiting_dialog.start()



    def broadcast_transaction(self, tx):

        def broadcast_thread():
            # non-GUI thread
            pr = self.payment_request
            if pr is None:
                return self.wallet.sendtx(tx)
            if pr.has_expired():
                self.payment_request = None
                return False, _("Payment request has expired")
            status, msg =  self.wallet.sendtx(tx)
            if not status:
                return False, msg
            self.invoices[pr.get_id()] = (pr.get_domain(), pr.get_memo(), pr.get_amount(), pr.get_expiration_date(), PR_PAID, tx.hash())
            self.wallet.storage.put('invoices', self.invoices)
            self.payment_request = None
            refund_address = self.wallet.addresses()[0]
            ack_status, ack_msg = pr.send_ack(str(tx), refund_address)
            if ack_status:
                msg = ack_msg
            return status, msg

        def broadcast_done(status, msg):
            # GUI thread
            if status:
                QMessageBox.information(self, '', _('Payment sent.') + '\n' + msg, _('OK'))
                self.update_invoices_tab()
                self.do_clear()
            else:
                QMessageBox.warning(self, _('Error'), msg, _('OK'))
            self.send_button.setDisabled(False)

        self.waiting_dialog = WaitingDialog(self, 'Broadcasting..', broadcast_thread, broadcast_done)
        self.waiting_dialog.start()



    def prepare_for_payment_request(self):
        self.tabs.setCurrentIndex(1)
        self.payto_e.is_pr = True
        for e in [self.payto_e, self.amount_e, self.message_e]:
            e.setFrozen(True)
        for h in [self.payto_help, self.amount_help, self.message_help]:
            h.hide()
        self.payto_e.setText(_("please wait..."))
        return True

    def payment_request_ok(self):
        pr = self.payment_request
        pr_id = pr.get_id()
        if pr_id not in self.invoices:
            self.invoices[pr_id] = (pr.get_domain(), pr.get_memo(), pr.get_amount(), pr.get_expiration_date(), PR_UNPAID, None)
            self.wallet.storage.put('invoices', self.invoices)
            self.update_invoices_tab()
        else:
            print_error('invoice already in list')

        status = self.invoices[pr_id][4]
        if status == PR_PAID:
            self.do_clear()
            self.show_message("invoice already paid")
            self.payment_request = None
            return

        self.payto_help.show()
        self.payto_help.set_alt(lambda: self.show_pr_details(pr))

        if not pr.has_expired():
            self.payto_e.setGreen()
        else:
            self.payto_e.setExpired()

        self.payto_e.setText(pr.domain)
        self.amount_e.setText(self.format_amount(pr.get_amount()))
        self.message_e.setText(pr.get_memo())
        # signal to set fee
        self.amount_e.textEdited.emit("")

    def payment_request_error(self):
        self.do_clear()
        self.show_message(self.payment_request.error)
        self.payment_request = None

    def pay_from_URI(self,URI):
        if not URI:
            return
        address, amount, label, message, request_url = util.parse_URI(URI)
        try:
            address, amount, label, message, request_url = util.parse_URI(URI)
        except Exception as e:
            QMessageBox.warning(self, _('Error'), _('Invalid litecoin URI:') + '\n' + str(e), _('OK'))
            return

        self.tabs.setCurrentIndex(1)

        if not request_url:
            if label:
                if self.wallet.labels.get(address) != label:
                    if self.question(_('Save label "%s" for address %s ?'%(label,address))):
                        if address not in self.wallet.addressbook and not self.wallet.is_mine(address):
                            self.wallet.addressbook.append(address)
                            self.wallet.set_label(address, label)
            else:
                label = self.wallet.labels.get(address)
            if address:
                self.payto_e.setText(label + '  <'+ address +'>' if label else address)
            if message:
                self.message_e.setText(message)
            if amount:
                self.amount_e.setAmount(amount)
                self.amount_e.textEdited.emit("")
            return

        from electrum_ltc import paymentrequest
        def payment_request():
            self.payment_request = paymentrequest.PaymentRequest(self.config)
            self.payment_request.read(request_url)
            if self.payment_request.verify():
                self.emit(SIGNAL('payment_request_ok'))
            else:
                self.emit(SIGNAL('payment_request_error'))

        self.pr_thread = threading.Thread(target=payment_request).start()
        self.prepare_for_payment_request()



    def do_clear(self):
        self.not_enough_funds = False
        self.payto_e.is_pr = False
        self.payto_sig.setVisible(False)
        for e in [self.payto_e, self.message_e, self.amount_e, self.fee_e]:
            e.setText('')
            e.setFrozen(False)

        for h in [self.payto_help, self.amount_help, self.message_help]:
            h.show()

        self.payto_help.set_alt(None)
        self.set_pay_from([])
        self.update_status()
        run_hook('do_clear')


    def set_addrs_frozen(self,addrs,freeze):
        for addr in addrs:
            if not addr: continue
            if addr in self.wallet.frozen_addresses and not freeze:
                self.wallet.unfreeze(addr)
            elif addr not in self.wallet.frozen_addresses and freeze:
                self.wallet.freeze(addr)
        self.update_address_tab()



    def create_list_tab(self, headers):
        "generic tab creation method"
        l = MyTreeWidget(self)
        l.setColumnCount( len(headers) )
        l.setHeaderLabels( headers )

        w = QWidget()
        vbox = QVBoxLayout()
        w.setLayout(vbox)

        vbox.setMargin(0)
        vbox.setSpacing(0)
        vbox.addWidget(l)
        buttons = QWidget()
        vbox.addWidget(buttons)

        return l, w


    def create_addresses_tab(self):
        l, w = self.create_list_tab([ _('Address'), _('Label'), _('Balance'), _('Tx')])
        for i,width in enumerate(self.column_widths['receive']):
            l.setColumnWidth(i, width)
        l.setContextMenuPolicy(Qt.CustomContextMenu)
        l.customContextMenuRequested.connect(self.create_receive_menu)
        l.setSelectionMode(QAbstractItemView.ExtendedSelection)
        l.itemDoubleClicked.connect(lambda a, b: self.address_label_clicked(a,b,l,0,1))
        l.itemChanged.connect(lambda a,b: self.address_label_changed(a,b,l,0,1))
        l.currentItemChanged.connect(lambda a,b: self.current_item_changed(a))
        self.address_list = l
        return w




    def save_column_widths(self):
        self.column_widths["receive"] = []
        for i in range(self.address_list.columnCount() -1):
            self.column_widths["receive"].append(self.address_list.columnWidth(i))

        self.column_widths["history"] = []
        for i in range(self.history_list.columnCount() - 1):
            self.column_widths["history"].append(self.history_list.columnWidth(i))

        self.column_widths["contacts"] = []
        for i in range(self.contacts_list.columnCount() - 1):
            self.column_widths["contacts"].append(self.contacts_list.columnWidth(i))

        self.config.set_key("column_widths_2", self.column_widths, True)


    def create_contacts_tab(self):
        l, w = self.create_list_tab([_('Address'), _('Label'), _('Tx')])
        l.setContextMenuPolicy(Qt.CustomContextMenu)
        l.customContextMenuRequested.connect(self.create_contact_menu)
        for i,width in enumerate(self.column_widths['contacts']):
            l.setColumnWidth(i, width)
        l.itemDoubleClicked.connect(lambda a, b: self.address_label_clicked(a,b,l,0,1))
        l.itemChanged.connect(lambda a,b: self.address_label_changed(a,b,l,0,1))
        self.contacts_list = l
        return w


    def create_invoices_tab(self):
        l, w = self.create_list_tab([_('Date'), _('Requestor'), _('Memo'), _('Amount'), _('Status')])
        l.setColumnWidth(0, 150)
        l.setColumnWidth(1, 150)
        l.setColumnWidth(3, 150)
        l.setColumnWidth(4, 40)
        h = l.header()
        h.setStretchLastSection(False)
        h.setResizeMode(2, QHeaderView.Stretch)
        l.setContextMenuPolicy(Qt.CustomContextMenu)
        l.customContextMenuRequested.connect(self.create_invoice_menu)
        self.invoices_list = l
        return w

    def update_invoices_tab(self):
        invoices = self.wallet.storage.get('invoices', {})
        l = self.invoices_list
        l.clear()
        for key, value in sorted(invoices.items(), key=lambda x: -x[1][3]):
            domain, memo, amount, expiration_date, status, tx_hash = value
            if status == PR_UNPAID and expiration_date and expiration_date < time.time():
                status = PR_EXPIRED
            date_str = datetime.datetime.fromtimestamp(expiration_date).isoformat(' ')[:-3]
            item = QTreeWidgetItem( [ date_str, domain, memo, self.format_amount(amount, whitespaces=True), ''] )
            icon = QIcon(pr_icons.get(status))
            item.setIcon(4, icon)
            item.setToolTip(4, pr_tooltips.get(status,''))
            item.setData(0, 32, key)
            item.setFont(1, QFont(MONOSPACE_FONT))
            item.setFont(2, QFont(MONOSPACE_FONT))
            l.addTopLevelItem(item)
        l.setCurrentItem(l.topLevelItem(0))

    def delete_imported_key(self, addr):
        if self.question(_("Do you want to remove")+" %s "%addr +_("from your wallet?")):
            self.wallet.delete_imported_key(addr)
            self.update_address_tab()
            self.update_history_tab()

    def edit_account_label(self, k):
        text, ok = QInputDialog.getText(self, _('Rename account'), _('Name') + ':', text = self.wallet.labels.get(k,''))
        if ok:
            label = unicode(text)
            self.wallet.set_label(k,label)
            self.update_address_tab()

    def account_set_expanded(self, item, k, b):
        item.setExpanded(b)
        self.accounts_expanded[k] = b

    def create_account_menu(self, position, k, item):
        menu = QMenu()
        exp = item.isExpanded()
        menu.addAction(_("Minimize") if exp else _("Maximize"), lambda: self.account_set_expanded(item, k, not exp))
        menu.addAction(_("Rename"), lambda: self.edit_account_label(k))
        if self.wallet.seed_version > 4:
            menu.addAction(_("View details"), lambda: self.show_account_details(k))
        if self.wallet.account_is_pending(k):
            menu.addAction(_("Delete"), lambda: self.delete_pending_account(k))
        menu.exec_(self.address_list.viewport().mapToGlobal(position))

    def delete_pending_account(self, k):
        self.wallet.delete_pending_account(k)
        self.update_address_tab()
        self.update_account_selector()

    def create_receive_menu(self, position):
        # fixme: this function apparently has a side effect.
        # if it is not called the menu pops up several times
        #self.address_list.selectedIndexes()

        selected = self.address_list.selectedItems()
        multi_select = len(selected) > 1
        addrs = [unicode(item.text(0)) for item in selected]
        if not multi_select:
            item = self.address_list.itemAt(position)
            if not item: return

            addr = addrs[0]
            if not is_valid(addr):
                k = str(item.data(0,32).toString())
                if k:
                    self.create_account_menu(position, k, item)
                else:
                    item.setExpanded(not item.isExpanded())
                return

        menu = QMenu()
        if not multi_select:
            menu.addAction(_("Copy to clipboard"), lambda: self.app.clipboard().setText(addr))
            menu.addAction(_("Request payment"), lambda: self.receive_at(addr))
            menu.addAction(_("Edit label"), lambda: self.edit_label(True))
            menu.addAction(_("Public keys"), lambda: self.show_public_keys(addr))
            if self.wallet.can_export():
                menu.addAction(_("Private key"), lambda: self.show_private_key(addr))
            if not self.wallet.is_watching_only():
                menu.addAction(_("Sign/verify message"), lambda: self.sign_verify_message(addr))
                menu.addAction(_("Encrypt/decrypt message"), lambda: self.encrypt_message(addr))
            if self.wallet.is_imported(addr):
                menu.addAction(_("Remove from wallet"), lambda: self.delete_imported_key(addr))

        if any(addr not in self.wallet.frozen_addresses for addr in addrs):
            menu.addAction(_("Freeze"), lambda: self.set_addrs_frozen(addrs, True))
        if any(addr in self.wallet.frozen_addresses for addr in addrs):
            menu.addAction(_("Unfreeze"), lambda: self.set_addrs_frozen(addrs, False))

        def can_send(addr):
            return addr not in self.wallet.frozen_addresses and self.wallet.get_addr_balance(addr) != (0, 0)
        if any(can_send(addr) for addr in addrs):
            menu.addAction(_("Send From"), lambda: self.send_from_addresses(addrs))

        run_hook('receive_menu', menu, addrs)
        menu.exec_(self.address_list.viewport().mapToGlobal(position))


    def get_sendable_balance(self):
        return sum(map(lambda x:x['value'], self.get_coins()))


    def get_coins(self):
        if self.pay_from:
            return self.pay_from
        else:
            domain = self.wallet.get_account_addresses(self.current_account)
            for i in self.wallet.frozen_addresses:
                if i in domain: domain.remove(i)
            return self.wallet.get_unspent_coins(domain)


    def send_from_addresses(self, addrs):
        self.set_pay_from( addrs )
        self.tabs.setCurrentIndex(1)


    def payto(self, addr):
        if not addr: return
        label = self.wallet.labels.get(addr)
        m_addr = label + '  <' + addr + '>' if label else addr
        self.tabs.setCurrentIndex(1)
        self.payto_e.setText(m_addr)
        self.amount_e.setFocus()


    def delete_contact(self, x):
        if self.question(_("Do you want to remove")+" %s "%x +_("from your list of contacts?")):
            self.wallet.delete_contact(x)
            self.wallet.set_label(x, None)
            self.update_history_tab()
            self.update_contacts_tab()
            self.update_completions()


    def create_contact_menu(self, position):
        item = self.contacts_list.itemAt(position)
        menu = QMenu()
        if not item:
            menu.addAction(_("New contact"), lambda: self.new_contact_dialog())
        else:
            addr = unicode(item.text(0))
            label = unicode(item.text(1))
            is_editable = item.data(0,32).toBool()
            payto_addr = item.data(0,33).toString()
            menu.addAction(_("Copy to Clipboard"), lambda: self.app.clipboard().setText(addr))
            menu.addAction(_("Pay to"), lambda: self.payto(payto_addr))
            menu.addAction(_("QR code"), lambda: self.show_qrcode("litecoin:" + addr, _("Address")))
            if is_editable:
                menu.addAction(_("Edit label"), lambda: self.edit_label(False))
                menu.addAction(_("Delete"), lambda: self.delete_contact(addr))

        run_hook('create_contact_menu', menu, item)
        menu.exec_(self.contacts_list.viewport().mapToGlobal(position))

    def delete_invoice(self, key):
        self.invoices.pop(key)
        self.wallet.storage.put('invoices', self.invoices)
        self.update_invoices_tab()

    def show_invoice(self, key):
        from electrum_ltc.paymentrequest import PaymentRequest
        domain, memo, value, expiration, status, tx_hash = self.invoices[key]
        pr = PaymentRequest(self.config)
        pr.read_file(key)
        pr.domain = domain
        pr.verify()
        self.show_pr_details(pr, tx_hash)

    def show_pr_details(self, pr, tx_hash=None):
        msg = 'Domain: ' + pr.domain
        msg += '\nStatus: ' + pr.get_status()
        msg += '\nMemo: ' + pr.get_memo()
        msg += '\nPayment URL: ' + pr.payment_url
        msg += '\n\nOutputs:\n' + '\n'.join(map(lambda x: x[1] + ' ' + self.format_amount(x[2])+ self.base_unit(), pr.get_outputs()))
        if tx_hash:
            msg += '\n\nTransaction ID: ' + tx_hash
        QMessageBox.information(self, 'Invoice', msg , 'OK')

    def do_pay_invoice(self, key):
        from electrum_ltc.paymentrequest import PaymentRequest
        domain, memo, value, expiration, status, tx_hash = self.invoices[key]
        pr = PaymentRequest(self.config)
        pr.read_file(key)
        pr.domain = domain
        self.payment_request = pr
        self.prepare_for_payment_request()
        if pr.verify():
            self.payment_request_ok()
        else:
            self.payment_request_error()


    def create_invoice_menu(self, position):
        item = self.invoices_list.itemAt(position)
        if not item:
            return
        key = str(item.data(0, 32).toString())
        domain, memo, value, expiration, status, tx_hash = self.invoices[key]
        menu = QMenu()
        menu.addAction(_("Details"), lambda: self.show_invoice(key))
        if status == PR_UNPAID:
            menu.addAction(_("Pay Now"), lambda: self.do_pay_invoice(key))
        menu.addAction(_("Delete"), lambda: self.delete_invoice(key))
        menu.exec_(self.invoices_list.viewport().mapToGlobal(position))



    def update_address_tab(self):
        l = self.address_list
        # extend the syntax for consistency
        l.addChild = l.addTopLevelItem
        l.insertChild = l.insertTopLevelItem

        l.clear()

        accounts = self.wallet.get_accounts()
        if self.current_account is None:
            account_items = sorted(accounts.items())
        else:
            account_items = [(self.current_account, accounts.get(self.current_account))]


        for k, account in account_items:

            if len(accounts) > 1:
                name = self.wallet.get_account_name(k)
                c,u = self.wallet.get_account_balance(k)
                account_item = QTreeWidgetItem( [ name, '', self.format_amount(c+u), ''] )
                l.addTopLevelItem(account_item)
                account_item.setExpanded(self.accounts_expanded.get(k, True))
                account_item.setData(0, 32, k)
            else:
                account_item = l

            sequences = [0,1] if account.has_change() else [0]
            for is_change in sequences:
                if len(sequences) > 1:
                    name = _("Receiving") if not is_change else _("Change")
                    seq_item = QTreeWidgetItem( [ name, '', '', '', ''] )
                    account_item.addChild(seq_item)
                    if not is_change:
                        seq_item.setExpanded(True)
                else:
                    seq_item = account_item

                used_item = QTreeWidgetItem( [ _("Used"), '', '', '', ''] )
                used_flag = False

                addr_list = account.get_addresses(is_change)
                for address in addr_list:
                    num, is_used = self.wallet.is_used(address)
                    label = self.wallet.labels.get(address,'')
                    c, u = self.wallet.get_addr_balance(address)
                    balance = self.format_amount(c + u)
                    item = QTreeWidgetItem( [ address, label, balance, "%d"%num] )
                    item.setFont(0, QFont(MONOSPACE_FONT))
                    item.setData(0, 32, True) # label can be edited
                    if address in self.wallet.frozen_addresses:
                        item.setBackgroundColor(0, QColor('lightblue'))
                    if self.wallet.is_beyond_limit(address, account, is_change):
                        item.setBackgroundColor(0, QColor('red'))
                    if is_used:
                        if not used_flag:
                            seq_item.insertChild(0, used_item)
                            used_flag = True
                        used_item.addChild(item)
                    else:
                        seq_item.addChild(item)

        # we use column 1 because column 0 may be hidden
        l.setCurrentItem(l.topLevelItem(0),1)


    def update_contacts_tab(self):
        l = self.contacts_list
        l.clear()

        for address in self.wallet.addressbook:
            label = self.wallet.labels.get(address,'')
            n = self.wallet.get_num_tx(address)
            item = QTreeWidgetItem( [ address, label, "%d"%n] )
            item.setFont(0, QFont(MONOSPACE_FONT))
            # 32 = label can be edited (bool)
            item.setData(0,32, True)
            # 33 = payto string
            item.setData(0,33, address)
            l.addTopLevelItem(item)

        run_hook('update_contacts_tab', l)
        l.setCurrentItem(l.topLevelItem(0))


    def create_console_tab(self):
        from console import Console
        self.console = console = Console()
        return console


    def update_console(self):
        console = self.console
        console.history = self.config.get("console-history",[])
        console.history_index = len(console.history)

        console.updateNamespace({'wallet' : self.wallet, 'network' : self.network, 'gui':self})
        console.updateNamespace({'util' : util, 'bitcoin':bitcoin})

        c = commands.Commands(self.wallet, self.network, lambda: self.console.set_json(True))
        methods = {}
        def mkfunc(f, method):
            return lambda *args: apply( f, (method, args, self.password_dialog ))
        for m in dir(c):
            if m[0]=='_' or m in ['network','wallet']: continue
            methods[m] = mkfunc(c._run, m)

        console.updateNamespace(methods)


    def change_account(self,s):
        if s == _("All accounts"):
            self.current_account = None
        else:
            accounts = self.wallet.get_account_names()
            for k, v in accounts.items():
                if v == s:
                    self.current_account = k
        self.update_history_tab()
        self.update_status()
        self.update_address_tab()
        self.update_receive_tab()

    def create_status_bar(self):

        sb = QStatusBar()
        sb.setFixedHeight(35)
        qtVersion = qVersion()

        self.balance_label = QLabel("")
        sb.addWidget(self.balance_label)

        from version_getter import UpdateLabel
        self.updatelabel = UpdateLabel(self.config, sb)

        self.account_selector = QComboBox()
        self.account_selector.setSizeAdjustPolicy(QComboBox.AdjustToContents)
        self.connect(self.account_selector,SIGNAL("activated(QString)"),self.change_account)
        sb.addPermanentWidget(self.account_selector)

        if (int(qtVersion[0]) >= 4 and int(qtVersion[2]) >= 7):
            sb.addPermanentWidget( StatusBarButton( QIcon(":icons/switchgui.png"), _("Switch to Lite Mode"), self.go_lite ) )

        self.lock_icon = QIcon()
        self.password_button = StatusBarButton( self.lock_icon, _("Password"), self.change_password_dialog )
        sb.addPermanentWidget( self.password_button )

        sb.addPermanentWidget( StatusBarButton( QIcon(":icons/preferences.png"), _("Preferences"), self.settings_dialog ) )
        self.seed_button = StatusBarButton( QIcon(":icons/seed.png"), _("Seed"), self.show_seed_dialog )
        sb.addPermanentWidget( self.seed_button )
        self.status_button = StatusBarButton( QIcon(":icons/status_disconnected.png"), _("Network"), self.run_network_dialog )
        sb.addPermanentWidget( self.status_button )

        run_hook('create_status_bar', sb)

        self.setStatusBar(sb)


    def update_lock_icon(self):
        icon = QIcon(":icons/lock.png") if self.wallet.use_encryption else QIcon(":icons/unlock.png")
        self.password_button.setIcon( icon )


    def update_buttons_on_seed(self):
        self.seed_button.setVisible(self.wallet.has_seed())
        self.password_button.setVisible(self.wallet.can_change_password())
        self.send_button.setText(_("Create unsigned transaction") if self.wallet.is_watching_only() else _("Send"))


    def change_password_dialog(self):
        from password_dialog import PasswordDialog
        d = PasswordDialog(self.wallet, self)
        d.run()
        self.update_lock_icon()


    def new_contact_dialog(self):

        d = QDialog(self)
        d.setWindowTitle(_("New Contact"))
        vbox = QVBoxLayout(d)
        vbox.addWidget(QLabel(_('New Contact')+':'))

        grid = QGridLayout()
        line1 = QLineEdit()
        line2 = QLineEdit()
        grid.addWidget(QLabel(_("Address")), 1, 0)
        grid.addWidget(line1, 1, 1)
        grid.addWidget(QLabel(_("Name")), 2, 0)
        grid.addWidget(line2, 2, 1)

        vbox.addLayout(grid)
        vbox.addLayout(ok_cancel_buttons(d))

        if not d.exec_():
            return

        address = str(line1.text())
        label = unicode(line2.text())

        if not is_valid(address):
            QMessageBox.warning(self, _('Error'), _('Invalid Address'), _('OK'))
            return

        self.wallet.add_contact(address)
        if label:
            self.wallet.set_label(address, label)

        self.update_contacts_tab()
        self.update_history_tab()
        self.update_completions()
        self.tabs.setCurrentIndex(3)


    @protected
    def new_account_dialog(self, password):

        dialog = QDialog(self)
        dialog.setModal(1)
        dialog.setWindowTitle(_("New Account"))

        vbox = QVBoxLayout()
        vbox.addWidget(QLabel(_('Account name')+':'))
        e = QLineEdit()
        vbox.addWidget(e)
        msg = _("Note: Newly created accounts are 'pending' until they receive litecoins.") + " " \
            + _("You will need to wait for 2 confirmations until the correct balance is displayed and more addresses are created for that account.")
        l = QLabel(msg)
        l.setWordWrap(True)
        vbox.addWidget(l)

        vbox.addLayout(ok_cancel_buttons(dialog))
        dialog.setLayout(vbox)
        r = dialog.exec_()
        if not r: return

        name = str(e.text())

        self.wallet.create_pending_account(name, password)
        self.update_address_tab()
        self.update_account_selector()
        self.tabs.setCurrentIndex(3)




    def show_master_public_keys(self):

        dialog = QDialog(self)
        dialog.setModal(1)
        dialog.setWindowTitle(_("Master Public Keys"))

        main_layout = QGridLayout()
        mpk_dict = self.wallet.get_master_public_keys()
        # filter out the empty keys (PendingAccount)
        mpk_dict = {acc:mpk for acc,mpk in mpk_dict.items() if mpk}

        # only show the combobox in case multiple accounts are available
        if len(mpk_dict) > 1:
            combobox = QComboBox()
            for name in mpk_dict:
                combobox.addItem(name)
            combobox.setCurrentIndex(0)
            main_layout.addWidget(combobox, 1, 0)

            account = unicode(combobox.currentText())
            mpk_text = ShowQRTextEdit(text=mpk_dict[account])
            mpk_text.setMaximumHeight(170)
            mpk_text.selectAll()    # for easy copying
            main_layout.addWidget(mpk_text, 2, 0)

            def show_mpk(account):
                mpk = mpk_dict.get(unicode(account), "")
                mpk_text.setText(mpk)

            combobox.currentIndexChanged[str].connect(lambda acc: show_mpk(acc))
        elif len(mpk_dict) == 1:
            mpk = mpk_dict.values()[0]
            mpk_text = ShowQRTextEdit(text=mpk)
            mpk_text.setMaximumHeight(170)
            mpk_text.selectAll()    # for easy copying
            main_layout.addWidget(mpk_text, 2, 0)

        vbox = QVBoxLayout()
        vbox.addLayout(main_layout)
        vbox.addLayout(close_button(dialog))

        dialog.setLayout(vbox)
        dialog.exec_()

    @protected
    def show_seed_dialog(self, password):
        if not self.wallet.has_seed():
            QMessageBox.information(self, _('Message'), _('This wallet has no seed'), _('OK'))
            return

        try:
            mnemonic = self.wallet.get_mnemonic(password)
        except Exception:
            QMessageBox.warning(self, _('Error'), _('Incorrect Password'), _('OK'))
            return
        from seed_dialog import SeedDialog
        d = SeedDialog(self, mnemonic, self.wallet.has_imported_keys())
        d.exec_()



    def show_qrcode(self, data, title = _("QR code")):
        if not data:
            return
        d = QRDialog(data, self, title)
        d.exec_()


    def do_protect(self, func, args):
        if self.wallet.use_encryption:
            password = self.password_dialog()
            if not password:
                return
        else:
            password = None

        if args != (False,):
            args = (self,) + args + (password,)
        else:
            args = (self,password)
        apply( func, args)


    def show_public_keys(self, address):
        if not address: return
        try:
            pubkey_list = self.wallet.get_public_keys(address)
        except Exception as e:
            traceback.print_exc(file=sys.stdout)
            self.show_message(str(e))
            return

        d = QDialog(self)
        d.setMinimumSize(600, 200)
        d.setModal(1)
        d.setWindowTitle(_("Public key"))
        vbox = QVBoxLayout()
        vbox.addWidget( QLabel(_("Address") + ': ' + address))
        vbox.addWidget( QLabel(_("Public key") + ':'))
        keys = ShowQRTextEdit(text='\n'.join(pubkey_list))
        vbox.addWidget(keys)
        vbox.addLayout(close_button(d))
        d.setLayout(vbox)
        d.exec_()

    @protected
    def show_private_key(self, address, password):
        if not address: return
        try:
            pk_list = self.wallet.get_private_key(address, password)
        except Exception as e:
            traceback.print_exc(file=sys.stdout)
            self.show_message(str(e))
            return

        d = QDialog(self)
        d.setMinimumSize(600, 200)
        d.setModal(1)
        d.setWindowTitle(_("Private key"))
        vbox = QVBoxLayout()
        vbox.addWidget( QLabel(_("Address") + ': ' + address))
        vbox.addWidget( QLabel(_("Private key") + ':'))
        keys = ShowQRTextEdit(text='\n'.join(pk_list))
        vbox.addWidget(keys)
        vbox.addLayout(close_button(d))
        d.setLayout(vbox)
        d.exec_()


    @protected
    def do_sign(self, address, message, signature, password):
        message = unicode(message.toPlainText())
        message = message.encode('utf-8')
        try:
            sig = self.wallet.sign_message(str(address.text()), message, password)
            signature.setText(sig)
        except Exception as e:
            self.show_message(str(e))

    def do_verify(self, address, message, signature):
        message = unicode(message.toPlainText())
        message = message.encode('utf-8')
        if bitcoin.verify_message(address.text(), str(signature.toPlainText()), message):
            self.show_message(_("Signature verified"))
        else:
            self.show_message(_("Error: wrong signature"))


    def sign_verify_message(self, address=''):
        d = QDialog(self)
        d.setModal(1)
        d.setWindowTitle(_('Sign/verify Message'))
        d.setMinimumSize(410, 290)

        layout = QGridLayout(d)

        message_e = QTextEdit()
        layout.addWidget(QLabel(_('Message')), 1, 0)
        layout.addWidget(message_e, 1, 1)
        layout.setRowStretch(2,3)

        address_e = QLineEdit()
        address_e.setText(address)
        layout.addWidget(QLabel(_('Address')), 2, 0)
        layout.addWidget(address_e, 2, 1)

        signature_e = QTextEdit()
        layout.addWidget(QLabel(_('Signature')), 3, 0)
        layout.addWidget(signature_e, 3, 1)
        layout.setRowStretch(3,1)

        hbox = QHBoxLayout()

        b = QPushButton(_("Sign"))
        b.clicked.connect(lambda: self.do_sign(address_e, message_e, signature_e))
        hbox.addWidget(b)

        b = QPushButton(_("Verify"))
        b.clicked.connect(lambda: self.do_verify(address_e, message_e, signature_e))
        hbox.addWidget(b)

        b = QPushButton(_("Close"))
        b.clicked.connect(d.accept)
        hbox.addWidget(b)
        layout.addLayout(hbox, 4, 1)
        d.exec_()


    @protected
    def do_decrypt(self, message_e, pubkey_e, encrypted_e, password):
        try:
            decrypted = self.wallet.decrypt_message(str(pubkey_e.text()), str(encrypted_e.toPlainText()), password)
            message_e.setText(decrypted)
        except BaseException as e:
            traceback.print_exc(file=sys.stdout)
            self.show_warning(str(e))


    def do_encrypt(self, message_e, pubkey_e, encrypted_e):
        message = unicode(message_e.toPlainText())
        message = message.encode('utf-8')
        try:
            encrypted = bitcoin.encrypt_message(message, str(pubkey_e.text()))
            encrypted_e.setText(encrypted)
        except BaseException as e:
            traceback.print_exc(file=sys.stdout)
            self.show_warning(str(e))


    def encrypt_message(self, address = ''):
        d = QDialog(self)
        d.setModal(1)
        d.setWindowTitle(_('Encrypt/decrypt Message'))
        d.setMinimumSize(610, 490)

        layout = QGridLayout(d)

        message_e = QTextEdit()
        layout.addWidget(QLabel(_('Message')), 1, 0)
        layout.addWidget(message_e, 1, 1)
        layout.setRowStretch(2,3)

        pubkey_e = QLineEdit()
        if address:
            pubkey = self.wallet.get_public_keys(address)[0]
            pubkey_e.setText(pubkey)
        layout.addWidget(QLabel(_('Public key')), 2, 0)
        layout.addWidget(pubkey_e, 2, 1)

        encrypted_e = QTextEdit()
        layout.addWidget(QLabel(_('Encrypted')), 3, 0)
        layout.addWidget(encrypted_e, 3, 1)
        layout.setRowStretch(3,1)

        hbox = QHBoxLayout()
        b = QPushButton(_("Encrypt"))
        b.clicked.connect(lambda: self.do_encrypt(message_e, pubkey_e, encrypted_e))
        hbox.addWidget(b)

        b = QPushButton(_("Decrypt"))
        b.clicked.connect(lambda: self.do_decrypt(message_e, pubkey_e, encrypted_e))
        hbox.addWidget(b)

        b = QPushButton(_("Close"))
        b.clicked.connect(d.accept)
        hbox.addWidget(b)

        layout.addLayout(hbox, 4, 1)
        d.exec_()


    def question(self, msg):
        return QMessageBox.question(self, _('Message'), msg, QMessageBox.Yes | QMessageBox.No, QMessageBox.No) == QMessageBox.Yes

    def show_message(self, msg):
        QMessageBox.information(self, _('Message'), msg, _('OK'))

    def show_warning(self, msg):
        QMessageBox.warning(self, _('Warning'), msg, _('OK'))

    def password_dialog(self, msg=None):
        d = QDialog(self)
        d.setModal(1)
        d.setWindowTitle(_("Enter Password"))

        pw = QLineEdit()
        pw.setEchoMode(2)

        vbox = QVBoxLayout()
        if not msg:
            msg = _('Please enter your password')
        vbox.addWidget(QLabel(msg))

        grid = QGridLayout()
        grid.setSpacing(8)
        grid.addWidget(QLabel(_('Password')), 1, 0)
        grid.addWidget(pw, 1, 1)
        vbox.addLayout(grid)

        vbox.addLayout(ok_cancel_buttons(d))
        d.setLayout(vbox)

        run_hook('password_dialog', pw, grid, 1)
        if not d.exec_(): return
        return unicode(pw.text())








    def tx_from_text(self, txt):
        "json or raw hexadecimal"
        try:
            txt.decode('hex')
            is_hex = True
        except:
            is_hex = False

        if is_hex:
            try:
                return Transaction.deserialize(txt)
            except:
                traceback.print_exc(file=sys.stdout)
                QMessageBox.critical(None, _("Unable to parse transaction"), _("Electrum was unable to parse your transaction"))
                return

        try:
            tx_dict = json.loads(str(txt))
            assert "hex" in tx_dict.keys()
            tx = Transaction.deserialize(tx_dict["hex"])
            #if tx_dict.has_key("input_info"):
            #    input_info = json.loads(tx_dict['input_info'])
            #    tx.add_input_info(input_info)
            return tx
        except Exception:
            traceback.print_exc(file=sys.stdout)
            QMessageBox.critical(None, _("Unable to parse transaction"), _("Electrum was unable to parse your transaction"))


    def read_tx_from_qrcode(self):
        from electrum_ltc import qrscanner
        try:
            data = qrscanner.scan_qr(self.config)
        except BaseException, e:
            QMessageBox.warning(self, _('Error'), _(e), _('OK'))
            return
        if not data:
            return
        # if the user scanned a bitcoin URI
        if data.startswith("litecoin:"):
            self.pay_from_URI(data)
            return
        # else if the user scanned an offline signed tx
        # transactions are binary, but qrcode seems to return utf8...
        z = data.decode('utf8')
        data = ''.join(chr(ord(b)) for b in z).encode('hex')
        tx = self.tx_from_text(data)
        if not tx:
            return
        self.show_transaction(tx)


    def read_tx_from_file(self):
        fileName = self.getOpenFileName(_("Select your transaction file"), "*.txn")
        if not fileName:
            return
        try:
            with open(fileName, "r") as f:
                file_content = f.read()
        except (ValueError, IOError, os.error), reason:
            QMessageBox.critical(None, _("Unable to read file or no transaction found"), _("Electrum was unable to open your transaction file") + "\n" + str(reason))

        return self.tx_from_text(file_content)


    @protected
    def sign_raw_transaction(self, tx, password):
        try:
            self.wallet.sign_transaction(tx, password)
        except Exception as e:
            traceback.print_exc(file=sys.stdout)
            QMessageBox.warning(self, _("Error"), str(e))

    def do_process_from_text(self):
        text = text_dialog(self, _('Input raw transaction'), _("Transaction:"), _("Load transaction"))
        if not text:
            return
        tx = self.tx_from_text(text)
        if tx:
            self.show_transaction(tx)

    def do_process_from_file(self):
        tx = self.read_tx_from_file()
        if tx:
            self.show_transaction(tx)

    def do_process_from_txid(self):
        from electrum_ltc import transaction
        txid, ok = QInputDialog.getText(self, _('Lookup transaction'), _('Transaction ID') + ':')
        if ok and txid:
            r = self.network.synchronous_get([ ('blockchain.transaction.get',[str(txid)]) ])[0]
            if r:
                tx = transaction.Transaction.deserialize(r)
                if tx:
                    self.show_transaction(tx)
                else:
                    self.show_message("unknown transaction")

    def do_process_from_csvReader(self, csvReader):
        outputs = []
        errors = []
        errtext = ""
        try:
            for position, row in enumerate(csvReader):
                address = row[0]
                if not bitcoin.is_address(address):
                    errors.append((position, address))
                    continue
                amount = Decimal(row[1])
                amount = int(100000000*amount)
                outputs.append(('address', address, amount))
        except (ValueError, IOError, os.error), reason:
            QMessageBox.critical(None, _("Unable to read file or no transaction found"), _("Electrum was unable to open your transaction file") + "\n" + str(reason))
            return
        if errors != []:
            for x in errors:
                errtext += "CSV Row " + str(x[0]+1) + ": " + x[1] + "\n"
            QMessageBox.critical(None, _("Invalid Addresses"), _("ABORTING! Invalid Addresses found:") + "\n\n" + errtext)
            return

        try:
            tx = self.wallet.make_unsigned_transaction(outputs, None, None)
        except Exception as e:
            self.show_message(str(e))
            return

        self.show_transaction(tx)

    def do_process_from_csv_file(self):
        fileName = self.getOpenFileName(_("Select your transaction CSV"), "*.csv")
        if not fileName:
            return
        try:
            with open(fileName, "r") as f:
                csvReader = csv.reader(f)
                self.do_process_from_csvReader(csvReader)
        except (ValueError, IOError, os.error), reason:
            QMessageBox.critical(None, _("Unable to read file or no transaction found"), _("Electrum was unable to open your transaction file") + "\n" + str(reason))
            return

    def do_process_from_csv_text(self):
        text = text_dialog(self, _('Input CSV'), _("Please enter a list of outputs.") + '\n' \
                               + _("Format: address, amount. One output per line"), _("Load CSV"))
        if not text:
            return
        f = StringIO.StringIO(text)
        csvReader = csv.reader(f)
        self.do_process_from_csvReader(csvReader)



    @protected
    def export_privkeys_dialog(self, password):
        if self.wallet.is_watching_only():
            self.show_message(_("This is a watching-only wallet"))
            return

        d = QDialog(self)
        d.setWindowTitle(_('Private keys'))
        d.setMinimumSize(850, 300)
        vbox = QVBoxLayout(d)

        msg = "%s\n%s\n%s" % (_("WARNING: ALL your private keys are secret."),
                              _("Exposing a single private key can compromise your entire wallet!"),
                              _("In particular, DO NOT use 'redeem private key' services proposed by third parties."))
        vbox.addWidget(QLabel(msg))

        e = QTextEdit()
        e.setReadOnly(True)
        vbox.addWidget(e)

        defaultname = 'electrum-ltc-private-keys.csv'
        select_msg = _('Select file to export your private keys to')
        hbox, filename_e, csv_button = filename_field(self, self.config, defaultname, select_msg)
        vbox.addLayout(hbox)

        h, b = ok_cancel_buttons2(d, _('Export'))
        b.setEnabled(False)
        vbox.addLayout(h)

        private_keys = {}
        addresses = self.wallet.addresses(True)
        done = False
        def privkeys_thread():
            for addr in addresses:
                time.sleep(0.1)
                if done:
                    break
                private_keys[addr] = "\n".join(self.wallet.get_private_key(addr, password))
                d.emit(SIGNAL('computing_privkeys'))
            d.emit(SIGNAL('show_privkeys'))

        def show_privkeys():
            s = "\n".join( map( lambda x: x[0] + "\t"+ x[1], private_keys.items()))
            e.setText(s)
            b.setEnabled(True)

        d.connect(d, QtCore.SIGNAL('computing_privkeys'), lambda: e.setText("Please wait... %d/%d"%(len(private_keys),len(addresses))))
        d.connect(d, QtCore.SIGNAL('show_privkeys'), show_privkeys)
        threading.Thread(target=privkeys_thread).start()

        if not d.exec_():
            done = True
            return

        filename = filename_e.text()
        if not filename:
            return

        try:
            self.do_export_privkeys(filename, private_keys, csv_button.isChecked())
        except (IOError, os.error), reason:
            export_error_label = _("Electrum was unable to produce a private key-export.")
            QMessageBox.critical(None, _("Unable to create csv"), export_error_label + "\n" + str(reason))

        except Exception as e:
            self.show_message(str(e))
            return

        self.show_message(_("Private keys exported."))


    def do_export_privkeys(self, fileName, pklist, is_csv):
        with open(fileName, "w+") as f:
            if is_csv:
                transaction = csv.writer(f)
                transaction.writerow(["address", "private_key"])
                for addr, pk in pklist.items():
                    transaction.writerow(["%34s"%addr,pk])
            else:
                import json
                f.write(json.dumps(pklist, indent = 4))


    def do_import_labels(self):
        labelsFile = self.getOpenFileName(_("Open labels file"), "*.dat")
        if not labelsFile: return
        try:
            f = open(labelsFile, 'r')
            data = f.read()
            f.close()
            for key, value in json.loads(data).items():
                self.wallet.set_label(key, value)
            QMessageBox.information(None, _("Labels imported"), _("Your labels were imported from")+" '%s'" % str(labelsFile))
        except (IOError, os.error), reason:
            QMessageBox.critical(None, _("Unable to import labels"), _("Electrum was unable to import your labels.")+"\n" + str(reason))


    def do_export_labels(self):
        labels = self.wallet.labels
        try:
            fileName = self.getSaveFileName(_("Select file to save your labels"), 'electrum-ltc_labels.dat', "*.dat")
            if fileName:
                with open(fileName, 'w+') as f:
                    json.dump(labels, f)
                QMessageBox.information(None, _("Labels exported"), _("Your labels where exported to")+" '%s'" % str(fileName))
        except (IOError, os.error), reason:
            QMessageBox.critical(None, _("Unable to export labels"), _("Electrum was unable to export your labels.")+"\n" + str(reason))


    def export_history_dialog(self):

        d = QDialog(self)
        d.setWindowTitle(_('Export History'))
        d.setMinimumSize(400, 200)
        vbox = QVBoxLayout(d)

        defaultname = os.path.expanduser('~/electrum-ltc-history.csv')
        select_msg = _('Select file to export your wallet transactions to')

        hbox, filename_e, csv_button = filename_field(self, self.config, defaultname, select_msg)
        vbox.addLayout(hbox)

        vbox.addStretch(1)

        h, b = ok_cancel_buttons2(d, _('Export'))
        vbox.addLayout(h)
        
        run_hook('export_history_dialog', self,hbox)
        self.update()
        
        if not d.exec_():
            return

        filename = filename_e.text()
        if not filename:
            return

        try:
            self.do_export_history(self.wallet, filename, csv_button.isChecked())
        except (IOError, os.error), reason:
            export_error_label = _("Electrum was unable to produce a transaction export.")
            QMessageBox.critical(self, _("Unable to export history"), export_error_label + "\n" + str(reason))
            return

        QMessageBox.information(self,_("History exported"), _("Your wallet history has been successfully exported."))


    def do_export_history(self, wallet, fileName, is_csv):
        history = wallet.get_tx_history()
        lines = []
        for item in history:
            tx_hash, confirmations, is_mine, value, fee, balance, timestamp = item
            if confirmations:
                if timestamp is not None:
                    try:
                        time_string = datetime.datetime.fromtimestamp(timestamp).isoformat(' ')[:-3]
                    except [RuntimeError, TypeError, NameError] as reason:
                        time_string = "unknown"
                        pass
                else:
                    time_string = "unknown"
            else:
                time_string = "pending"

            if value is not None:
                value_string = format_satoshis(value, True)
            else:
                value_string = '--'

            if fee is not None:
                fee_string = format_satoshis(fee, True)
            else:
                fee_string = '0'

            if tx_hash:
                label, is_default_label = wallet.get_label(tx_hash)
                label = label.encode('utf-8')
            else:
                label = ""

            balance_string = format_satoshis(balance, False)
            if is_csv:
                lines.append([tx_hash, label, confirmations, value_string, fee_string, balance_string, time_string])
            else:
                lines.append({'txid':tx_hash, 'date':"%16s"%time_string, 'label':label, 'value':value_string})

        with open(fileName, "w+") as f:
            if is_csv:
                transaction = csv.writer(f)
                transaction.writerow(["transaction_hash","label", "confirmations", "value", "fee", "balance", "timestamp"])
                for line in lines:
                    transaction.writerow(line)
            else:
                import json
                f.write(json.dumps(lines, indent = 4))


    def sweep_key_dialog(self):
        d = QDialog(self)
        d.setWindowTitle(_('Sweep private keys'))
        d.setMinimumSize(600, 300)

        vbox = QVBoxLayout(d)
        vbox.addWidget(QLabel(_("Enter private keys")))

        keys_e = QTextEdit()
        keys_e.setTabChangesFocus(True)
        vbox.addWidget(keys_e)

        h, address_e = address_field(self.wallet.addresses(False))
        vbox.addLayout(h)

        vbox.addStretch(1)
        hbox, button = ok_cancel_buttons2(d, _('Sweep'))
        vbox.addLayout(hbox)
        button.setEnabled(False)

        def get_address():
            addr = str(address_e.text())
            if bitcoin.is_address(addr):
                return addr

        def get_pk():
            pk = str(keys_e.toPlainText()).strip()
            if Wallet.is_private_key(pk):
                return pk.split()

        f = lambda: button.setEnabled(get_address() is not None and get_pk() is not None)
        keys_e.textChanged.connect(f)
        address_e.textChanged.connect(f)
        if not d.exec_():
            return

        fee = self.wallet.fee_per_kb
        tx = Transaction.sweep(get_pk(), self.network, get_address(), fee)
        self.show_transaction(tx)


    @protected
    def do_import_privkey(self, password):
        if not self.wallet.has_imported_keys():
            r = QMessageBox.question(None, _('Warning'), '<b>'+_('Warning') +':\n</b><br/>'+ _('Imported keys are not recoverable from seed.') + ' ' \
                                         + _('If you ever need to restore your wallet from its seed, these keys will be lost.') + '<p>' \
                                         + _('Are you sure you understand what you are doing?'), 3, 4)
            if r == 4: return

        text = text_dialog(self, _('Import private keys'), _("Enter private keys")+':', _("Import"))
        if not text: return

        text = str(text).split()
        badkeys = []
        addrlist = []
        for key in text:
            try:
                addr = self.wallet.import_key(key, password)
            except Exception as e:
                badkeys.append(key)
                continue
            if not addr:
                badkeys.append(key)
            else:
                addrlist.append(addr)
        if addrlist:
            QMessageBox.information(self, _('Information'), _("The following addresses were added") + ':\n' + '\n'.join(addrlist))
        if badkeys:
            QMessageBox.critical(self, _('Error'), _("The following inputs could not be imported") + ':\n'+ '\n'.join(badkeys))
        self.update_address_tab()
        self.update_history_tab()


    def settings_dialog(self):
        self.need_restart = False
        d = QDialog(self)
        d.setWindowTitle(_('Electrum Settings'))
        d.setModal(1)
        vbox = QVBoxLayout()
        grid = QGridLayout()
        grid.setColumnStretch(0,1)
        widgets = []

        lang_label = QLabel(_('Language') + ':')
        lang_help = HelpButton(_('Select which language is used in the GUI (after restart).'))
        lang_combo = QComboBox()
        from electrum_ltc.i18n import languages
        lang_combo.addItems(languages.values())
        try:
            index = languages.keys().index(self.config.get("language",''))
        except Exception:
            index = 0
        lang_combo.setCurrentIndex(index)
        if not self.config.is_modifiable('language'):
            for w in [lang_combo, lang_label]: w.setEnabled(False)
        def on_lang(x):
            lang_request = languages.keys()[lang_combo.currentIndex()]
            if lang_request != self.config.get('language'):
                self.config.set_key("language", lang_request, True)
                self.need_restart = True
        lang_combo.currentIndexChanged.connect(on_lang)
        widgets.append((lang_label, lang_combo, lang_help))

        nz_label = QLabel(_('Zeros after decimal point') + ':')
        nz_help = HelpButton(_('Number of zeros displayed after the decimal point. For example, if this is set to 2, "1." will be displayed as "1.00"'))
        nz = QSpinBox()
        nz.setMinimum(0)
        nz.setMaximum(self.decimal_point)
        nz.setValue(self.num_zeros)
        if not self.config.is_modifiable('num_zeros'):
            for w in [nz, nz_label]: w.setEnabled(False)
        def on_nz():
            value = nz.value()
            if self.num_zeros != value:
                self.num_zeros = value
                self.config.set_key('num_zeros', value, True)
                self.update_history_tab()
                self.update_address_tab()
        nz.valueChanged.connect(on_nz)
        widgets.append((nz_label, nz, nz_help))

        fee_label = QLabel(_('Transaction fee per kb') + ':')
        fee_help = HelpButton(_('Fee per kilobyte of transaction.') + '\n' \
                              + _('Recommended value') + ': ' + self.format_amount(bitcoin.RECOMMENDED_FEE) + ' ' + self.base_unit())
        fee_e = BTCAmountEdit(self.get_decimal_point)
        fee_e.setAmount(self.wallet.fee_per_kb)
        if not self.config.is_modifiable('fee_per_kb'):
            for w in [fee_e, fee_label]: w.setEnabled(False)
        def on_fee():
            fee = fee_e.get_amount()
            self.wallet.set_fee(fee)
        fee_e.editingFinished.connect(on_fee)
        widgets.append((fee_label, fee_e, fee_help))

        units = ['LTC', 'mLTC', 'bits']
        unit_label = QLabel(_('Base unit') + ':')
        unit_combo = QComboBox()
        unit_combo.addItems(units)
        unit_combo.setCurrentIndex(units.index(self.base_unit()))
        msg = _('Base unit of your wallet.')\
              + '\n1BTC=1000mLTC.\n' \
              + _(' These settings affects the fields in the Send tab')+' '
        unit_help = HelpButton(msg)
        def on_unit(x):
            unit_result = units[unit_combo.currentIndex()]
            if self.base_unit() == unit_result:
                return
            if unit_result == 'LTC':
                self.decimal_point = 8
            elif unit_result == 'mLTC':
                self.decimal_point = 5
            elif unit_result == 'bits':
                self.decimal_point = 2
            else:
                raise Exception('Unknown base unit')
            self.config.set_key('decimal_point', self.decimal_point, True)
            self.update_history_tab()
            self.update_receive_tab()
            self.update_address_tab()
            self.update_invoices_tab()
            fee_e.setAmount(self.wallet.fee_per_kb)
            self.update_status()
        unit_combo.currentIndexChanged.connect(on_unit)
        widgets.append((unit_label, unit_combo, unit_help))

        block_explorers = ['explorer.litecoin.net', 'block-explorer.com', 'Blockr.io']
        block_ex_label = QLabel(_('Online Block Explorer') + ':')
        block_ex_combo = QComboBox()
        block_ex_combo.addItems(block_explorers)
        block_ex_combo.setCurrentIndex(block_explorers.index(self.config.get('block_explorer', 'explorer.litecoin.net')))
        block_ex_help = HelpButton(_('Choose which online block explorer to use for functions that open a web browser'))
        def on_be(x):
            be_result = block_explorers[block_ex_combo.currentIndex()]
            self.config.set_key('block_explorer', be_result, True)
        block_ex_combo.currentIndexChanged.connect(on_be)
        widgets.append((block_ex_label, block_ex_combo, block_ex_help))

        from electrum_ltc import qrscanner
        system_cameras = qrscanner._find_system_cameras()
        qr_combo = QComboBox()
        qr_combo.addItem("Default","default")
        for camera, device in system_cameras.items():
            qr_combo.addItem(camera, device)
        #combo.addItem("Manually specify a device", config.get("video_device"))
        index = qr_combo.findData(self.config.get("video_device"))
        qr_combo.setCurrentIndex(index)
        qr_label = QLabel(_('Video Device') + ':')
        qr_combo.setEnabled(qrscanner.zbar is not None)
        qr_help = HelpButton(_("Install the zbar package to enable this.\nOn linux, type: 'apt-get install python-zbar'"))
        on_video_device = lambda x: self.config.set_key("video_device", str(qr_combo.itemData(x).toString()), True)
        qr_combo.currentIndexChanged.connect(on_video_device)
        widgets.append((qr_label, qr_combo, qr_help))

        usechange_cb = QCheckBox(_('Use change addresses'))
        usechange_cb.setChecked(self.wallet.use_change)
        usechange_help = HelpButton(_('Using change addresses makes it more difficult for other people to track your transactions.'))
        if not self.config.is_modifiable('use_change'): usechange_cb.setEnabled(False)
        def on_usechange(x):
            usechange_result = x == Qt.Checked
            if self.wallet.use_change != usechange_result:
                self.wallet.use_change = usechange_result
                self.wallet.storage.put('use_change', self.wallet.use_change)
        usechange_cb.stateChanged.connect(on_usechange)
        widgets.append((usechange_cb, None, usechange_help))

        showtx_cb = QCheckBox(_('Show transaction before broadcast'))
        showtx_cb.setChecked(self.config.get('show_before_broadcast', False))
        showtx_cb.stateChanged.connect(lambda x: self.config.set_key('show_before_broadcast', showtx_cb.isChecked()))
        showtx_help = HelpButton(_('Display the details of your transactions before broadcasting it.'))
        widgets.append((showtx_cb, None, showtx_help))

        can_edit_fees_cb = QCheckBox(_('Set transaction fees manually'))
        can_edit_fees_cb.setChecked(self.config.get('can_edit_fees', False))
        def on_editfees(x):
            self.config.set_key('can_edit_fees', x == Qt.Checked)
            self.update_fee_edit()
        can_edit_fees_cb.stateChanged.connect(on_editfees)
        can_edit_fees_help = HelpButton(_('This option lets you edit fees in the send tab.'))
        widgets.append((can_edit_fees_cb, None, can_edit_fees_help))

        for a,b,c in widgets:
            i = grid.rowCount()
            if b:
                grid.addWidget(a, i, 0)
                grid.addWidget(b, i, 1)
            else:
                grid.addWidget(a, i, 0, 1, 2)
            grid.addWidget(c, i, 2)

        vbox.addLayout(grid)
        vbox.addStretch(1)
        vbox.addLayout(close_button(d))
        d.setLayout(vbox)

        # run the dialog
        d.exec_()

        run_hook('close_settings_dialog')
        if self.need_restart:
            QMessageBox.warning(self, _('Success'), _('Please restart Electrum to activate the new GUI settings'), _('OK'))



    def run_network_dialog(self):
        if not self.network:
            QMessageBox.warning(self, _('Offline'), _('You are using Electrum in offline mode.\nRestart Electrum if you want to get connected.'), _('OK'))
            return
        NetworkDialog(self.wallet.network, self.config, self).do_exec()

    def closeEvent(self, event):
        self.config.set_key("is_maximized", self.isMaximized())
        if not self.isMaximized():
            g = self.geometry()
            self.config.set_key("winpos-qt", [g.left(),g.top(),g.width(),g.height()])
        self.save_column_widths()
        self.config.set_key("console-history", self.console.history[-50:], True)
        self.wallet.storage.put('accounts_expanded', self.accounts_expanded)
        event.accept()


    def plugins_dialog(self):
        from electrum_ltc.plugins import plugins

        self.pluginsdialog = d = QDialog(self)
        d.setWindowTitle(_('Electrum Plugins'))
        d.setModal(1)

        vbox = QVBoxLayout(d)

        # plugins
        scroll = QScrollArea()
        scroll.setEnabled(True)
        scroll.setWidgetResizable(True)
        scroll.setMinimumSize(400,250)
        vbox.addWidget(scroll)

        w = QWidget()
        scroll.setWidget(w)
        w.setMinimumHeight(len(plugins)*35)

        grid = QGridLayout()
        grid.setColumnStretch(0,1)
        w.setLayout(grid)

        def do_toggle(cb, p, w):
            if p.is_enabled():
                if p.disable():
                    p.close()
            else:
                if p.enable():
                    p.load_wallet(self.wallet)
                    p.init_qt(self.gui_object)
            r = p.is_enabled()
            cb.setChecked(r)
            if w: w.setEnabled(r)

        def mk_toggle(cb, p, w):
            return lambda: do_toggle(cb,p,w)

        for i, p in enumerate(plugins):
            try:
                cb = QCheckBox(p.fullname())
                cb.setDisabled(not p.is_available())
                cb.setChecked(p.is_enabled())
                grid.addWidget(cb, i, 0)
                if p.requires_settings():
                    w = p.settings_widget(self)
                    w.setEnabled( p.is_enabled() )
                    grid.addWidget(w, i, 1)
                else:
                    w = None
                cb.clicked.connect(mk_toggle(cb,p,w))
                grid.addWidget(HelpButton(p.description()), i, 2)
            except Exception:
                print_msg("Error: cannot display plugin", p)
                traceback.print_exc(file=sys.stdout)
        grid.setRowStretch(i+1,1)
        vbox.addLayout(close_button(d))
        d.exec_()

    def show_account_details(self, k):
        account = self.wallet.accounts[k]

        d = QDialog(self)
        d.setWindowTitle(_('Account Details'))
        d.setModal(1)

        vbox = QVBoxLayout(d)
        name = self.wallet.get_account_name(k)
        label = QLabel('Name: ' + name)
        vbox.addWidget(label)

        vbox.addWidget(QLabel(_('Address type') + ': ' + account.get_type()))

        vbox.addWidget(QLabel(_('Derivation') + ': ' + k))

        vbox.addWidget(QLabel(_('Master Public Key:')))

        text = QTextEdit()
        text.setReadOnly(True)
        text.setMaximumHeight(170)
        vbox.addWidget(text)

        mpk_text = '\n'.join( account.get_master_pubkeys() )
        text.setText(mpk_text)

        vbox.addLayout(close_button(d))
        d.exec_()<|MERGE_RESOLUTION|>--- conflicted
+++ resolved
@@ -35,21 +35,12 @@
 
 import icons_rc
 
-<<<<<<< HEAD
-from electrum_ltc.util import format_satoshis
+from electrum_ltc.util import format_satoshis, NotEnoughFunds
 from electrum_ltc import Transaction
 from electrum_ltc import mnemonic
 from electrum_ltc import util, bitcoin, commands, Interface, Wallet
 from electrum_ltc import SimpleConfig, Wallet, WalletStorage
 from electrum_ltc import Imported_Wallet
-=======
-from electrum.util import format_satoshis, NotEnoughFunds
-from electrum import Transaction
-from electrum import mnemonic
-from electrum import util, bitcoin, commands, Interface, Wallet
-from electrum import SimpleConfig, Wallet, WalletStorage
-from electrum import Imported_Wallet
->>>>>>> 4ecaa636
 
 from amountedit import AmountEdit, BTCAmountEdit, MyLineEdit
 from network_dialog import NetworkDialog
