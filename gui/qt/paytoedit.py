--- conflicted
+++ resolved
@@ -22,12 +22,7 @@
 
 import re
 from decimal import Decimal
-<<<<<<< HEAD
 from electrum_ltc import bitcoin
-from electrum_ltc.i18n import _
-=======
-from electrum import bitcoin
->>>>>>> 8fa1a9a5
 
 RE_ADDRESS = '[1-9A-HJ-NP-Za-km-z]{26,}'
 RE_ALIAS = '(.*?)\s*\<([1-9A-HJ-NP-Za-km-z]{26,})\>'
