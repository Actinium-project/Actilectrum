#!/usr/bin/env python
#
# Electrum - lightweight Bitcoin client
# Copyright (C) 2015 Thomas Voegtlin
#
# Permission is hereby granted, free of charge, to any person
# obtaining a copy of this software and associated documentation files
# (the "Software"), to deal in the Software without restriction,
# including without limitation the rights to use, copy, modify, merge,
# publish, distribute, sublicense, and/or sell copies of the Software,
# and to permit persons to whom the Software is furnished to do so,
# subject to the following conditions:
#
# The above copyright notice and this permission notice shall be
# included in all copies or substantial portions of the Software.
#
# THE SOFTWARE IS PROVIDED "AS IS", WITHOUT WARRANTY OF ANY KIND,
# EXPRESS OR IMPLIED, INCLUDING BUT NOT LIMITED TO THE WARRANTIES OF
# MERCHANTABILITY, FITNESS FOR A PARTICULAR PURPOSE AND
# NONINFRINGEMENT. IN NO EVENT SHALL THE AUTHORS OR COPYRIGHT HOLDERS
# BE LIABLE FOR ANY CLAIM, DAMAGES OR OTHER LIABILITY, WHETHER IN AN
# ACTION OF CONTRACT, TORT OR OTHERWISE, ARISING FROM, OUT OF OR IN
# CONNECTION WITH THE SOFTWARE OR THE USE OR OTHER DEALINGS IN THE
# SOFTWARE.
<<<<<<< HEAD

from util import *
from electrum_ltc.i18n import _
from electrum_ltc.bitcoin import is_address
=======
from .util import *
from electrum.i18n import _
from electrum.bitcoin import is_address
>>>>>>> fbe27fce


class UTXOList(MyTreeWidget):
    filter_columns = [0, 2]  # Address, Label

    def __init__(self, parent=None):
        MyTreeWidget.__init__(self, parent, self.create_menu, [ _('Address'), _('Label'), _('Amount'), _('Height'), _('Output point')], 1)
        self.setSelectionMode(QAbstractItemView.ExtendedSelection)

    def get_name(self, x):
        return x.get('prevout_hash') + ":%d"%x.get('prevout_n')

    def on_update(self):
        self.wallet = self.parent.wallet
        item = self.currentItem()
        self.clear()
        self.utxos = self.wallet.get_utxos()
        for x in self.utxos:
            address = x.get('address')
            height = x.get('height')
            name = self.get_name(x)
            label = self.wallet.get_label(x.get('prevout_hash'))
            amount = self.parent.format_amount(x['value'])
            utxo_item = QTreeWidgetItem([address, label, amount, '%d'%height, name[0:10] + '...' + name[-2:]])
            utxo_item.setFont(0, QFont(MONOSPACE_FONT))
            utxo_item.setFont(4, QFont(MONOSPACE_FONT))
            utxo_item.setData(0, Qt.UserRole, name)
            if self.wallet.is_frozen(address):
                utxo_item.setBackgroundColor(0, QColor('lightblue'))
            self.addChild(utxo_item)

    def create_menu(self, position):
        selected = [x.data(0, Qt.UserRole) for x in self.selectedItems()]
        if not selected:
            return
        menu = QMenu()
        coins = filter(lambda x: self.get_name(x) in selected, self.utxos)

        menu.addAction(_("Spend"), lambda: self.parent.spend_coins(coins))
        if len(selected) == 1:
            txid = selected[0].split(':')[0]
            tx = self.wallet.transactions.get(txid)
            menu.addAction(_("Details"), lambda: self.parent.show_transaction(tx))

        menu.exec_(self.viewport().mapToGlobal(position))<|MERGE_RESOLUTION|>--- conflicted
+++ resolved
@@ -22,16 +22,9 @@
 # ACTION OF CONTRACT, TORT OR OTHERWISE, ARISING FROM, OUT OF OR IN
 # CONNECTION WITH THE SOFTWARE OR THE USE OR OTHER DEALINGS IN THE
 # SOFTWARE.
-<<<<<<< HEAD
-
-from util import *
+from .util import *
 from electrum_ltc.i18n import _
 from electrum_ltc.bitcoin import is_address
-=======
-from .util import *
-from electrum.i18n import _
-from electrum.bitcoin import is_address
->>>>>>> fbe27fce
 
 
 class UTXOList(MyTreeWidget):
