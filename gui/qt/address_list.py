#!/usr/bin/env python
#
# Electrum - lightweight Bitcoin client
# Copyright (C) 2015 Thomas Voegtlin
#
# Permission is hereby granted, free of charge, to any person
# obtaining a copy of this software and associated documentation files
# (the "Software"), to deal in the Software without restriction,
# including without limitation the rights to use, copy, modify, merge,
# publish, distribute, sublicense, and/or sell copies of the Software,
# and to permit persons to whom the Software is furnished to do so,
# subject to the following conditions:
#
# The above copyright notice and this permission notice shall be
# included in all copies or substantial portions of the Software.
#
# THE SOFTWARE IS PROVIDED "AS IS", WITHOUT WARRANTY OF ANY KIND,
# EXPRESS OR IMPLIED, INCLUDING BUT NOT LIMITED TO THE WARRANTIES OF
# MERCHANTABILITY, FITNESS FOR A PARTICULAR PURPOSE AND
# NONINFRINGEMENT. IN NO EVENT SHALL THE AUTHORS OR COPYRIGHT HOLDERS
# BE LIABLE FOR ANY CLAIM, DAMAGES OR OTHER LIABILITY, WHETHER IN AN
# ACTION OF CONTRACT, TORT OR OTHERWISE, ARISING FROM, OUT OF OR IN
# CONNECTION WITH THE SOFTWARE OR THE USE OR OTHER DEALINGS IN THE
# SOFTWARE.


import webbrowser

from util import *
from electrum_ltc.i18n import _
from electrum_ltc.util import block_explorer_URL, format_satoshis, format_time
from electrum_ltc.plugins import run_hook
from electrum_ltc.bitcoin import is_address


class AddressList(MyTreeWidget):

    def __init__(self, parent=None):
        MyTreeWidget.__init__(self, parent, self.create_menu, [ _('Address'), _('Label'), _('Balance'), _('Tx')], 1)
        self.setSelectionMode(QAbstractItemView.ExtendedSelection)

    def on_update(self):
        self.wallet = self.parent.wallet
        item = self.currentItem()
        current_address = item.data(0, Qt.UserRole).toString() if item else None
        self.clear()
        receiving_addresses = self.wallet.get_receiving_addresses()
        change_addresses = self.wallet.get_change_addresses()
        if True:
            account_item = self
            sequences = [0,1] if change_addresses else [0]
            for is_change in sequences:
                if len(sequences) > 1:
                    name = _("Receiving") if not is_change else _("Change")
                    seq_item = QTreeWidgetItem( [ name, '', '', '', ''] )
                    account_item.addChild(seq_item)
                    if not is_change:
                        seq_item.setExpanded(True)
                else:
                    seq_item = account_item
                used_item = QTreeWidgetItem( [ _("Used"), '', '', '', ''] )
                used_flag = False
                addr_list = change_addresses if is_change else receiving_addresses
                for address in addr_list:
                    num = len(self.wallet.history.get(address,[]))
                    is_used = self.wallet.is_used(address)
                    label = self.wallet.labels.get(address,'')
                    c, u, x = self.wallet.get_addr_balance(address)
                    balance = self.parent.format_amount(c + u + x)
                    address_item = QTreeWidgetItem([address, label, balance, "%d"%num])
                    address_item.setFont(0, QFont(MONOSPACE_FONT))
                    address_item.setData(0, Qt.UserRole, address)
                    address_item.setData(0, Qt.UserRole+1, True) # label can be edited
                    if self.wallet.is_frozen(address):
                        address_item.setBackgroundColor(0, QColor('lightblue'))
                    if self.wallet.is_beyond_limit(address, is_change):
                        address_item.setBackgroundColor(0, QColor('red'))
                    if is_used:
                        if not used_flag:
                            seq_item.insertChild(0, used_item)
                            used_flag = True
                        used_item.addChild(address_item)
                    else:
                        seq_item.addChild(address_item)
                    if address == current_address:
                        self.setCurrentItem(address_item)
                    # add utxos
                    utxos = self.wallet.get_addr_utxo(address)
                    for x in utxos:
                        h = x.get('prevout_hash')
                        s = h + ":%d"%x.get('prevout_n')
                        label = self.wallet.get_label(h)
                        utxo_item = QTreeWidgetItem([s, label, self.parent.format_amount(x['value'])])
                        utxo_item.setFont(0, QFont(MONOSPACE_FONT))
                        address_item.addChild(utxo_item)

    def create_menu(self, position):
<<<<<<< HEAD
        from electrum_ltc.wallet import Multisig_Wallet
=======
        from electrum.wallet import Multisig_Wallet, Imported_Wallet
>>>>>>> f9d5a5d3
        is_multisig = isinstance(self.wallet, Multisig_Wallet)
        is_imported = isinstance(self.wallet, Imported_Wallet)
        selected = self.selectedItems()
        multi_select = len(selected) > 1
        addrs = [unicode(item.text(0)) for item in selected]
        if not addrs:
            return
        if not multi_select:
            item = self.itemAt(position)
            col = self.currentColumn()
            if not item:
                return
            addr = addrs[0]
            if not is_address(addr):
                k = str(item.data(0,32).toString())
                if k:
                    self.create_account_menu(position, k, item)
                else:
                    item.setExpanded(not item.isExpanded())
                return

        menu = QMenu()
        if not multi_select:
            column_title = self.headerItem().text(col)
            menu.addAction(_("Copy %s")%column_title, lambda: self.parent.app.clipboard().setText(item.text(col)))
            if col in self.editable_columns:
                menu.addAction(_("Edit %s")%column_title, lambda: self.editItem(item, col))
            menu.addAction(_("Request payment"), lambda: self.parent.receive_at(addr))
            menu.addAction(_('History'), lambda: self.parent.show_address(addr))
            menu.addAction(_('Public Keys'), lambda: self.parent.show_public_keys(addr))
            if self.wallet.can_export():
                menu.addAction(_("Private key"), lambda: self.parent.show_private_key(addr))
            if not is_multisig and not self.wallet.is_watching_only():
                menu.addAction(_("Sign/verify message"), lambda: self.parent.sign_verify_message(addr))
                menu.addAction(_("Encrypt/decrypt message"), lambda: self.parent.encrypt_message(addr))
            if is_imported:
                menu.addAction(_("Remove from wallet"), lambda: self.parent.delete_imported_key(addr))
            addr_URL = block_explorer_URL(self.config, 'addr', addr)
            if addr_URL:
                menu.addAction(_("View on block explorer"), lambda: webbrowser.open(addr_URL))

        if any(not self.wallet.is_frozen(addr) for addr in addrs):
            menu.addAction(_("Freeze"), lambda: self.parent.set_frozen_state(addrs, True))
        if any(self.wallet.is_frozen(addr) for addr in addrs):
            menu.addAction(_("Unfreeze"), lambda: self.parent.set_frozen_state(addrs, False))

        def can_send(addr):
            return not self.wallet.is_frozen(addr) and sum(self.wallet.get_addr_balance(addr)[:2])
        if any(can_send(addr) for addr in addrs):
            menu.addAction(_("Send From"), lambda: self.parent.send_from_addresses(addrs))

        run_hook('receive_menu', menu, addrs, self.wallet)
        menu.exec_(self.viewport().mapToGlobal(position))
<|MERGE_RESOLUTION|>--- conflicted
+++ resolved
@@ -95,11 +95,7 @@
                         address_item.addChild(utxo_item)
 
     def create_menu(self, position):
-<<<<<<< HEAD
-        from electrum_ltc.wallet import Multisig_Wallet
-=======
-        from electrum.wallet import Multisig_Wallet, Imported_Wallet
->>>>>>> f9d5a5d3
+        from electrum_ltc.wallet import Multisig_Wallet, Imported_Wallet
         is_multisig = isinstance(self.wallet, Multisig_Wallet)
         is_imported = isinstance(self.wallet, Imported_Wallet)
         selected = self.selectedItems()
