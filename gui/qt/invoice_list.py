--- conflicted
+++ resolved
@@ -29,17 +29,10 @@
 
 import six
 
-<<<<<<< HEAD
-from util import *
+from .util import *
 from electrum_ltc.i18n import _
 from electrum_ltc.util import block_explorer_URL, format_satoshis, format_time
 from electrum_ltc.plugins import run_hook
-=======
-from .util import *
-from electrum.i18n import _
-from electrum.util import block_explorer_URL, format_satoshis, format_time
-from electrum.plugins import run_hook
->>>>>>> fbe27fce
 
 class InvoiceList(MyTreeWidget):
     filter_columns = [0, 1, 2, 3]  # Date, Requestor, Description, Amount
