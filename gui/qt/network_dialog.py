#!/usr/bin/env python
#
# Electrum - lightweight Bitcoin client
# Copyright (C) 2012 thomasv@gitorious
#
# This program is free software: you can redistribute it and/or modify
# it under the terms of the GNU General Public License as published by
# the Free Software Foundation, either version 3 of the License, or
# (at your option) any later version.
#
# This program is distributed in the hope that it will be useful,
# but WITHOUT ANY WARRANTY; without even the implied warranty of
# MERCHANTABILITY or FITNESS FOR A PARTICULAR PURPOSE. See the
# GNU General Public License for more details.
#
# You should have received a copy of the GNU General Public License
# along with this program. If not, see <http://www.gnu.org/licenses/>.

from PyQt4.QtGui import *
from PyQt4.QtCore import *

<<<<<<< HEAD
from electrum_ltc.i18n import _
from electrum_ltc.util import print_error, print_msg
from electrum_ltc import DEFAULT_PORTS
from electrum_ltc.network import serialize_server, deserialize_server
=======
from electrum.i18n import _
from electrum import DEFAULT_PORTS
from electrum.network import serialize_server, deserialize_server
>>>>>>> fb8f9e55

from util import *

protocol_names = ['TCP', 'SSL']
protocol_letters = 'ts'

class NetworkDialog(WindowModalDialog):
    def __init__(self, network, config, parent):
        WindowModalDialog.__init__(self, parent, _('Network'))
        self.setMinimumSize(375, 20)

        self.network = network
        self.config = config
        self.protocol = None

        self.servers = network.get_servers()
        host, port, protocol, proxy_config, auto_connect = network.get_parameters()
        if not proxy_config:
            proxy_config = { "mode":"none", "host":"localhost", "port":"9050"}

        if parent:
            n = len(network.get_interfaces())
            if n:
                status = _("Blockchain") + ": " + "%d "%(network.get_local_height()) + _("blocks") +  ".\n" + _("Getting block headers from %d nodes.")%n
            else:
                status = _("Not connected")
            if network.is_connected():
                status += "\n" + _("Server") + ": %s"%(host)
            else:
                status += "\n" + _("Disconnected from server")
        else:
            status = _("Please choose a server.") + "\n" + _("Select 'Cancel' if you are offline.")

        vbox = QVBoxLayout()
        vbox.setSpacing(30)
        hbox = QHBoxLayout()
        l = QLabel()
        l.setPixmap(QPixmap(":icons/network.png"))
        hbox.addStretch(10)
        hbox.addWidget(l)
        hbox.addWidget(QLabel(status))
        hbox.addStretch(50)
        msg = _("Electrum sends your wallet addresses to a single server, in order to receive your transaction history.") + "\n\n" \
            + _("In addition, Electrum connects to several nodes in order to download block headers and find out the longest blockchain.") + " " \
            + _("This blockchain is used to verify the transactions sent by the address server.")
        hbox.addWidget(HelpButton(msg))
        vbox.addLayout(hbox)

        # grid layout
        grid = QGridLayout()
        grid.setSpacing(8)
        vbox.addLayout(grid)

        # server
        self.server_host = QLineEdit()
        self.server_host.setFixedWidth(200)
        self.server_port = QLineEdit()
        self.server_port.setFixedWidth(60)
        grid.addWidget(QLabel(_('Server') + ':'), 0, 0)

        # use SSL
        self.ssl_cb = QCheckBox(_('Use SSL'))
        self.ssl_cb.setChecked(auto_connect)
        grid.addWidget(self.ssl_cb, 3, 1)
        self.ssl_cb.stateChanged.connect(self.change_protocol)

        # auto connect
        self.autoconnect_cb = QCheckBox(_('Auto-connect'))
        self.autoconnect_cb.setChecked(auto_connect)
        grid.addWidget(self.autoconnect_cb, 0, 1)
        self.autoconnect_cb.setEnabled(self.config.is_modifiable('auto_connect'))
        msg = _("If auto-connect is enabled, Electrum will always use a server that is on the longest blockchain.") + " " \
            + _("If it is disabled, Electrum will warn you if your server is lagging.")
        grid.addWidget(HelpButton(msg), 0, 4)
        grid.addWidget(self.server_host, 0, 2, 1, 2)
        grid.addWidget(self.server_port, 0, 3)

        label = _('Active Servers') if network.is_connected() else _('Default Servers')
        self.servers_list_widget = QTreeWidget(parent)
        self.servers_list_widget.setHeaderLabels( [ label, _('Limit') ] )
        self.servers_list_widget.setMaximumHeight(150)
        self.servers_list_widget.setColumnWidth(0, 240)

        self.change_server(host, protocol)
        self.set_protocol(protocol)

        self.servers_list_widget.connect(self.servers_list_widget,
                                         SIGNAL('currentItemChanged(QTreeWidgetItem*,QTreeWidgetItem*)'),
                                         lambda x,y: self.server_changed(x))
        grid.addWidget(self.servers_list_widget, 1, 1, 1, 3)

        def enable_set_server():
            if config.is_modifiable('server'):
                enabled = not self.autoconnect_cb.isChecked()
                self.server_host.setEnabled(enabled)
                self.server_port.setEnabled(enabled)
                self.servers_list_widget.setEnabled(enabled)
            else:
                for w in [self.autoconnect_cb, self.server_host, self.server_port, self.ssl_cb, self.servers_list_widget]:
                    w.setEnabled(False)

        self.autoconnect_cb.clicked.connect(enable_set_server)
        enable_set_server()

        # proxy setting
        self.proxy_mode = QComboBox()
        self.proxy_host = QLineEdit()
        self.proxy_host.setFixedWidth(200)
        self.proxy_port = QLineEdit()
        self.proxy_port.setFixedWidth(60)
        self.proxy_mode.addItems(['NONE', 'SOCKS4', 'SOCKS5', 'HTTP'])

        def check_for_disable(index = False):
            if self.config.is_modifiable('proxy'):
                if self.proxy_mode.currentText() != 'NONE':
                    self.proxy_host.setEnabled(True)
                    self.proxy_port.setEnabled(True)
                else:
                    self.proxy_host.setEnabled(False)
                    self.proxy_port.setEnabled(False)
            else:
                for w in [self.proxy_host, self.proxy_port, self.proxy_mode]: w.setEnabled(False)

        check_for_disable()
        self.proxy_mode.connect(self.proxy_mode, SIGNAL('currentIndexChanged(int)'), check_for_disable)
        self.proxy_mode.setCurrentIndex(self.proxy_mode.findText(str(proxy_config.get("mode").upper())))
        self.proxy_host.setText(proxy_config.get("host"))
        self.proxy_port.setText(proxy_config.get("port"))

        grid.addWidget(QLabel(_('Proxy') + ':'), 4, 0)
        grid.addWidget(self.proxy_mode, 4, 1)
        grid.addWidget(self.proxy_host, 4, 2)
        grid.addWidget(self.proxy_port, 4, 3)

        # buttons
        vbox.addLayout(Buttons(CancelButton(self), OkButton(self)))
        self.setLayout(vbox)


    def init_servers_list(self):
        self.servers_list_widget.clear()
        for _host, d in sorted(self.servers.items()):
            if d.get(self.protocol):
                pruning_level = d.get('pruning','')
                self.servers_list_widget.addTopLevelItem(QTreeWidgetItem( [ _host, pruning_level ] ))


    def set_protocol(self, protocol):
        if protocol != self.protocol:
            self.protocol = protocol
            self.init_servers_list()

    def change_protocol(self, use_ssl):
        p = 's' if use_ssl else 't'
        host = unicode(self.server_host.text())
        pp = self.servers.get(host, DEFAULT_PORTS)
        if p not in pp.keys():
            p = pp.keys()[0]
        port = pp[p]
        self.server_host.setText( host )
        self.server_port.setText( port )
        self.set_protocol(p)

    def server_changed(self, x):
        if x:
            self.change_server(str(x.text(0)), self.protocol)

    def change_server(self, host, protocol):

        pp = self.servers.get(host, DEFAULT_PORTS)
        if protocol and protocol not in protocol_letters:
                protocol = None
        if protocol:
            port = pp.get(protocol)
            if port is None:
                protocol = None

        if not protocol:
            if 's' in pp.keys():
                protocol = 's'
                port = pp.get(protocol)
            else:
                protocol = pp.keys()[0]
                port = pp.get(protocol)

        self.server_host.setText( host )
        self.server_port.setText( port )
        self.ssl_cb.setChecked(protocol=='s')


    def do_exec(self):

        if not self.exec_():
            return

        host = str(self.server_host.text())
        port = str(self.server_port.text())
        protocol = 's' if self.ssl_cb.isChecked() else 't'
        # sanitize
        try:
            deserialize_server(serialize_server(host, port, protocol))
        except:
            return

        if self.proxy_mode.currentText() != 'NONE':
            proxy = { 'mode':str(self.proxy_mode.currentText()).lower(),
                      'host':str(self.proxy_host.text()),
                      'port':str(self.proxy_port.text()) }
        else:
            proxy = None

        auto_connect = self.autoconnect_cb.isChecked()

        self.network.set_parameters(host, port, protocol, proxy, auto_connect)
        return True<|MERGE_RESOLUTION|>--- conflicted
+++ resolved
@@ -19,16 +19,9 @@
 from PyQt4.QtGui import *
 from PyQt4.QtCore import *
 
-<<<<<<< HEAD
 from electrum_ltc.i18n import _
-from electrum_ltc.util import print_error, print_msg
 from electrum_ltc import DEFAULT_PORTS
 from electrum_ltc.network import serialize_server, deserialize_server
-=======
-from electrum.i18n import _
-from electrum import DEFAULT_PORTS
-from electrum.network import serialize_server, deserialize_server
->>>>>>> fb8f9e55
 
 from util import *
 
