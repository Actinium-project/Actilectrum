#!/usr/bin/env python
#
# Electrum - lightweight Bitcoin client
# Copyright (C) 2012 thomasv@gitorious
#
# Permission is hereby granted, free of charge, to any person
# obtaining a copy of this software and associated documentation files
# (the "Software"), to deal in the Software without restriction,
# including without limitation the rights to use, copy, modify, merge,
# publish, distribute, sublicense, and/or sell copies of the Software,
# and to permit persons to whom the Software is furnished to do so,
# subject to the following conditions:
#
# The above copyright notice and this permission notice shall be
# included in all copies or substantial portions of the Software.
#
# THE SOFTWARE IS PROVIDED "AS IS", WITHOUT WARRANTY OF ANY KIND,
# EXPRESS OR IMPLIED, INCLUDING BUT NOT LIMITED TO THE WARRANTIES OF
# MERCHANTABILITY, FITNESS FOR A PARTICULAR PURPOSE AND
# NONINFRINGEMENT. IN NO EVENT SHALL THE AUTHORS OR COPYRIGHT HOLDERS
# BE LIABLE FOR ANY CLAIM, DAMAGES OR OTHER LIABILITY, WHETHER IN AN
# ACTION OF CONTRACT, TORT OR OTHERWISE, ARISING FROM, OUT OF OR IN
# CONNECTION WITH THE SOFTWARE OR THE USE OR OTHER DEALINGS IN THE
# SOFTWARE.
import socket

from PyQt4.QtGui import *
from PyQt4.QtCore import *
import PyQt4.QtCore as QtCore

from electrum_ltc.i18n import _
from electrum_ltc.network import DEFAULT_PORTS
from electrum_ltc.network import serialize_server, deserialize_server

from util import *

protocol_names = ['TCP', 'SSL']
protocol_letters = 'ts'

class NetworkDialog(WindowModalDialog):
    def __init__(self, network, config, parent):
        WindowModalDialog.__init__(self, parent, _('Network'))
        self.setMinimumSize(400, 20)
        self.nlayout = NetworkChoiceLayout(network, config)
        vbox = QVBoxLayout(self)
        vbox.addLayout(self.nlayout.layout())
        vbox.addLayout(Buttons(CloseButton(self)))
        self.connect(parent, QtCore.SIGNAL('updated'), self.on_update)

    def do_exec(self):
        result = self.exec_()
        #if result:
        #    self.nlayout.accept()
        return result

    def on_update(self):
        self.nlayout.update()


class NodesListWidget(QTreeWidget):

    def __init__(self, parent):
        QTreeWidget.__init__(self)
        self.parent = parent
        self.setHeaderLabels([_('Node'), _('Height')])
        self.setContextMenuPolicy(Qt.CustomContextMenu)
        self.customContextMenuRequested.connect(self.create_menu)

    def create_menu(self, position):
        item = self.currentItem()
        if not item:
            return
        is_server = not bool(item.data(0, Qt.UserRole).toInt()[0])
        menu = QMenu()
        if is_server:
            server = unicode(item.data(1, Qt.UserRole).toString())
            menu.addAction(_("Use as server"), lambda: self.parent.network.switch_to_interface(server))
        else:
            index = item.data(1, Qt.UserRole).toInt()[0]
            menu.addAction(_("Follow this branch"), lambda: self.parent.network.follow_chain(index))
        menu.exec_(self.viewport().mapToGlobal(position))

    def keyPressEvent(self, event):
        if event.key() in [ Qt.Key_F2, Qt.Key_Return ]:
            self.on_activated(self.currentItem(), self.currentColumn())
        else:
            QTreeWidget.keyPressEvent(self, event)

    def on_activated(self, item, column):
        # on 'enter' we show the menu
        pt = self.visualItemRect(item).bottomLeft()
        pt.setX(50)
        self.emit(SIGNAL('customContextMenuRequested(const QPoint&)'), pt)

    def update(self, network):
        self.clear()
        checkpoint = network.get_checkpoint()
        n_chains = len(network.blockchains)
        if n_chains > 1:
            for b in network.blockchains.values():
                name = network.get_blockchain_name(b)
                x = QTreeWidgetItem([name, '%d'%checkpoint])
                x.setData(0, Qt.UserRole, 1)
                x.setData(1, Qt.UserRole, b.checkpoint)
                for i in network.interfaces.values():
                    if i.blockchain == b:
                        item = QTreeWidgetItem([i.host, '%d'%i.tip])
                        item.setData(0, Qt.UserRole, 0)
                        item.setData(1, Qt.UserRole, i.server)
                        x.addChild(item)
                self.addTopLevelItem(x)
                x.setExpanded(True)
        else:
            for i in network.interfaces.values():
                item = QTreeWidgetItem([i.host, '%d'%i.tip])
                item.setData(0, Qt.UserRole, 0)
                item.setData(1, Qt.UserRole, i.server)
                self.addTopLevelItem(item)

        h = self.header()
        h.setStretchLastSection(False)
        h.setResizeMode(0, QHeaderView.Stretch)
        h.setResizeMode(1, QHeaderView.ResizeToContents)




class NetworkChoiceLayout(object):

    def __init__(self, network, config, wizard=False):
        self.network = network
        self.config = config
        self.protocol = None
        self.tor_proxy = None

        tabs = QTabWidget()
        server_tab = QWidget()
        proxy_tab = QWidget()
        blockchain_tab = QWidget()
        tabs.addTab(server_tab, _('Server'))
        tabs.addTab(proxy_tab, _('Proxy'))
        tabs.addTab(blockchain_tab, _('Blockchain'))

        # server tab
        grid = QGridLayout(server_tab)
        grid.setSpacing(8)

        self.server_host = QLineEdit()
        self.server_host.setFixedWidth(200)
        self.server_port = QLineEdit()
        self.server_port.setFixedWidth(60)
        self.ssl_cb = QCheckBox(_('Use SSL'))
        self.autoconnect_cb = QCheckBox(_('Select server automatically'))
        self.autoconnect_cb.setEnabled(self.config.is_modifiable('auto_connect'))

        self.server_host.editingFinished.connect(self.set_server)
        self.server_port.editingFinished.connect(self.set_server)
        self.ssl_cb.stateChanged.connect(self.change_protocol)
        self.autoconnect_cb.stateChanged.connect(self.set_server)
        self.autoconnect_cb.clicked.connect(self.enable_set_server)

        msg = _("Electrum sends your wallet addresses to a single server, in order to receive your transaction history.")
        grid.addWidget(QLabel(_('Server') + ':'), 0, 0)
        grid.addWidget(self.server_host, 0, 1, 1, 2)
        grid.addWidget(self.server_port, 0, 3)
        grid.addWidget(HelpButton(msg), 0, 4)
        msg = ' '.join([
            _("If auto-connect is enabled, Electrum will always use a server that is on the longest blockchain."),
            _("If it is disabled, you have to choose a server you want to use. Electrum will warn you if your server is lagging.")
        ])
        grid.addWidget(self.ssl_cb, 1, 1, 1, 3)
        grid.addWidget(self.autoconnect_cb, 2, 1, 1, 3)
        grid.addWidget(HelpButton(msg), 2, 4)
        label = _('Active Servers') if network.is_connected() else _('Default Servers')
        self.servers_list_widget = QTreeWidget()
        self.servers_list_widget.setHeaderLabels( [ label, _('Limit') ] )
        self.servers_list_widget.setMaximumHeight(150)
        self.servers_list_widget.setColumnWidth(0, 240)
        grid.addWidget(self.servers_list_widget, 3, 0, 1, 5)


        # Proxy tab
        grid = QGridLayout(proxy_tab)
        grid.setSpacing(8)

        # proxy setting
        self.proxy_mode = QComboBox()
        self.proxy_mode.addItems(['NONE', 'SOCKS4', 'SOCKS5', 'HTTP'])
        self.proxy_host = QLineEdit()
        self.proxy_host.setFixedWidth(200)
        self.proxy_port = QLineEdit()
        self.proxy_port.setFixedWidth(60)
        self.proxy_user = QLineEdit()
        self.proxy_user.setPlaceholderText(_("Proxy user"))
        self.proxy_password = QLineEdit()
        self.proxy_password.setPlaceholderText(_("Password"))
        self.proxy_password.setEchoMode(QLineEdit.Password)
        self.proxy_password.setFixedWidth(60)

        self.proxy_mode.currentIndexChanged.connect(self.set_proxy)
        self.proxy_host.editingFinished.connect(self.set_proxy)
        self.proxy_port.editingFinished.connect(self.set_proxy)
        self.proxy_user.editingFinished.connect(self.set_proxy)
        self.proxy_password.editingFinished.connect(self.set_proxy)

        self.check_disable_proxy()
        self.proxy_mode.connect(self.proxy_mode, SIGNAL('currentIndexChanged(int)'), self.check_disable_proxy)

        self.proxy_mode.connect(self.proxy_mode, SIGNAL('currentIndexChanged(int)'), self.proxy_settings_changed)
        self.proxy_host.connect(self.proxy_host, SIGNAL('textEdited(QString)'), self.proxy_settings_changed)
        self.proxy_port.connect(self.proxy_port, SIGNAL('textEdited(QString)'), self.proxy_settings_changed)
        self.proxy_user.connect(self.proxy_user, SIGNAL('textEdited(QString)'), self.proxy_settings_changed)
        self.proxy_password.connect(self.proxy_password, SIGNAL('textEdited(QString)'), self.proxy_settings_changed)

        self.tor_cb = QCheckBox(_("Use Tor Proxy"))
        self.tor_cb.setIcon(QIcon(":icons/tor_logo.png"))
        self.tor_cb.hide()
        self.tor_cb.clicked.connect(self.use_tor_proxy)

        grid.addWidget(self.tor_cb, 1, 0, 1, 3)
        grid.addWidget(self.proxy_mode, 4, 1)
        grid.addWidget(self.proxy_host, 4, 2)
        grid.addWidget(self.proxy_port, 4, 3)
        grid.addWidget(self.proxy_user, 5, 2)
        grid.addWidget(self.proxy_password, 5, 3)
        grid.setRowStretch(6, 1)

        # Blockchain Tab
<<<<<<< HEAD
        from electrum_ltc import bitcoin
        from amountedit import AmountEdit
=======
>>>>>>> 568c14ca
        grid = QGridLayout(blockchain_tab)
        msg =  ' '.join([
            _("Electrum connects to several nodes in order to download block headers and find out the longest blockchain."),
            _("This blockchain is used to verify the transactions sent by your transaction server.")
        ])
        self.status_label = QLabel('')
        grid.addWidget(QLabel(_('Status') + ':'), 0, 0)
        grid.addWidget(self.status_label, 0, 1, 1, 3)
        grid.addWidget(HelpButton(msg), 0, 4)
        self.height_label = QLabel('')
        msg = _('This is the height of your local copy of the blockchain.')
        grid.addWidget(QLabel(_("Height") + ':'), 1, 0)
        grid.addWidget(self.height_label, 1, 1)
        grid.addWidget(HelpButton(msg), 1, 4)
        self.split_label = QLabel('')
        grid.addWidget(self.split_label, 2, 0, 1, 3)
        self.nodes_list_widget = NodesListWidget(self)
        grid.addWidget(self.nodes_list_widget, 5, 0, 1, 5)
        grid.setRowStretch(7, 1)
        vbox = QVBoxLayout()
        vbox.addWidget(tabs)
        self.layout_ = vbox
        # tor detector
        self.td = td = TorDetector()
        td.found_proxy.connect(self.suggest_proxy)
        td.start()
        self.servers_list_widget.connect(
            self.servers_list_widget,
            SIGNAL('currentItemChanged(QTreeWidgetItem*,QTreeWidgetItem*)'),
            lambda x,y: self.server_changed(x))
        # update
        self.update()

    def check_disable_proxy(self, index = False):
        if self.config.is_modifiable('proxy'):
            for w in [self.proxy_host, self.proxy_port, self.proxy_user, self.proxy_password]:
                w.setEnabled(self.proxy_mode.currentText() != 'NONE')
        else:
            for w in [self.proxy_host, self.proxy_port, self.proxy_mode]: w.setEnabled(False)

    def enable_set_server(self):
        if self.config.is_modifiable('server'):
            enabled = not self.autoconnect_cb.isChecked()
            self.server_host.setEnabled(enabled)
            self.server_port.setEnabled(enabled)
            self.servers_list_widget.setEnabled(enabled)
        else:
            for w in [self.autoconnect_cb, self.server_host, self.server_port, self.ssl_cb, self.servers_list_widget]:
                w.setEnabled(False)

    def update(self):
        host, port, protocol, proxy_config, auto_connect = self.network.get_parameters()
        if not proxy_config:
            proxy_config = { "mode":"none", "host":"localhost", "port":"9050"}
        self.server_host.setText(host)
        self.server_port.setText(port)
        self.autoconnect_cb.setChecked(auto_connect)
        #self.ssl_cb.setChecked(auto_connect)
        #self.change_server(host, protocol)
        self.set_protocol(protocol)
        self.update_servers_list()
        self.enable_set_server()

        # proxy tab
        self.proxy_mode.setCurrentIndex(self.proxy_mode.findText(str(proxy_config.get("mode").upper())))
        self.proxy_host.setText(proxy_config.get("host"))
        self.proxy_port.setText(proxy_config.get("port"))
        self.proxy_user.setText(proxy_config.get("user", ""))
        self.proxy_password.setText(proxy_config.get("password", ""))

        height_str = "%d "%(self.network.get_local_height()) + _("blocks")
        self.height_label.setText(height_str)
        n = len(self.network.get_interfaces())
        status = _("Connected to %d nodes.")%n if n else _("Not connected")
        self.status_label.setText(status)
        if len(self.network.blockchains)>1:
            checkpoint = self.network.get_checkpoint()
            name = self.network.get_blockchain_name(self.network.blockchain())
            msg = _('Chain split detected at block %d')%checkpoint + '\n' + _('You are on branch') + ' ' + name
        else:
            msg = ''
        self.split_label.setText(msg)
        self.nodes_list_widget.update(self.network)

    def layout(self):
        return self.layout_

    def update_servers_list(self):
        self.servers = self.network.get_servers()
        self.servers_list_widget.clear()
        for _host, d in sorted(self.servers.items()):
            if d.get(self.protocol):
                pruning_level = d.get('pruning','')
                self.servers_list_widget.addTopLevelItem(QTreeWidgetItem( [ _host, pruning_level ] ))

    def set_protocol(self, protocol):
        if protocol != self.protocol:
            self.protocol = protocol

    def change_protocol(self, use_ssl):
        p = 's' if use_ssl else 't'
        host = unicode(self.server_host.text())
        pp = self.servers.get(host, DEFAULT_PORTS)
        if p not in pp.keys():
            p = pp.keys()[0]
        port = pp[p]
        self.server_host.setText( host )
        self.server_port.setText( port )
        self.set_protocol(p)
        self.set_server()

    def server_changed(self, x):
        if x:
            self.change_server(str(x.text(0)), self.protocol)

    def change_server(self, host, protocol):
        pp = self.servers.get(host, DEFAULT_PORTS)
        if protocol and protocol not in protocol_letters:
            protocol = None
        if protocol:
            port = pp.get(protocol)
            if port is None:
                protocol = None
        if not protocol:
            if 's' in pp.keys():
                protocol = 's'
                port = pp.get(protocol)
            else:
                protocol = pp.keys()[0]
                port = pp.get(protocol)
        self.server_host.setText( host )
        self.server_port.setText( port )
        self.ssl_cb.setChecked(protocol=='s')
        self.set_server()

    def accept(self):
        pass

    def set_server(self):
        host, port, protocol, proxy, auto_connect = self.network.get_parameters()
        host = str(self.server_host.text())
        port = str(self.server_port.text())
        protocol = 's' if self.ssl_cb.isChecked() else 't'
        auto_connect = self.autoconnect_cb.isChecked()
        self.network.set_parameters(host, port, protocol, proxy, auto_connect)

    def set_proxy(self):
        host, port, protocol, proxy, auto_connect = self.network.get_parameters()
        if self.proxy_mode.currentText() != 'NONE':
            proxy = { 'mode':str(self.proxy_mode.currentText()).lower(),
                      'host':str(self.proxy_host.text()),
                      'port':str(self.proxy_port.text()),
                      'user':str(self.proxy_user.text()),
                      'password':str(self.proxy_password.text())}
        else:
            proxy = None
        self.network.set_parameters(host, port, protocol, proxy, auto_connect)

    def suggest_proxy(self, found_proxy):
        self.tor_proxy = found_proxy
        self.tor_cb.setText("Use Tor proxy at port " + str(found_proxy[1]))
        if self.proxy_mode.currentIndex() == 2 \
            and self.proxy_host.text() == "127.0.0.1" \
                and self.proxy_port.text() == str(found_proxy[1]):
            self.tor_cb.setChecked(True)
        self.tor_cb.show()

    def use_tor_proxy(self, use_it):
        # 2 = SOCKS5
        if not use_it:
            self.proxy_mode.setCurrentIndex(0)
            self.tor_cb.setChecked(False)
        else:
            self.proxy_mode.setCurrentIndex(2)
            self.proxy_host.setText("127.0.0.1")
            self.proxy_port.setText(str(self.tor_proxy[1]))
            self.proxy_user.setText("")
            self.proxy_password.setText("")
            self.tor_cb.setChecked(True)

    def proxy_settings_changed(self):
        self.tor_cb.setChecked(False)


class TorDetector(QThread):
    found_proxy = pyqtSignal(object)

    def __init__(self):
        QThread.__init__(self)

    def run(self):
        # Probable ports for Tor to listen at
        ports = [9050, 9150]
        for p in ports:
            if TorDetector.is_tor_port(p):
                self.found_proxy.emit(("127.0.0.1", p))
                return

    @staticmethod
    def is_tor_port(port):
        try:
            s = socket._socketobject(socket.AF_INET, socket.SOCK_STREAM)
            s.settimeout(0.1)
            s.connect(("127.0.0.1", port))
            # Tor responds uniquely to HTTP-like requests
            s.send("GET\n")
            if "Tor is not an HTTP Proxy" in s.recv(1024):
                return True
        except socket.error:
            pass
        return False<|MERGE_RESOLUTION|>--- conflicted
+++ resolved
@@ -226,11 +226,6 @@
         grid.setRowStretch(6, 1)
 
         # Blockchain Tab
-<<<<<<< HEAD
-        from electrum_ltc import bitcoin
-        from amountedit import AmountEdit
-=======
->>>>>>> 568c14ca
         grid = QGridLayout(blockchain_tab)
         msg =  ' '.join([
             _("Electrum connects to several nodes in order to download block headers and find out the longest blockchain."),
