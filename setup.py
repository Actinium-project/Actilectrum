#!/usr/bin/env python3

# python setup.py sdist --format=zip,gztar

import os
import sys
import platform
import importlib.util
import argparse
import subprocess

from setuptools import setup, find_packages
from setuptools.command.install import install

MIN_PYTHON_VERSION = "3.6.1"
_min_python_version_tuple = tuple(map(int, (MIN_PYTHON_VERSION.split("."))))


if sys.version_info[:3] < _min_python_version_tuple:
<<<<<<< HEAD
    sys.exit("Error: Actilectrum requires Python version >= %s..." % MIN_PYTHON_VERSION)
=======
    sys.exit("Error: Electrum requires Python version >= %s..." % MIN_PYTHON_VERSION)
>>>>>>> ad976519

with open('contrib/requirements/requirements.txt') as f:
    requirements = f.read().splitlines()

with open('contrib/requirements/requirements-hw.txt') as f:
    requirements_hw = f.read().splitlines()

# load version.py; needlessly complicated alternative to "imp.load_source":
version_spec = importlib.util.spec_from_file_location('version', 'actilectrum/version.py')
version_module = version = importlib.util.module_from_spec(version_spec)
version_spec.loader.exec_module(version_module)

data_files = []

if platform.system() in ['Linux', 'FreeBSD', 'DragonFly']:
    parser = argparse.ArgumentParser()
    parser.add_argument('--root=', dest='root_path', metavar='dir', default='/')
    opts, _ = parser.parse_known_args(sys.argv[1:])
    usr_share = os.path.join(sys.prefix, "share")
    icons_dirname = 'pixmaps'
    if not os.access(opts.root_path + usr_share, os.W_OK) and \
       not os.access(opts.root_path, os.W_OK):
        icons_dirname = 'icons'
        if 'XDG_DATA_HOME' in os.environ.keys():
            usr_share = os.environ['XDG_DATA_HOME']
        else:
            usr_share = os.path.expanduser('~/.local/share')
    data_files += [
<<<<<<< HEAD
        (os.path.join(usr_share, 'applications/'), ['actilectrum.desktop']),
        (os.path.join(usr_share, icons_dirname), ['actilectrum/gui/icons/actilectrum.png']),
=======
        (os.path.join(usr_share, 'applications/'), ['electrum-ltc.desktop']),
        (os.path.join(usr_share, icons_dirname), ['electrum_ltc/gui/icons/electrum-ltc.png']),
>>>>>>> ad976519
    ]

extras_require = {
    'hardware': requirements_hw,
    'fast': ['pycryptodomex'],
    'gui': ['pyqt5'],
}
extras_require['full'] = [pkg for sublist in list(extras_require.values()) for pkg in sublist]


setup(
    name="Actilectrum",
    version=version.ELECTRUM_VERSION,
    python_requires='>={}'.format(MIN_PYTHON_VERSION),
    install_requires=requirements,
    extras_require=extras_require,
    packages=[
        'actilectrum',
        'actilectrum.gui',
        'actilectrum.gui.qt',
        'actilectrum.plugins',
    ] + [('actilectrum.plugins.'+pkg) for pkg in find_packages('actilectrum/plugins')],
    package_dir={
        'actilectrum': 'actilectrum'
    },
    package_data={
        '': ['*.txt', '*.json', '*.ttf', '*.otf'],
        'actilectrum': [
            'wordlist/*.txt',
            'locale/*/LC_MESSAGES/actilectrum.mo',
        ],
        'actilectrum.gui': [
            'icons/*',
        ],
        'actilectrum.gui': [
            'icons/*',
        ],
        'electrum_ltc.gui': [
            'icons/*',
        ],
    },
    scripts=['actilectrum/actilectrum'],
    data_files=data_files,
    description="Lightweight Actinium Wallet",
    author="The Actinium Project",
    author_email="brakmic@actinium.org",
    license="MIT Licence",
<<<<<<< HEAD
    url="https://actilectrum.org",
    long_description="""Lightweight Actinium Wallet""",
=======
    url="https://electrum-ltc.org",
    long_description="""Lightweight Litecoin Wallet""",
>>>>>>> ad976519
)<|MERGE_RESOLUTION|>--- conflicted
+++ resolved
@@ -17,11 +17,7 @@
 
 
 if sys.version_info[:3] < _min_python_version_tuple:
-<<<<<<< HEAD
     sys.exit("Error: Actilectrum requires Python version >= %s..." % MIN_PYTHON_VERSION)
-=======
-    sys.exit("Error: Electrum requires Python version >= %s..." % MIN_PYTHON_VERSION)
->>>>>>> ad976519
 
 with open('contrib/requirements/requirements.txt') as f:
     requirements = f.read().splitlines()
@@ -50,13 +46,8 @@
         else:
             usr_share = os.path.expanduser('~/.local/share')
     data_files += [
-<<<<<<< HEAD
         (os.path.join(usr_share, 'applications/'), ['actilectrum.desktop']),
         (os.path.join(usr_share, icons_dirname), ['actilectrum/gui/icons/actilectrum.png']),
-=======
-        (os.path.join(usr_share, 'applications/'), ['electrum-ltc.desktop']),
-        (os.path.join(usr_share, icons_dirname), ['electrum_ltc/gui/icons/electrum-ltc.png']),
->>>>>>> ad976519
     ]
 
 extras_require = {
@@ -94,7 +85,7 @@
         'actilectrum.gui': [
             'icons/*',
         ],
-        'electrum_ltc.gui': [
+        'actilectrum.gui': [
             'icons/*',
         ],
     },
@@ -104,11 +95,6 @@
     author="The Actinium Project",
     author_email="brakmic@actinium.org",
     license="MIT Licence",
-<<<<<<< HEAD
     url="https://actilectrum.org",
     long_description="""Lightweight Actinium Wallet""",
-=======
-    url="https://electrum-ltc.org",
-    long_description="""Lightweight Litecoin Wallet""",
->>>>>>> ad976519
 )