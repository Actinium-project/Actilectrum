#!/usr/bin/env python3

# python setup.py sdist --format=zip,gztar

from setuptools import setup, find_packages
import os
import sys
import platform
import imp
import argparse

with open('contrib/requirements/requirements.txt') as f:
    requirements = f.read().splitlines()

with open('contrib/requirements/requirements-hw.txt') as f:
    requirements_hw = f.read().splitlines()

version = imp.load_source('version', 'electrum_ltc/version.py')

if sys.version_info[:3] < (3, 4, 0):
    sys.exit("Error: Electrum requires Python version >= 3.4.0...")

data_files = []

if platform.system() in ['Linux', 'FreeBSD', 'DragonFly']:
    parser = argparse.ArgumentParser()
    parser.add_argument('--root=', dest='root_path', metavar='dir', default='/')
    opts, _ = parser.parse_known_args(sys.argv[1:])
    usr_share = os.path.join(sys.prefix, "share")
    icons_dirname = 'pixmaps'
    if not os.access(opts.root_path + usr_share, os.W_OK) and \
       not os.access(opts.root_path, os.W_OK):
        icons_dirname = 'icons'
        if 'XDG_DATA_HOME' in os.environ.keys():
            usr_share = os.environ['XDG_DATA_HOME']
        else:
            usr_share = os.path.expanduser('~/.local/share')
    data_files += [
        (os.path.join(usr_share, 'applications/'), ['electrum-ltc.desktop']),
        (os.path.join(usr_share, icons_dirname), ['icons/electrum-ltc.png'])
    ]

extras_require = {
    'hardware': requirements_hw,
    'fast': ['pycryptodomex', 'scrypt>=0.6.0'],
}
extras_require['full'] = extras_require['hardware'] + extras_require['fast']


setup(
    name="Electrum-LTC",
    version=version.ELECTRUM_VERSION,
    install_requires=requirements,
    extras_require=extras_require,
    packages=[
<<<<<<< HEAD
        'electrum_ltc',
        'electrum_ltc.gui',
        'electrum_ltc.gui.qt',
        'electrum_ltc.plugins',
        'electrum_ltc.plugins.audio_modem',
        'electrum_ltc.plugins.cosigner_pool',
        'electrum_ltc.plugins.email_requests',
        'electrum_ltc.plugins.hw_wallet',
        'electrum_ltc.plugins.keepkey',
        'electrum_ltc.plugins.labels',
        'electrum_ltc.plugins.ledger',
        'electrum_ltc.plugins.revealer',
        'electrum_ltc.plugins.trezor',
        'electrum_ltc.plugins.digitalbitbox',
        'electrum_ltc.plugins.virtualkeyboard',
    ],
=======
        'electrum',
        'electrum.gui',
        'electrum.gui.qt',
        'electrum.plugins',
    ] + [('electrum.plugins.'+pkg) for pkg in find_packages('electrum/plugins')],
>>>>>>> 6899ca25
    package_dir={
        'electrum_ltc': 'electrum_ltc'
    },
    package_data={
        '': ['*.txt', '*.json', '*.ttf', '*.otf'],
<<<<<<< HEAD
        'electrum_ltc': [
            'electrum_ltc/wordlist/*.txt',
            'electrum_ltc/locale/*/LC_MESSAGES/electrum.mo',
=======
        'electrum': [
            'wordlist/*.txt',
            'locale/*/LC_MESSAGES/electrum.mo',
>>>>>>> 6899ca25
        ],
    },
    scripts=['electrum_ltc/electrum-ltc'],
    data_files=data_files,
    description="Lightweight Litecoin Wallet",
    author="Thomas Voegtlin",
    author_email="thomasv@electrum.org",
    license="MIT Licence",
    url="http://electrum-ltc.org",
    long_description="""Lightweight Litecoin Wallet"""
)<|MERGE_RESOLUTION|>--- conflicted
+++ resolved
@@ -53,44 +53,19 @@
     install_requires=requirements,
     extras_require=extras_require,
     packages=[
-<<<<<<< HEAD
         'electrum_ltc',
         'electrum_ltc.gui',
         'electrum_ltc.gui.qt',
         'electrum_ltc.plugins',
-        'electrum_ltc.plugins.audio_modem',
-        'electrum_ltc.plugins.cosigner_pool',
-        'electrum_ltc.plugins.email_requests',
-        'electrum_ltc.plugins.hw_wallet',
-        'electrum_ltc.plugins.keepkey',
-        'electrum_ltc.plugins.labels',
-        'electrum_ltc.plugins.ledger',
-        'electrum_ltc.plugins.revealer',
-        'electrum_ltc.plugins.trezor',
-        'electrum_ltc.plugins.digitalbitbox',
-        'electrum_ltc.plugins.virtualkeyboard',
-    ],
-=======
-        'electrum',
-        'electrum.gui',
-        'electrum.gui.qt',
-        'electrum.plugins',
-    ] + [('electrum.plugins.'+pkg) for pkg in find_packages('electrum/plugins')],
->>>>>>> 6899ca25
+    ] + [('electrum_ltc.plugins.'+pkg) for pkg in find_packages('electrum_ltc/plugins')],
     package_dir={
         'electrum_ltc': 'electrum_ltc'
     },
     package_data={
         '': ['*.txt', '*.json', '*.ttf', '*.otf'],
-<<<<<<< HEAD
         'electrum_ltc': [
-            'electrum_ltc/wordlist/*.txt',
-            'electrum_ltc/locale/*/LC_MESSAGES/electrum.mo',
-=======
-        'electrum': [
             'wordlist/*.txt',
             'locale/*/LC_MESSAGES/electrum.mo',
->>>>>>> 6899ca25
         ],
     },
     scripts=['electrum_ltc/electrum-ltc'],
