--- conflicted
+++ resolved
@@ -38,28 +38,8 @@
         if os.path.exists('locale/%s/LC_MESSAGES/electrum.mo' % lang):
             data_files.append((os.path.join(usr_share, 'locale/%s/LC_MESSAGES' % lang), ['locale/%s/LC_MESSAGES/electrum.mo' % lang]))
 
-<<<<<<< HEAD
-appdata_dir = os.path.join(usr_share, "electrum-ltc")
 
-data_files += [
-    (appdata_dir, ["data/README"]),
-    (os.path.join(appdata_dir, "cleanlook"), [
-        "data/cleanlook/name.cfg",
-        "data/cleanlook/style.css"
-    ]),
-    (os.path.join(appdata_dir, "sahara"), [
-        "data/sahara/name.cfg",
-        "data/sahara/style.css"
-    ]),
-    (os.path.join(appdata_dir, "dark"), [
-        "data/dark/name.cfg",
-        "data/dark/style.css"
-    ])
-]
-=======
->>>>>>> 4ecaa636
-
-    appdata_dir = os.path.join(usr_share, "electrum")
+    appdata_dir = os.path.join(usr_share, "electrum-ltc")
     data_files += [
         (appdata_dir, ["data/README"]),
         (os.path.join(appdata_dir, "cleanlook"), [
